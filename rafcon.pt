--- conflicted
+++ resolved
@@ -8,11 +8,7 @@
 NAME                = rafcon 
 MAINTAINER          = Sebastian Brunner <sebastian.brunner@dlr.de>, Rico Belder <rico.belder@dlr.de>, Franz Steinmetz <franz.steinmetz@dlr.de>
 DESCRIPTION         = RMC awesome flow control -- This is a package to program and visualize complex robot tasks.
-<<<<<<< HEAD
-VERSION             = 0.4.3
-=======
 VERSION             = 0.4.4
->>>>>>> ac04d8dc
 DOCUMENTATION       = https://rmintra01.robotic.dlr.de/wiki/RAFCON
 MANTIS_PROJECT      = DLR Flow-Control
 SUPPORTED_LANGUAGES = python
