#!/usr/bin/env python2.7

from setuptools import setup, find_packages
from setuptools.command.test import test as TestCommand
from setuptools.command.develop import develop as DevelopCommand
from setuptools.command.install import install as InstallCommand
from os import path
import os
import sys
from imp import load_source


class PyTest(TestCommand):
    """Run py.test with RAFCON tests

    Copied http://doc.pytest.org/en/latest/goodpractices.html#integrating-with-setuptools-python-setup-py-test-pytest-runner
    """
    # This allows the user to add custom parameters to py.test, e.g.
    # $ python setup.py test -a "-v"
    user_options = [('pytest-args=', 'a', "Arguments to pass to pytest")]

    def initialize_options(self):
        TestCommand.initialize_options(self)
        self.pytest_args = '-vxs -p no:pytest_capturelog'

    def run_tests(self):
        import shlex
        import pytest  # import here, cause outside the eggs aren't loaded
        test_path = path.join(path.dirname(path.abspath(__file__)), 'tests')
        rafcon_path = path.join(path.dirname(path.abspath(__file__)), 'source')
        sys.path.insert(0, test_path)
        sys.path.insert(0, rafcon_path)
        os.environ["PYTHONPATH"] = rafcon_path + os.pathsep + test_path + os.pathsep + os.environ["PYTHONPATH"]
        error_number = pytest.main(shlex.split(self.pytest_args) + [path.join('tests', 'network_test')])
        if not error_number:
            error_number = pytest.main(shlex.split(self.pytest_args) + [path.join('tests', 'common')])
        sys.exit(error_number)


<<<<<<< HEAD
global_requirements = ['astroid', 'pylint', 'pyyaml', 'psutil', 'jsonconversion', 'pandas']
=======
class PostDevelopCommand(DevelopCommand):
    """Post installation step for development mode
    """
    def run(self):
        DevelopCommand.run(self)
        installation = load_source("installation", install_helper)
        installation.install_fonts()
        installation.install_gtk_source_view_styles()
        installation.install_libraries()


class PostInstallCommand(InstallCommand):
    """Post installation step for installation mode
    """
    def run(self):
        InstallCommand.run(self)
        installation = load_source("installation", install_helper)
        installation.install_fonts()
        installation.install_gtk_source_view_styles()
        installation.install_libraries()


def get_data_files_tuple(*path, **kwargs):
    """Return a tuple which can be used for setup.py's data_files
    
    :param tuple path: List of path elements pointing to a file or a directory of files
    :param dict kwargs: Set path_to_file to True is `path` points to a file 
    :return: tuple of install directory and list of source files
    :rtype: tuple(str, [str])
    """
    path = os.path.join(*path)
    target_path = os.path.join("share", *path.split(os.sep)[1:])  # remove source/ (package_dir)
    if "path_to_file" in kwargs and kwargs["path_to_file"]:
        source_files = [path]
        target_path = os.path.dirname(target_path)
    else:
        source_files = [os.path.join(path, filename) for filename in os.listdir(path)]
    return target_path, source_files


global_requirements = ['astroid', 'pylint', 'pyyaml', 'psutil', 'jsonconversion~=0.2', 'yaml_configuration~=0.0',
                       'python-gtkmvc-dlr==1.99.2', 'gaphas>=0.7']

script_path = path.realpath(__file__)
install_helper = path.join(path.dirname(script_path), "source", "rafcon", "gui", "helpers", "installation.py")
assets_folder = path.join('source', 'rafcon', 'gui', 'assets')
themes_folder = path.join(assets_folder, 'themes')

# read version from VERSION file
# this might throw Exceptions, which are purposefully not caught as the version is a prerequisite for installing rafcon
version_file_path = os.path.join(os.path.dirname(__file__), "VERSION")
with open(version_file_path, "r") as f:
    content = f.read().splitlines()
    version = content[0]
>>>>>>> 62a4d09b

setup(
    name='rafcon',
    version=version,
    url='https://github.com/DLR-RM/RAFCON',
    license='EPL',
    author='Sebastian Brunner, Rico Belder, Franz Steinmetz',
    author_email='sebastian.brunner@dlr.de, rico.belder@dlr.de, franz.steinmetz@dlr.de',
    description='Develop your robotic tasks with hierarchical state machines using an intuitive graphical user '
                'interface',

    packages=find_packages('source'),
    package_dir={'': 'source'},  # tell distutils packages are under src

    package_data={
        # Include pylint and logging config
        'rafcon': ['pylintrc', 'logging.conf'],
        # Include core and GUI config
        'rafcon.core': ['config.yaml'],
        'rafcon.gui': ['gui_config.yaml'],
        # Include all glade files
        'rafcon.gui.glade': ['*.glade']
    },

    data_files=[
        get_data_files_tuple(assets_folder, 'icons'),
        get_data_files_tuple(assets_folder, 'splashscreens'),
        get_data_files_tuple(themes_folder, 'dark', 'gtk-2.0', 'gtkrc', path_to_file=True),
        get_data_files_tuple(themes_folder, 'dark', 'colors.json', path_to_file=True),
        get_data_files_tuple(themes_folder, 'dark', 'gtk-sourceview'),
    ],

    setup_requires=['Sphinx>=1.4', 'Pygments>=2.0'] + global_requirements,
    tests_require=['pytest', 'pytest-catchlog'] + global_requirements,
    install_requires=global_requirements,

    dependency_links=[
        "https://github.com/DLR-RM/gtkmvc3/releases/download/gtkmvc_dlr_1.99.2/python-gtkmvc-dlr-1.99.2.tar.gz"
        "#egg=python-gtkmvc-dlr-1.99.2"
    ],

    entry_points={
        'console_scripts': [
            'rafcon_start = rafcon.core.start:main'
        ],
        'gui_scripts': [
            'rafcon_start_gui = rafcon.gui.start:main'
        ]
    },

    cmdclass={
        'develop': PostDevelopCommand,
        'install': PostInstallCommand,
        'test': PyTest
    },

    keywords=('state machine', 'robotic', 'FSM', 'development', 'GUI', 'visual programming'),
    classifiers=[
        'Development Status :: 4 - Beta',
        'Environment :: Console',
        'Environment :: X11 Applications',
        'Framework :: Robot Framework',
        'Intended Audience :: Developers',
        'Intended Audience :: Education',
        'Intended Audience :: Manufacturing',
        'Intended Audience :: Science/Research',
        'License :: OSI Approved',
        'Natural Language :: English',
        'Operating System :: Unix',
        'Programming Language :: Python :: 2 :: Only',
        'Topic :: Scientific/Engineering',
        'Topic :: Software Development',
        'Topic :: Utilities'
    ],

    zip_safe=True
)<|MERGE_RESOLUTION|>--- conflicted
+++ resolved
@@ -37,9 +37,6 @@
         sys.exit(error_number)
 
 
-<<<<<<< HEAD
-global_requirements = ['astroid', 'pylint', 'pyyaml', 'psutil', 'jsonconversion', 'pandas']
-=======
 class PostDevelopCommand(DevelopCommand):
     """Post installation step for development mode
     """
@@ -81,7 +78,7 @@
 
 
 global_requirements = ['astroid', 'pylint', 'pyyaml', 'psutil', 'jsonconversion~=0.2', 'yaml_configuration~=0.0',
-                       'python-gtkmvc-dlr==1.99.2', 'gaphas>=0.7']
+                       'python-gtkmvc-dlr==1.99.2', 'gaphas>=0.7', 'pandas']
 
 script_path = path.realpath(__file__)
 install_helper = path.join(path.dirname(script_path), "source", "rafcon", "gui", "helpers", "installation.py")
@@ -94,7 +91,6 @@
 with open(version_file_path, "r") as f:
     content = f.read().splitlines()
     version = content[0]
->>>>>>> 62a4d09b
 
 setup(
     name='rafcon',
