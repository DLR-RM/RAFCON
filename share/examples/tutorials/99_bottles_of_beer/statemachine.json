{
    "creation_time": "2015-04-28 14:53:40", 
<<<<<<< HEAD
    "last_update": "2018-07-13 06:50:53", 
    "root_state_storage_id": "99_Bottles_of_Beer_GLSUJY", 
    "state_machine_version": "None", 
    "used_rafcon_version": "0.12.16"
=======
    "last_update": "2018-07-11 12:07:33", 
    "root_state_storage_id": "99_Bottles_of_Beer_GLSUJY", 
    "state_machine_version": "None", 
    "used_rafcon_version": "0.12.15a1"
>>>>>>> f846a4dd
}<|MERGE_RESOLUTION|>--- conflicted
+++ resolved
@@ -1,14 +1,7 @@
 {
     "creation_time": "2015-04-28 14:53:40", 
-<<<<<<< HEAD
-    "last_update": "2018-07-13 06:50:53", 
-    "root_state_storage_id": "99_Bottles_of_Beer_GLSUJY", 
-    "state_machine_version": "None", 
-    "used_rafcon_version": "0.12.16"
-=======
     "last_update": "2018-07-11 12:07:33", 
     "root_state_storage_id": "99_Bottles_of_Beer_GLSUJY", 
     "state_machine_version": "None", 
     "used_rafcon_version": "0.12.15a1"
->>>>>>> f846a4dd
 }