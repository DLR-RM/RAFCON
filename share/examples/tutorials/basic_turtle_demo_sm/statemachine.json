--- conflicted
+++ resolved
@@ -1,14 +1,7 @@
 {
     "creation_time": "2015-06-03 16:11:18", 
-<<<<<<< HEAD
-    "last_update": "2018-07-13 06:54:03", 
-    "root_state_storage_id": "BasicTurtleDemo_CDMJPK", 
-    "state_machine_version": "None", 
-    "used_rafcon_version": "0.12.16"
-=======
     "last_update": "2018-07-11 11:56:45", 
     "root_state_storage_id": "BasicTurtleDemo_CDMJPK", 
     "state_machine_version": "None", 
     "used_rafcon_version": "0.12.15a1"
->>>>>>> f846a4dd
 }