--- conflicted
+++ resolved
@@ -1302,16 +1302,6 @@
     check_states_notifications(states_observer_dict, sub_state_name='Nested', forecast=forecast,
                                child_effects={'outcomes': 5})
 
-<<<<<<< HEAD
-    # script(self, script) Script
-    # no more valid as script property only exists for execution states
-    # state_dict['Nested'].script = Script(script_type=ScriptType.CONTAINER, state=state_dict['Nested'])
-    # forecast += 1
-    # state_dict['Nested'].script = Script(script_type=ScriptType.EXECUTION, state=state_dict['Nested'])
-    # forecast += 1
-    # check_states_notifications(states_observer_dict, sub_state_name='Nested', forecast=forecast,
-    #                            child_effects={'outcomes': 5})
-=======
     # TODO NOTIFICATION of script assignment is wasted!!!!!!!!
     # # script(self, script) Script
     # if hasattr(state_dict['Nested2'], "script"):
@@ -1321,7 +1311,6 @@
     #     forecast += 1
     # check_states_notifications(states_observer_dict, sub_state_name='Nested2', forecast=2,
     #                            child_effects={'states': 5})
->>>>>>> 9e01b039
 
     # description(self, description) str
     state_dict['Nested'].description = "awesome"
