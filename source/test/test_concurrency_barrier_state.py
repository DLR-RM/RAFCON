--- conflicted
+++ resolved
@@ -49,34 +49,6 @@
     return barrier_state
 
 
-<<<<<<< HEAD
-=======
-def concurrency_barrier_state_execution():
-
-    concurrency_barrier_state = create_concurrency_barrier_state()
-
-    # input_data = {"input_data_port1": 0.1, "input_data_port2": 0.1}
-    # output_data = {"output_data_port1": None}
-    # concurrency_barrier_state.input_data = input_data
-    # concurrency_barrier_state.output_data = output_data
-
-    state_machine = StateMachine(concurrency_barrier_state)
-    variables_for_pytest.test_multithrading_lock.acquire()
-    rafcon.statemachine.singleton.state_machine_manager.add_state_machine(state_machine)
-    rafcon.statemachine.singleton.state_machine_manager.active_state_machine = state_machine.state_machine_id
-    rafcon.statemachine.singleton.state_machine_execution_engine.start()
-    concurrency_barrier_state.join()
-    # rafcon.statemachine.singleton.state_machine_execution_engine.stop()
-
-    assert rafcon.statemachine.singleton.global_variable_manager.get_variable("var_x") == 10
-    assert rafcon.statemachine.singleton.global_variable_manager.get_variable("var_y") == 20
-    assert concurrency_barrier_state.final_outcome.outcome_id == 4
-
-    rafcon.statemachine.singleton.state_machine_manager.remove_state_machine(state_machine.state_machine_id)
-    variables_for_pytest.test_multithrading_lock.release()
-
-
->>>>>>> 7593dbb5
 def test_concurrency_barrier_save_load():
     concurrency_barrier_state = create_concurrency_barrier_state()
 
