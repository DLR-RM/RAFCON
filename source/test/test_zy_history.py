--- conflicted
+++ resolved
@@ -42,14 +42,14 @@
 def on_save_activate(state_machine_m, logger):
     if state_machine_m is None or NO_SAVE:
         return
-    save_path = state_machine_m.state_machine.base_path
+    save_path = state_machine_m.state_machine.file_system_path
     if save_path is None:
         return
 
     logger.debug("Saving state machine to {0}".format(save_path))
     awesome_tool.statemachine.singleton.global_storage.save_statemachine_as_yaml(
         state_machine_m.state_machine,
-        state_machine_m.state_machine.base_path, delete_old_state_machine=True)
+        state_machine_m.state_machine.file_system_path, delete_old_state_machine=True)
 
     state_machine_m.root_state.store_meta_data_for_state()
     logger.debug("Successfully saved graphics meta data.")
@@ -61,17 +61,17 @@
     def print_states(state):
         if hasattr(state, "states"):
             for state_id, child_state in state.states.iteritems():
-                print child_state.get_path(), child_state.script.path
+                print child_state.get_path(), child_state.script._path
                 print_states(child_state)
     print_states(sm_model.state_machine.root_state)
 
     print "do SAVEING OF STATEMACHINE"
     if with_gui:
-        sm_model.state_machine.base_path = path
+        sm_model.state_machine.file_system_path = path
         print "by Menubar_ctrl"
         call_gui_callback(menubar_ctrl.on_save_activate, None)
     else:
-        sm_model.state_machine.base_path = path
+        sm_model.state_machine.file_system_path = path
         print "by Function"
         on_save_activate(sm_model, logger)
 
@@ -82,7 +82,7 @@
 
 def save_and_quit(sm_model, path, menubar_ctrl, with_gui):
     if with_gui:
-        sm_model.state_machine.base_path = path
+        sm_model.state_machine.file_system_path = path
         call_gui_callback(menubar_ctrl.on_save_activate, None)
         call_gui_callback(menubar_ctrl.on_stop_activate, None)
         call_gui_callback(menubar_ctrl.on_quit_activate, None)
@@ -1374,86 +1374,6 @@
         thread.join()
 
 
-<<<<<<< HEAD
-=======
-import gtk
-import threading
-import time
-import glib
-import os
-import signal
-
-from test_z_state_type_change import store_state_elements, list_store_id_dict, check_state_elements, \
-    check_list_ES, check_list_HS, check_list_BCS, check_list_PCS, \
-    check_list_root_ES, check_list_root_HS, check_list_root_BCS, check_list_root_PCS
-
-from awesome_tool.statemachine.states.execution_state import ExecutionState
-from awesome_tool.statemachine.states.hierarchy_state import HierarchyState
-from awesome_tool.statemachine.states.preemptive_concurrency_state import PreemptiveConcurrencyState
-from awesome_tool.statemachine.states.barrier_concurrency_state import BarrierConcurrencyState
-
-NO_SAVE = False
-
-
-def on_save_activate(state_machine_m, logger):
-    if state_machine_m is None or NO_SAVE:
-        return
-    save_path = state_machine_m.state_machine.file_system_path
-    if save_path is None:
-        return
-
-    logger.debug("Saving state machine to {0}".format(save_path))
-    awesome_tool.statemachine.singleton.global_storage.save_statemachine_as_yaml(
-        state_machine_m.state_machine,
-        state_machine_m.state_machine.file_system_path, delete_old_state_machine=True)
-
-    state_machine_m.root_state.store_meta_data_for_state()
-    logger.debug("Successfully saved graphics meta data.")
-
-
-def save_state_machine(sm_model, path, logger, with_gui=False, menubar_ctrl=None):
-    sleep_time_short = 2
-    print "in Removal: \n", awesome_tool.statemachine.singleton.global_storage._paths_to_remove_before_sm_save.values()
-
-    def print_states(state):
-        if hasattr(state, "states"):
-            for state_id, child_state in state.states.iteritems():
-                print child_state.get_path(), child_state.get_file_system_path()
-                print_states(child_state)
-    print_states(sm_model.state_machine.root_state)
-
-    print "do SAVEING OF STATEMACHINE"
-    if with_gui:
-        sm_model.state_machine.file_system_path = path
-        time.sleep(sleep_time_short)
-        print "by Menubar_ctrl"
-        glib.idle_add(menubar_ctrl.on_save_activate, None)
-        time.sleep(sleep_time_short)
-    else:
-        sm_model.state_machine.file_system_path = path
-        time.sleep(sleep_time_short)
-        # glib.idle_add(menubar_ctrl.on_save_activate, None)
-        print "by Function"
-        on_save_activate(sm_model, logger)
-        time.sleep(sleep_time_short)
-
-    from test_z_storage import check_that_all_files_are_there
-
-    check_that_all_files_are_there(sm_model, path, False, True)
-
-
-def save_and_quit(sm_model, path, menubar_ctrl, with_gui):
-    if with_gui:
-        sleep_time_short = 2
-        sm_model.state_machine.file_system_path = path
-        time.sleep(sleep_time_short)
-        glib.idle_add(menubar_ctrl.on_save_activate, None)
-        time.sleep(sleep_time_short)
-        glib.idle_add(menubar_ctrl.on_stop_activate, None)
-        glib.idle_add(menubar_ctrl.on_quit_activate, None)
-
-
->>>>>>> 183361c3
 def trigger_state_type_change_tests(*args):
     print "Wait for the gui to initialize"
     time.sleep(1.0)
