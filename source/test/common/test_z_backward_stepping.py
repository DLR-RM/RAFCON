import sys
import logging
import gtk
import threading
import time
import os
import datetime

# general tool elements
from rafcon.utils import log

# mvc elements
from rafcon.mvc.models import GlobalVariableManagerModel
from rafcon.mvc.controllers.main_window import MainWindowController
from rafcon.mvc.views.main_window import MainWindowView

from rafcon.statemachine.storage import storage
import rafcon.mvc.singleton
import rafcon.mvc.config as gui_config
from rafcon.statemachine.singleton import state_machine_execution_engine
from rafcon.statemachine.execution.state_machine_status import StateMachineExecutionStatus

# test environment elements
import testing_utils
from testing_utils import call_gui_callback
import pytest


def create_models():
    logger = log.get_logger(__name__)
    logger.setLevel(logging.DEBUG)
    #logging.getLogger('gtkmvc').setLevel(logging.DEBUG)
    for handler in logging.getLogger('gtkmvc').handlers:
        logging.getLogger('gtkmvc').removeHandler(handler)
    stdout = logging.StreamHandler(sys.stdout)
    stdout.setFormatter(logging.Formatter("%(asctime)s: %(levelname)-8s - %(name)s:  %(message)s"))
    stdout.setLevel(logging.DEBUG)
    logging.getLogger('gtkmvc').addHandler(stdout)
    logging.getLogger('statemachine.state').setLevel(logging.DEBUG)
    logging.getLogger('controllers.state_properties').setLevel(logging.DEBUG)

    global_var_manager_model = GlobalVariableManagerModel()
    global_var_manager_model.global_variable_manager.set_variable("global_variable_1", "value1")
    global_var_manager_model.global_variable_manager.set_variable("global_variable_2", "value2")

    return logger, global_var_manager_model


def wait_for_execution_engine_sync_counter(target_value, logger, timeout=5):
    logger.debug("++++++++++ waiting for execution engine sync for " + str(target_value) + " steps ++++++++++")
    current_time = datetime.datetime.now()
    # time.sleep(0.3)
    while True:
        state_machine_execution_engine.synchronization_lock.acquire()
        if state_machine_execution_engine.synchronization_counter == target_value:
            state_machine_execution_engine.synchronization_counter = 0
            state_machine_execution_engine.synchronization_lock.release()
            break
        state_machine_execution_engine.synchronization_lock.release()
        if (datetime.datetime.now() - current_time).seconds > timeout:
            raise RuntimeError("Something went wrong")
        time.sleep(0.1)


@log.log_exceptions(None, gtk_quit=True)
def trigger_gui_signals_library_state(*args):
    main_window_controller = args[0]
    logger = args[1]
    menubar_ctrl = main_window_controller.get_controller('menu_bar_controller')

    # reset the synchronization counter; although the tests run in different processes they share their memory
    # as the import statements are at the top of the file and not inside the parallel called functions
    state_machine_execution_engine.synchronization_lock.acquire()
    state_machine_execution_engine.synchronization_counter = 0
    state_machine_execution_engine.synchronization_lock.release()

    call_gui_callback(menubar_ctrl.on_step_mode_activate, None, None)
    # Wait for GUI to initialize
    while gtk.events_pending():
        gtk.main_iteration(False)
    wait_for_execution_engine_sync_counter(1, logger)

    # forward
    for i in range(5):
        call_gui_callback(menubar_ctrl.on_step_into_activate, None, None)
        wait_for_execution_engine_sync_counter(1, logger)

    # # backward
    for i in range(4):
        call_gui_callback(menubar_ctrl.on_backward_step_activate, None, None)
        wait_for_execution_engine_sync_counter(1, logger)

    call_gui_callback(menubar_ctrl.on_backward_step_activate, None, None)

    sm = rafcon.statemachine.singleton.state_machine_manager.get_active_state_machine()
    while state_machine_execution_engine.status.execution_mode is not StateMachineExecutionStatus.STOPPED:
        time.sleep(0.1)
    for key, sd in sm.root_state.scoped_data.iteritems():
        if sd.name == "beer_count":
            assert sd.value == 100

    call_gui_callback(menubar_ctrl.on_stop_activate, None)
    call_gui_callback(menubar_ctrl.on_save_as_activate, None, None, testing_utils.get_unique_temp_path())
    call_gui_callback(menubar_ctrl.on_quit_activate, None)


def test_backward_stepping_library_state(caplog):
    testing_utils.start_rafcon()
    testing_utils.remove_all_libraries()
    # Load test library
    config_path = rafcon.__path__[0] + "/../test/common/configs_for_start_script_test/valid_config/"
    testing_utils.global_config.load('config.yaml', config_path)
    rafcon.statemachine.singleton.library_manager.initialize()

    gui_config.global_gui_config.set_config_value('HISTORY_ENABLED', False)
    gui_config.global_gui_config.set_config_value('AUTO_BACKUP_ENABLED', False)
    logger, gvm_model = create_models()
    state_machine = storage.load_state_machine_from_path(testing_utils.get_test_sm_path("unit_test_state_machines"
                                                                                       "/backward_step_library_execution_test"))
    main_window_view = MainWindowView()

    rafcon.statemachine.singleton.state_machine_manager.add_state_machine(state_machine)
    if testing_utils.sm_manager_model is None:
        testing_utils.sm_manager_model = rafcon.mvc.singleton.state_machine_manager_model

    main_window_controller = MainWindowController(testing_utils.sm_manager_model, main_window_view,
                                                  editor_type="LogicDataGrouped")

    # Wait for GUI to initialize
    while gtk.events_pending():
        gtk.main_iteration(False)
    thread = threading.Thread(target=trigger_gui_signals_library_state, args=[main_window_controller, logger])
    thread.start()
    gtk.main()
    logger.debug("Gtk main loop exited!")
    thread.join()
    logger.debug("Joined test triggering thread!")
    os.chdir(testing_utils.RAFCON_PATH + "/../test/common")
    testing_utils.reload_config()
    testing_utils.test_multithrading_lock.release()
    testing_utils.assert_logger_warnings_and_errors(caplog)


@log.log_exceptions(None, gtk_quit=True)
def trigger_gui_signals_preemptive_state(*args):
    main_window_controller = args[0]
    logger = args[1]
    menubar_ctrl = main_window_controller.get_controller('menu_bar_controller')
    gvm = GlobalVariableManagerModel()

    # reset the synchronization counter; although the tests run in different processes they share their memory
    # as the import statements are at the top of the file and not inside the parallel called functions
    state_machine_execution_engine.synchronization_lock.acquire()
    state_machine_execution_engine.synchronization_counter = 0
    state_machine_execution_engine.synchronization_lock.release()

    call_gui_callback(menubar_ctrl.on_step_mode_activate, None, None)
    # Wait for GUI to initialize
    while gtk.events_pending():
        gtk.main_iteration(False)

    wait_for_execution_engine_sync_counter(1, logger)

    # forward

    for i in range(3):
        call_gui_callback(menubar_ctrl.on_step_into_activate, None, None)
        wait_for_execution_engine_sync_counter(2, logger)

    for i in range(2):
        call_gui_callback(menubar_ctrl.on_step_into_activate, None, None)
        wait_for_execution_engine_sync_counter(1, logger)

    # backward
    for i in range(1):
        call_gui_callback(menubar_ctrl.on_backward_step_activate, None, None)
        wait_for_execution_engine_sync_counter(1, logger)

    for i in range(3):
        call_gui_callback(menubar_ctrl.on_backward_step_activate, None, None)
        wait_for_execution_engine_sync_counter(2, logger)

    call_gui_callback(menubar_ctrl.on_backward_step_activate, None, None)

    sm = rafcon.statemachine.singleton.state_machine_manager.get_active_state_machine()

    while state_machine_execution_engine.status.execution_mode is not StateMachineExecutionStatus.STOPPED:
        time.sleep(0.1)
    beers = gvm.global_variable_manager.get_variable('beers')
    whiskey = gvm.global_variable_manager.get_variable('whiskey')
    assert beers == 0
    assert whiskey == 0

    call_gui_callback(menubar_ctrl.on_stop_activate, None)
    call_gui_callback(menubar_ctrl.on_save_as_activate, None, None, testing_utils.get_unique_temp_path())
    call_gui_callback(menubar_ctrl.on_quit_activate, None)


def test_backward_stepping_preemptive_state(caplog):
    testing_utils.start_rafcon()
    #testing_utils.remove_all_libraries()
    gui_config.global_gui_config.set_config_value('HISTORY_ENABLED', False)
    gui_config.global_gui_config.set_config_value('AUTO_BACKUP_ENABLED', False)
    logger, gvm_model = create_models()
    state_machine = storage.load_state_machine_from_path(testing_utils.get_test_sm_path("unit_test_state_machines"
                                                                                       "/backward_step_preemtive_test"))
    main_window_view = MainWindowView()
    rafcon.statemachine.singleton.state_machine_manager.add_state_machine(state_machine)
    if testing_utils.sm_manager_model is None:
        testing_utils.sm_manager_model = rafcon.mvc.singleton.state_machine_manager_model

    main_window_controller = MainWindowController(testing_utils.sm_manager_model, main_window_view,
                                                  editor_type="LogicDataGrouped")

    # Wait for GUI to initialize
    while gtk.events_pending():
        gtk.main_iteration(False)
    thread = threading.Thread(target=trigger_gui_signals_preemptive_state, args=[main_window_controller, logger])
    thread.start()
    gtk.main()
    logger.debug("Gtk main loop exited!")
    thread.join()
    logger.debug("Joined test triggering thread!")
    testing_utils.reload_config()
    testing_utils.test_multithrading_lock.release()
    testing_utils.assert_logger_warnings_and_errors(caplog)


@log.log_exceptions(None, gtk_quit=True)
def trigger_gui_signals_barrier_state(*args):
    main_window_controller = args[0]
    logger = args[1]
    menubar_ctrl = main_window_controller.get_controller('menu_bar_controller')

    # reset the synchronization counter; although the tests run in different processes they share their memory
    # as the import statements are at the top of the file and not inside the parallel called functions
    state_machine_execution_engine.synchronization_lock.acquire()
    state_machine_execution_engine.synchronization_counter = 0
    state_machine_execution_engine.synchronization_lock.release()

    call_gui_callback(menubar_ctrl.on_step_mode_activate, None, None)
    # Wait for GUI to initialize
    while gtk.events_pending():
        gtk.main_iteration(False)
    wait_for_execution_engine_sync_counter(1, logger)

    # forward
    for i in range(4):
        call_gui_callback(menubar_ctrl.on_step_into_activate, None, None)
        wait_for_execution_engine_sync_counter(3, logger)

    for i in range(4):
        call_gui_callback(menubar_ctrl.on_step_into_activate, None, None)
        wait_for_execution_engine_sync_counter(1, logger)

    # # backward
    for i in range(3):
        call_gui_callback(menubar_ctrl.on_backward_step_activate, None, None)
        wait_for_execution_engine_sync_counter(1, logger)

    for i in range(4):
        call_gui_callback(menubar_ctrl.on_backward_step_activate, None, None)
        wait_for_execution_engine_sync_counter(3, logger)

    call_gui_callback(menubar_ctrl.on_backward_step_activate, None, None)

    sm = rafcon.statemachine.singleton.state_machine_manager.get_active_state_machine()
    while state_machine_execution_engine.status.execution_mode is not StateMachineExecutionStatus.STOPPED:
        time.sleep(0.1)
    for key, sd in sm.root_state.scoped_data.iteritems():
        if sd.name == "beer_number":
            assert sd.value == 100
        elif sd.name == "wine_number":
            assert sd.value == 40
        elif sd.name == "whiskey_number":
            assert sd.value == 20

    call_gui_callback(menubar_ctrl.on_stop_activate, None)
    call_gui_callback(menubar_ctrl.on_save_as_activate, None, None, testing_utils.get_unique_temp_path())
    call_gui_callback(menubar_ctrl.on_quit_activate, None)


def test_backward_stepping_barrier_state(caplog):
    testing_utils.start_rafcon()
    testing_utils.remove_all_libraries()
    gui_config.global_gui_config.set_config_value('HISTORY_ENABLED', False)
    gui_config.global_gui_config.set_config_value('AUTO_BACKUP_ENABLED', False)
    logger, gvm_model = create_models()
    state_machine = storage.load_state_machine_from_path(testing_utils.get_test_sm_path("unit_test_state_machines"
                                                                                       "/backward_step_barrier_test"))
    main_window_view = MainWindowView()
    rafcon.statemachine.singleton.state_machine_manager.add_state_machine(state_machine)
    if testing_utils.sm_manager_model is None:
        testing_utils.sm_manager_model = rafcon.mvc.singleton.state_machine_manager_model

    main_window_controller = MainWindowController(testing_utils.sm_manager_model, main_window_view,
                                                  editor_type="LogicDataGrouped")

    # Wait for GUI to initialize
    while gtk.events_pending():
        gtk.main_iteration(False)
    thread = threading.Thread(target=trigger_gui_signals_barrier_state, args=[main_window_controller, logger])
    thread.start()
    gtk.main()
    logger.debug("Gtk main loop exited!")
    thread.join()
    logger.debug("Joined test triggering thread!")
    testing_utils.reload_config()
    testing_utils.test_multithrading_lock.release()
    testing_utils.assert_logger_warnings_and_errors(caplog)


if __name__ == '__main__':
<<<<<<< HEAD
    #test_backward_stepping_barrier_state(None)
    test_backward_stepping_preemptive_state(None)
    #test_backward_stepping_library_state(None)
=======
    test_backward_stepping_barrier_state(None)
    test_backward_stepping_preemptive_state(None)
    test_backward_stepping_library_state(None)
>>>>>>> 27580a56
    # pytest.main([__file__])<|MERGE_RESOLUTION|>--- conflicted
+++ resolved
@@ -311,13 +311,7 @@
 
 
 if __name__ == '__main__':
-<<<<<<< HEAD
-    #test_backward_stepping_barrier_state(None)
-    test_backward_stepping_preemptive_state(None)
-    #test_backward_stepping_library_state(None)
-=======
     test_backward_stepping_barrier_state(None)
     test_backward_stepping_preemptive_state(None)
     test_backward_stepping_library_state(None)
->>>>>>> 27580a56
     # pytest.main([__file__])