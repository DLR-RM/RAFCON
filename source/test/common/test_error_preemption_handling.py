import pytest
import rafcon.mvc.singleton
import testing_utils

import rafcon.statemachine.states.execution_state
import rafcon.statemachine.states.hierarchy_state
import rafcon.statemachine.states.preemptive_concurrency_state
from rafcon.statemachine.storage import storage as global_storage

from rafcon.statemachine.singleton import global_variable_manager as gvm
from rafcon.statemachine.singleton import state_machine_manager, state_machine_execution_engine


def assert_gvm(key, value=True):
    assert gvm.get_variable(key) == value


def assert_all_false(*elements):
    for elem in elements:
        assert not elem


class TestErrorPreemptionHandling():

    state_machine = None

    @classmethod
    def setup_class(cls):
        # This methods runs on class creation and creates the state machine
        testing_utils.test_multithrading_lock.acquire()
<<<<<<< HEAD
        state_machine = storage.load_statemachine_from_path(testing_utils.get_test_sm_path("unit_test_state_machines/action_block_execution_test"))
=======
        state_machine = global_storage.load_statemachine_from_path(
            rafcon.__path__[0] + "/../test_scripts/unit_test_state_machines/action_block_execution_test")
>>>>>>> 1ee44489
        cls.state_machine = state_machine
        state_machine_manager.add_state_machine(state_machine)
        state_machine_manager.active_state_machine_id = state_machine.state_machine_id

    @classmethod
    def teardown_class(cls):
        testing_utils.test_multithrading_lock.release()
        pass

    def setup(self):
        # This methods runs before each test method and resets the global variables
        gvm.set_variable("wait_inner_observer_1", 10)
        gvm.set_variable("wait_inner_observer_2", 10)
        gvm.set_variable("wait_observer_1", 10)
        gvm.set_variable("wait_observer_2", 10)

        gvm.set_variable("inner_error_handler", False)
        gvm.set_variable("inner_exit_handler", False)
        gvm.set_variable("error_handler", False)
        gvm.set_variable("error_handler_2", False)
        gvm.set_variable("exit_handler", False)
        gvm.set_variable("exit_handler_2", False)

        gvm.set_variable("inner_observer_1_abort", False)
        gvm.set_variable("inner_observer_1_exception", False)
        gvm.set_variable("observer_1_abort", False)
        gvm.set_variable("observer_1_exception", False)

        gvm.set_variable("observer_1_finish", False)
        gvm.set_variable("observer_2_finish", False)
        gvm.set_variable("inner_observer_1_finish", False)
        gvm.set_variable("inner_observer_2_finish", False)

    def teardown(self):
        # variables_for_pytest.test_multithrading_lock.release()
        pass

    def run_state_machine(self):
        state_machine_execution_engine.start()
        state_machine_execution_engine.join()

    @staticmethod
    def assert_no_errors():
        # No error handler was executed occurred
        assert_gvm("error_handler", False)
        assert_gvm("error_handler_2", False)
        assert_gvm("inner_error_handler", False)

    def test_default_run(self, caplog):
        gvm.set_variable("wait_inner_observer_1", 1)
        gvm.set_variable("wait_inner_observer_2", 1)
        gvm.set_variable("wait_observer_1", 1)
        gvm.set_variable("wait_observer_2", 1)
        self.run_state_machine()
        self.assert_no_errors()
        testing_utils.assert_logger_warnings_and_errors(caplog, 0)

    def test_inner_observer_1_finish(self, caplog):
        gvm.set_variable("wait_inner_observer_1", 0.1)
        self.run_state_machine()
        self.assert_no_errors()
        assert_gvm("inner_observer_1_finish")
        assert_gvm("inner_exit_handler")
        assert_gvm("exit_handler")
        assert_gvm("exit_handler_2", False)
        assert_all_false(gvm.get_variable("inner_observer_2_finish"), gvm.get_variable("observer_1_finish"),
                         gvm.get_variable("observer_2_finish"))
        testing_utils.assert_logger_warnings_and_errors(caplog)

    def test_inner_observer_2_finish(self, caplog):
        gvm.set_variable("wait_inner_observer_2", 0.1)
        self.run_state_machine()
        self.assert_no_errors()
        assert_gvm("inner_observer_2_finish")
        assert_gvm("inner_exit_handler")
        assert_gvm("exit_handler")
        assert_gvm("exit_handler_2", False)
        assert_all_false(gvm.get_variable("inner_observer_1_finish"), gvm.get_variable("observer_1_finish"),
                         gvm.get_variable("observer_2_finish"))
        testing_utils.assert_logger_warnings_and_errors(caplog)

    def test_observer_1_finish(self, caplog):
        gvm.set_variable("wait_observer_1", 0.1)
        self.run_state_machine()
        self.assert_no_errors()
        assert_gvm("observer_1_finish")
        assert_gvm("inner_exit_handler")
        assert_gvm("exit_handler")
        assert_gvm("exit_handler_2")
        assert_all_false(gvm.get_variable("inner_observer_2_finish"), gvm.get_variable("inner_observer_1_finish"),
                         gvm.get_variable("observer_2_finish"))
        testing_utils.assert_logger_warnings_and_errors(caplog, 0)

    def test_observer_2_finish(self, caplog):
        gvm.set_variable("wait_observer_2", 0.1)
        self.run_state_machine()
        self.assert_no_errors()
        assert_gvm("observer_2_finish")
        assert_gvm("inner_exit_handler")
        assert_gvm("exit_handler")
        assert_gvm("exit_handler_2")
        assert_all_false(gvm.get_variable("inner_observer_2_finish"), gvm.get_variable("inner_observer_1_finish"),
                         gvm.get_variable("observer_1_finish"))
        testing_utils.assert_logger_warnings_and_errors(caplog, 0)

    def test_inner_observer_1_error(self, caplog):
        gvm.set_variable("wait_inner_observer_1", 0.1)
        gvm.set_variable("inner_observer_1_abort", True)
        self.run_state_machine()
        assert_gvm("inner_error_handler", False)
        assert_gvm("error_handler")
        assert_gvm("error_handler_2")
        assert_all_false(gvm.get_variable("inner_observer_1_finish"), gvm.get_variable("observer_1_finish"),
                         gvm.get_variable("observer_1_finish"), gvm.get_variable("observer_2_finish"))
        testing_utils.assert_logger_warnings_and_errors(caplog, 0)

    def test_inner_observer_1_exception(self, caplog):
        gvm.set_variable("wait_inner_observer_1", 0.1)
        gvm.set_variable("inner_observer_1_exception", True)
        self.run_state_machine()
        assert_gvm("inner_error_handler", False)
        assert_gvm("error_handler")
        assert_all_false(gvm.get_variable("inner_observer_1_finish"), gvm.get_variable("observer_1_finish"),
                         gvm.get_variable("observer_1_finish"), gvm.get_variable("observer_2_finish"))
        testing_utils.assert_logger_warnings_and_errors(caplog, 0, 1)

    def test_observer_1_error(self, caplog):
        gvm.set_variable("wait_observer_1", 0.1)
        gvm.set_variable("observer_1_abort", True)
        self.run_state_machine()
        self.assert_no_errors()
        assert_all_false(gvm.get_variable("inner_observer_1_finish"), gvm.get_variable("observer_1_finish"),
                         gvm.get_variable("observer_1_finish"), gvm.get_variable("observer_2_finish"))
        testing_utils.assert_logger_warnings_and_errors(caplog, 0)

    def test_observer_1_exception(self, caplog):
        gvm.set_variable("wait_observer_1", 0.1)
        gvm.set_variable("observer_1_exception", True)
        self.run_state_machine()
        self.assert_no_errors()
        assert_all_false(gvm.get_variable("inner_observer_1_finish"), gvm.get_variable("observer_1_finish"),
                         gvm.get_variable("observer_1_finish"), gvm.get_variable("observer_2_finish"))
        testing_utils.assert_logger_warnings_and_errors(caplog, 0, 1)

if __name__ == '__main__':
    pytest.main([__file__])<|MERGE_RESOLUTION|>--- conflicted
+++ resolved
@@ -28,12 +28,8 @@
     def setup_class(cls):
         # This methods runs on class creation and creates the state machine
         testing_utils.test_multithrading_lock.acquire()
-<<<<<<< HEAD
-        state_machine = storage.load_statemachine_from_path(testing_utils.get_test_sm_path("unit_test_state_machines/action_block_execution_test"))
-=======
         state_machine = global_storage.load_statemachine_from_path(
             rafcon.__path__[0] + "/../test_scripts/unit_test_state_machines/action_block_execution_test")
->>>>>>> 1ee44489
         cls.state_machine = state_machine
         state_machine_manager.add_state_machine(state_machine)
         state_machine_manager.active_state_machine_id = state_machine.state_machine_id
