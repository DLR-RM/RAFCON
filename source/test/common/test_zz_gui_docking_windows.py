--- conflicted
+++ resolved
@@ -66,11 +66,7 @@
 
     # Console
     call_gui_callback(main_window_controller.on_console_undock_clicked, None)
-<<<<<<< HEAD
     time.sleep(2*min_sleep)
-=======
-    time.sleep(min_sleep)
->>>>>>> c3dd99f2
     window_pos = main_window_controller.view.console_window.get_top_widget().get_position()
     window_size = main_window_controller.view.console_window.get_top_widget().get_size()
     assert window_pos == global_runtime_config.get_config_value('CONSOLE_WINDOW_POS')
