--- conflicted
+++ resolved
@@ -346,21 +346,6 @@
             # check if state machine is in library path
             if any([root_path == path[:len(root_path)] for root_path in library_manager._library_paths.values()]):
                 # TODO use a check box dialog with three check boxes and an confirmation and cancel button
-<<<<<<< HEAD
-                logger.info("DIALOG TO REQUEST SUBSTITUTION has to be insert here.")
-                # logger.info("DIALOG TO REQUEST REFRESH OF LIBRARY-TREE has to be insert here.")
-
-                def on_message_dialog_response_signal(widget, response_id):
-                    if response_id in [42, 43, 44]:
-                        widget.destroy()
-                    if response_id == 42:
-                        logger.debug("Library refresh is triggered.")
-                        self.on_refresh_libraries_activate(None)
-                    elif response_id == 43:
-                        logger.debug("Refresh all is triggered.")
-                        self.on_refresh_all_activate(None)
-                    elif response_id == 44:
-=======
                 # TODO DIALOG TO REQUEST SUBSTITUTION has to be insert here
 
                 def on_message_dialog_response_signal(widget, response_id):
@@ -372,72 +357,38 @@
                         logger.debug("Refresh all is triggered.")
                         self.on_refresh_all_activate(None)
                     elif response_id == ButtonDialog.OPTION_3.value:
->>>>>>> d10550e2
                         pass
                     else:
                         logger.warning("Response id: {} is not considered".format(response_id))
 
-<<<<<<< HEAD
-                dialog = RAFCONDialog(type=gtk.MESSAGE_WARNING, parent=self.get_root_window())
-                message_string = "You stored your state machine in a path that is included into the library-paths." \
-                                 "Do you want to refresh the library-tree or refresh all or may consider this later " \
-                                 "manually?"
-                dialog.set_markup(message_string)
-                dialog.add_button("Refresh-Library-Tree", 42)
-                dialog.add_button("Refresh-All", 43)
-                dialog.add_button("May later manually", 44)
-                dialog.grab_focus()
-                dialog.finalize(on_message_dialog_response_signal)
-                dialog.run()
-=======
                 message_string = "You stored your state machine in a path that is included into the library paths.\n\n"\
                                  "Do you want to refresh the libraries or refresh libraries and state machines?"
                 RAFCONButtonDialog(message_string, ["Refresh libraries", "Refresh everything", "Do nothing"],
                                    on_message_dialog_response_signal,
                                    type=gtk.MESSAGE_QUESTION, parent=self.get_root_window())
 
->>>>>>> d10550e2
 
             # logger.info("DIALOG TO REQUEST opening of new state machine has to be insert here.")
 
             def on_message_dialog_response_signal(widget, response_id):
-<<<<<<< HEAD
-                if response_id == 42:
-=======
                 if response_id == ButtonDialog.OPTION_1.value:
->>>>>>> d10550e2
                     logger.debug("Open state machine.")
                     try:
                         state_machine = storage.load_state_machine_from_path(path)
                         state_machine_manager.add_state_machine(state_machine)
                     except (ValueError, IOError) as e:
                         logger.error('Error while trying to open state machine: {0}'.format(e))
-<<<<<<< HEAD
-                elif response_id == 43:
-=======
                 elif response_id == ButtonDialog.OPTION_2.value:
->>>>>>> d10550e2
                     pass
                 else:
                     logger.warning("Response id: {} is not considered".format(response_id))
                 if response_id in [42, 43]:
                     widget.destroy()
 
-<<<<<<< HEAD
-            dialog = RAFCONDialog(type=gtk.MESSAGE_WARNING, parent=self.get_root_window())
-            message_string = "Should the newly from state created state machine be re-open?"
-            dialog.set_markup(message_string)
-            dialog.add_button("Yes", 42)
-            dialog.add_button("No", 43)
-            dialog.grab_focus()
-            dialog.finalize(on_message_dialog_response_signal)
-            dialog.run()
-=======
             message_string = "Should the newly created state machine be opened?"
             RAFCONButtonDialog(message_string, ["Open", "Do not open"], on_message_dialog_response_signal,
                                type=gtk.MESSAGE_QUESTION, parent=self.get_root_window())
 
->>>>>>> d10550e2
         else:
             logger.warning("Multiple states can not be saved as state machine directly. Group them before.")
 
