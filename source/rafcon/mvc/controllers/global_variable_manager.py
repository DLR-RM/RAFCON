from rafcon.utils import log

logger = log.get_logger(__name__)

import gobject
from gtk import ListStore
import gtk

from rafcon.mvc.controllers.extended_controller import ExtendedController


class GlobalVariableManagerController(ExtendedController):
    """Controller handling the Global Variable Manager

    :param rafcon.mvc.models.global_variable_manager.GlobalVariableManagerModel model: The Global Variable Manager Model
    :param rafcon.mvc.views.global_variable_editor.GlobalVariableEditorView view: The GTK view showing the list of
        global variables.
    :ivar global_variable_counter: Counter for global variables to ensure unique names for new global variables.
    :ivar global_variables_list_store: A GTK list-like data structure to store global variables in.
    """

    def __init__(self, model, view):
        """Constructor"""
        ExtendedController.__init__(self, model, view)

        self.global_variable_counter = 0
        self.global_variables_list_store = ListStore(gobject.TYPE_PYOBJECT)

    def register_view(self, view):
<<<<<<< HEAD
        """Called when the View was registered
        """
=======
        """Called when the View was registered"""
        view.get_top_widget().connect('destroy', gtk.main_quit)
>>>>>>> eff61c3e

        def cell_text(column, cell_renderer, model, iter, gvm_model):
            col = column.get_name()
            global_variable = model.get_value(iter, 0)
            if col == 'name_col':
                cell_renderer.set_property('text', global_variable[0])
            elif col == 'value_col':
                cell_renderer.set_property('text', global_variable[1])
            elif col == 'locked_col':
                locked = gvm_model.global_variable_manager.is_locked(global_variable[0])
                cell_renderer.set_property('text', locked)
            else:
                logger.error("Unknown column '{col:s}' in GlobalVariableManagerView".format(col=col))

        view['global_variable_tree_view'].set_model(self.global_variables_list_store)

        view['name_col'].set_cell_data_func(view['name_text'], cell_text, self.model)
        view['name_text'].set_property('editable', True)
        view['value_col'].set_cell_data_func(view['value_text'], cell_text, self.model)
        view['value_text'].set_property('editable', True)
        view['locked_col'].set_cell_data_func(view['locked_text'], cell_text, self.model)

        view['name_text'].connect('edited', self.on_name_changed)
        view['value_text'].connect('edited', self.on_value_changed)
        view['new_global_variable_button'].connect('clicked', self.on_new_global_variable_button_clicked)
        view['delete_global_variable_button'].connect('clicked', self.on_delete_global_variable_button_clicked)

    def register_adapters(self):
        """Adapters should be registered in this method call"""
        pass

    def on_new_global_variable_button_clicked(self, widget, data=None):
        """Triggered when the New button in the Global Variables tab is clicked

        Creates a new global variable.
        """
        new_global_variable = "new_global_%s" % self.global_variable_counter
        self.global_variable_counter += 1
        self.model.global_variable_manager.set_variable(new_global_variable, "value")

    def on_delete_global_variable_button_clicked(self, widget, data=None):
        """Triggered when the Delete button in the Global Variables tab is clicked

        Deletes the selected global variable.
        """
        tree_view = self.view["global_variable_tree_view"]
        path = tree_view.get_cursor()[0]
        if path is not None:
            key = self.global_variables_list_store[int(path[0])][0][0]
            self.model.global_variable_manager.delete_variable(key)

    def on_name_changed(self, widget, path, text):
        """Triggered when a global variable's name is edited

        Updates the global variable's name.

        :param path: The path identifying the edited variable
        :param text: New variable name
        """
        old_key = self.global_variables_list_store[int(path)][0][0]
        old_value = self.global_variables_list_store[int(path)][0][1]
        self.model.global_variable_manager.delete_variable(old_key)
        self.model.global_variable_manager.set_variable(text, old_value)
        self.update_global_variables_list_store()

    def on_value_changed(self, widget, path, text):
        """Triggered when a global variable's value is edited.

        Updates the global variable's value.

        :param path: The path identifying the edited variable
        :param text: New variable value
        """
        old_key = self.global_variables_list_store[int(path)][0][0]
        self.model.global_variable_manager.set_variable(old_key, text)
        self.update_global_variables_list_store()

    @ExtendedController.observe("global_variable_manager", after=True)
    def assign_notification_state(self, model, prop_name, info):
        """Triggered when a change occurs in the Global Variable Manager."""
        self.update_global_variables_list_store()

    def update_global_variables_list_store(self):
        """Triggered after creation, deletion, or update of a variables has taken place

        Updates the list of global variables.
        """
        tmp = ListStore(gobject.TYPE_PYOBJECT)
        keys = self.model.global_variable_manager.get_all_keys()
        for key in keys:
            tmp.append([[key, self.model.global_variable_manager.get_representation(key)]])
        tms = gtk.TreeModelSort(tmp)
        tms.set_sort_column_id(0, gtk.SORT_ASCENDING)
        tms.set_sort_func(0, self.compare_global_variables)
        tms.sort_column_changed()
        tmp = tms
        self.global_variables_list_store.clear()
        for elem in tmp:
            self.global_variables_list_store.append(elem)

    @staticmethod
    def compare_global_variables(treemodel, iter1, iter2, user_data=None):
        """Triggered upon updating the list of global variables

        Helper method to sort global variables alphabetically.
        """
        path1 = treemodel.get_path(iter1)[0]
        path2 = treemodel.get_path(iter2)[0]
        # get key of first variable
        name1 = treemodel[path1][0][0]
        # get key of second variable
        name2 = treemodel[path2][0][0]
        name1_as_bits = ' '.join(format(ord(x), 'b') for x in name1)
        name2_as_bits = ' '.join(format(ord(x), 'b') for x in name2)
        if name1_as_bits == name2_as_bits:
            return 0
        elif name1_as_bits > name2_as_bits:
            return 1
        else:
            return -1<|MERGE_RESOLUTION|>--- conflicted
+++ resolved
@@ -27,14 +27,7 @@
         self.global_variables_list_store = ListStore(gobject.TYPE_PYOBJECT)
 
     def register_view(self, view):
-<<<<<<< HEAD
-        """Called when the View was registered
-        """
-=======
         """Called when the View was registered"""
-        view.get_top_widget().connect('destroy', gtk.main_quit)
->>>>>>> eff61c3e
-
         def cell_text(column, cell_renderer, model, iter, gvm_model):
             col = column.get_name()
             global_variable = model.get_value(iter, 0)
