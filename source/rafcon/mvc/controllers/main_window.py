"""
.. module:: main_window
   :platform: Unix, Windows
   :synopsis: The module holds the main window controller giving footage to the overall gui.

.. moduleauthor:: Franz Steinmetz


"""

import gtk
import threading

from rafcon.mvc.controllers.global_variable_manager import GlobalVariableManagerController
from rafcon.mvc.controllers.state_icons import StateIconController
from rafcon.mvc.controllers.state_machine_tree import StateMachineTreeController
from rafcon.mvc.controllers.modification_history import ModificationHistoryTreeController
from rafcon.mvc.controllers.library_tree import LibraryTreeController

from rafcon.mvc.models.state_machine_manager import StateMachineManagerModel
from rafcon.mvc.models.library_manager import LibraryManagerModel
from rafcon.mvc.models.state_machine_execution_engine import StateMachineExecutionEngineModel
from rafcon.mvc.shortcut_manager import ShortcutManager

from rafcon.mvc.controllers.extended_controller import ExtendedController
from rafcon.mvc.controllers.states_editor import StatesEditorController
from rafcon.mvc.controllers.state_machines_editor import StateMachinesEditorController
from rafcon.mvc.controllers.menu_bar import MenuBarController
from rafcon.mvc.controllers.tool_bar import ToolBarController
from rafcon.mvc.controllers.top_tool_bar import TopToolBarMainWindowController
from rafcon.mvc.controllers.execution_history import ExecutionHistoryTreeController
from rafcon.mvc.controllers.undocked_window import UndockedWindowController

from rafcon.statemachine.enums import StateMachineExecutionStatus

from rafcon.mvc.singleton import global_variable_manager_model as gvm_model
from rafcon.mvc.singleton import state_machine_execution_model
import rafcon.statemachine.singleton
import rafcon.statemachine.config
from rafcon.mvc.config import global_gui_config as gui_config
from rafcon.mvc.runtime_config import global_runtime_config

from rafcon.mvc.utils import constants
from rafcon.mvc import gui_helper
from rafcon.utils import log

logger = log.get_logger(__name__)


class MainWindowController(ExtendedController):
    """Controller handling the main window.

    :param rafcon.mvc.models.state_machine_manager.StateMachineManagerModel state_machine_manager_model: The state
        machine manager model, holding data regarding state machines. Should be exchangeable.
    :param rafcon.mvc.views.main_window.MainWindowView view: The GTK View showing the main window.
    :ivar docked: Dict holding mappings between bars/console and their current docking-status.
    """

    def __init__(self, state_machine_manager_model, view, editor_type='PortConnectionGrouped'):
        ExtendedController.__init__(self, state_machine_manager_model, view)

        rafcon.mvc.singleton.main_window_controller = self
        self.state_machine_manager_model = state_machine_manager_model
        self.editor_type = editor_type
        self.shortcut_manager = None
        self.handler_ids = {}

        # state machine manager
        assert isinstance(state_machine_manager_model, StateMachineManagerModel)
        state_machine_manager = state_machine_manager_model.state_machine_manager

        self.state_machine_execution_model = state_machine_execution_model
        self.observe_model(self.state_machine_execution_model)
        self.state_machine_execution_model.register_observer(self)

        # shortcut manager
        self.shortcut_manager = ShortcutManager(view['main_window'])

        # library tree
        library_manager_model = LibraryManagerModel(rafcon.statemachine.singleton.library_manager)
        library_controller = LibraryTreeController(library_manager_model, view.library_tree,
                                                   state_machine_manager_model)
        self.add_controller('library_controller', library_controller)
        # view['main_window'].add_events(
        #    gtk.gdk.BUTTON_PRESS_MASK | gtk.gdk.BUTTON_RELEASE_MASK | gtk.gdk.BUTTON_MOTION_MASK |
        #    gtk.gdk.KEY_PRESS_MASK | gtk.gdk.KEY_RELEASE_MASK | gtk.gdk.POINTER_MOTION_MASK)

        ######################################################
        # state icons
        ######################################################
        state_icon_controller = StateIconController(state_machine_manager_model, view.state_icons,
                                                    self.shortcut_manager)
        self.add_controller('state_icon_controller', state_icon_controller)

        # state machine tree
        state_machine_tree_controller = StateMachineTreeController(state_machine_manager_model, view.state_machine_tree)
        self.add_controller('state_machine_tree_controller', state_machine_tree_controller)

        # states editor
        states_editor_ctrl = StatesEditorController(state_machine_manager_model, view.states_editor, editor_type)
        self.add_controller('states_editor_ctrl', states_editor_ctrl)

        # state machines editor
        state_machines_editor_ctrl = StateMachinesEditorController(state_machine_manager_model,
                                                                   view.state_machines_editor)
        self.add_controller('state_machines_editor_ctrl', state_machines_editor_ctrl)

        # global variable editor
        global_variable_manager_ctrl = GlobalVariableManagerController(gvm_model, view.global_var_editor)
        self.add_controller('global_variable_manager_ctrl', global_variable_manager_ctrl)

        ######################################################
        # modification history
        ######################################################
        state_machine_history_controller = ModificationHistoryTreeController(state_machine_manager_model,
                                                                         view.state_machine_history)
        self.add_controller('state_machine_history_controller', state_machine_history_controller)
        self.modification_history_was_focused = False

        ######################################################
        # state machine execution history
        ######################################################
        execution_history_ctrl = ExecutionHistoryTreeController(state_machine_manager_model, view.execution_history,
                                                                state_machine_manager)
        self.add_controller('execution_history_ctrl', execution_history_ctrl)

        ######################################################
        # menu bar
        ######################################################
        menu_bar_controller = MenuBarController(state_machine_manager_model, view, self.shortcut_manager,
                                                rafcon.statemachine.singleton.state_machine_execution_engine)
        self.add_controller('menu_bar_controller', menu_bar_controller)

        ######################################################
        # tool bar
        ######################################################
        tool_bar_controller = ToolBarController(state_machine_manager_model, view.tool_bar)
        self.add_controller('tool_bar_controller', tool_bar_controller)

        ######################################################
        # top tool bar
        ######################################################
        top_tool_bar_controller = TopToolBarMainWindowController(state_machine_manager_model, view.top_tool_bar,
                                                                 view['main_window'])
        self.add_controller('top_tool_bar_controller', top_tool_bar_controller)

        ######################################################
        # Undocked Windows Controllers
        ######################################################
        left_undocked_window_controller = UndockedWindowController(state_machine_manager_model, view.left_bar_window)
        self.add_controller('left_window_controller', left_undocked_window_controller)

        right_undocked_window_controller = UndockedWindowController(state_machine_manager_model, view.right_bar_window)
        self.add_controller('right_window_controller', right_undocked_window_controller)

        console_undocked_window_controller = UndockedWindowController(state_machine_manager_model,
                                                                      view.console_bar_window)
        self.add_controller('console_window_controller', console_undocked_window_controller)

        self.left_bar_child = view['top_level_h_pane'].get_child1()
        self.right_bar_child = view['right_h_pane'].get_child2()
        self.console_child = view['central_v_pane'].get_child2()

        self.docked = {'left_bar': True, 'right_bar': True, 'console': True}

        view['debug_console_button_hbox'].reorder_child(view['button_show_error'], 0)
        view['debug_console_button_hbox'].reorder_child(view['button_show_warning'], 1)
        view['debug_console_button_hbox'].reorder_child(view['button_show_info'], 2)
        view['debug_console_button_hbox'].reorder_child(view['button_show_debug'], 3)

        # Initialize the Left-Bar Notebooks' titles according to initially-selected tabs
        upper_title = gui_helper.set_notebook_title(view['upper_notebook'], view['upper_notebook'].get_current_page(),
                                                    view['upper_notebook_title'])
        lower_title = gui_helper.set_notebook_title(view['lower_notebook'], view['lower_notebook'].get_current_page(),
                                                    view['lower_notebook_title'])

        # Initialize the Left-Bar un-docked window title
        view.left_bar_window.initialize_title(gui_helper.create_left_bar_window_title(upper_title, lower_title))
        view.right_bar_window.initialize_title('STATE EDITOR')
        view.console_bar_window.initialize_title('CONSOLE')

    def register_view(self, view):
        self.register_actions(self.shortcut_manager)

        # using helper function to connect functions to GUI elements to be able to access the handler id later on

        self.connect_button_to_function('main_window',
                                        "delete_event",
                                        self.get_controller('menu_bar_controller').on_delete_event)
        self.connect_button_to_function('main_window',
                                        "destroy",
                                        self.get_controller('menu_bar_controller').on_destroy)

        # connect left bar, right bar and console hide buttons' signals to their corresponding methods
        self.connect_button_to_function('left_bar_hide_button', "clicked", self.on_left_bar_hide_clicked)
        self.connect_button_to_function('right_bar_hide_button', "clicked", self.on_right_bar_hide_clicked)
        self.connect_button_to_function('console_hide_button', "clicked", self.on_console_hide_clicked)

        self.connect_button_to_function('left_bar_hide_button', "clicked", self.on_left_bar_hide_clicked)
        self.connect_button_to_function('right_bar_hide_button', "clicked", self.on_right_bar_hide_clicked)
        self.connect_button_to_function('console_hide_button', "clicked", self.on_console_hide_clicked)

        # Connect left bar, right bar and console return buttons' signals to their corresponding methods
        self.connect_button_to_function('left_bar_return_button', "clicked", self.on_left_bar_return_clicked)
        self.connect_button_to_function('right_bar_return_button', "clicked", self.on_right_bar_return_clicked)
        self.connect_button_to_function('console_return_button', "clicked", self.on_console_return_clicked)

        # Connect undock buttons' signals
<<<<<<< HEAD
        self.connect_button_to_function('undock_left_bar_button', "clicked", self.on_left_bar_undock_clicked)
        self.connect_button_to_function('undock_right_bar_button', "clicked", self.on_right_bar_undock_clicked)
        self.connect_button_to_function('undock_console_button', "clicked", self.on_console_undock_clicked)
=======
        view['undock_left_bar_button'].connect('clicked', self.on_left_bar_undock_clicked)
        view['undock_right_bar_button'].connect('clicked', self.on_right_bar_undock_clicked)
        view['undock_console_button'].connect('clicked', self.on_console_bar_undock_clicked)
>>>>>>> 932e3adb

        # Connect Shortcut buttons' signals to their corresponding methods
        self.connect_button_to_function('button_start_shortcut', "toggled", self.on_button_start_shortcut_toggled)
        self.connect_button_to_function('button_stop_shortcut', "clicked", self.on_button_stop_shortcut_clicked)
        self.connect_button_to_function('button_pause_shortcut', "toggled", self.on_button_pause_shortcut_toggled)
        self.connect_button_to_function('button_step_mode_shortcut',
                                        "toggled",
                                        self.on_button_step_mode_shortcut_toggled)
        self.connect_button_to_function('button_step_in_shortcut',
                                        "clicked",
                                        self.on_button_step_in_shortcut_clicked)
        self.connect_button_to_function('button_step_over_shortcut',
                                        "clicked",
                                        self.on_button_step_over_shortcut_clicked)
        self.connect_button_to_function('button_step_out_shortcut',
                                        "clicked",
                                        self.on_button_step_out_shortcut_clicked)
        self.connect_button_to_function('button_step_backward_shortcut',
                                        "clicked",
                                        self.on_button_step_backward_shortcut_clicked)

        # Connect Debug console buttons' signals to their corresponding methods
        self.connect_button_to_function('button_show_debug', "toggled", self.on_debug_content_change)
        self.connect_button_to_function('button_show_info', "toggled", self.on_debug_content_change)
        self.connect_button_to_function('button_show_warning', "toggled", self.on_debug_content_change)
        self.connect_button_to_function('button_show_error', "toggled", self.on_debug_content_change)

        view['upper_notebook'].connect('switch-page', self.on_notebook_tab_switch, view['upper_notebook_title'],
                                       view.left_bar_window, 'upper')
        view['lower_notebook'].connect('switch-page', self.on_notebook_tab_switch, view['lower_notebook_title'],
                                       view.left_bar_window, 'lower')

        # hide not usable buttons
        self.view['step_buttons'].hide()

        # Initializing Main Window Size & Position
        gui_helper.set_window_size_and_position(view.get_top_widget(), 'MAIN_WINDOW')

        # Initializing Pane positions
        self.set_pane_position('RIGHT_BAR_DOCKED_POS', 'right_h_pane', default_pos=1000)
        self.set_pane_position('LEFT_BAR_DOCKED_POS', 'top_level_h_pane', default_pos=300)
        self.set_pane_position('CONSOLE_DOCKED_POS', 'central_v_pane', default_pos=600)
        self.set_pane_position('LEFT_BAR_INNER_PANE_POS', 'left_bar_pane', default_pos=400)

    def connect_button_to_function(self, view_index, button_state, function):
        handler_id = self.view[view_index].connect(button_state, function)
        self.handler_ids[view_index] = handler_id

    def switch_state_machine_execution_engine(self, new_state_machine_execution_engine):
        """
        Switch the state machine execution engine the main window controller listens to.
        :param new_state_machine_execution_engine: the new state machine execution engine for this controller
        :return:
        """
        # relieve old one
        self.relieve_model(self.state_machine_execution_model)

        # register new
        self.state_machine_execution_model = new_state_machine_execution_engine
        self.observe_model(self.state_machine_execution_model)

    def set_pane_position(self, config_id, pane, default_pos=100):
        """Adjusts the position of a GTK Pane to a value stored in the runtime config file. If there was no value
        stored, the pane's position is set to a default value.

        :param config_id: The pane identifier saved in the runtime config file
        :param pane: The corresponding pane for which the position is to be adjusted
        :param default_pos: A default value for the pane's position in case it was not stored in the runtime config
        """
        position = global_runtime_config.get_config_value(config_id)
        self.view[pane].set_position(position) if position else self.view[pane].set_position(default_pos)

    def highlight_execution_of_current_sm(self, active):
        if self.get_controller('state_machines_editor_ctrl') is None or \
                self.get_controller('state_machines_editor_ctrl').view is None:
            logger.warning("No state machines editor view")
            return
        notebook = self.get_controller('state_machines_editor_ctrl').view['notebook']
        page_num = self.get_controller('state_machines_editor_ctrl').view['notebook'].get_current_page()
        page = self.get_controller('state_machines_editor_ctrl').view['notebook'].get_nth_page(page_num)
        if page is None:
            logger.warning("No state machine open {0}".format(page_num))
            return
        label = notebook.get_tab_label(page).get_children()[0]
        if active:
            label.modify_fg(gtk.STATE_NORMAL, gtk.gdk.color_parse(gui_config.colors['STATE_MACHINE_ACTIVE']))
            label.modify_fg(gtk.STATE_INSENSITIVE, gtk.gdk.color_parse(gui_config.colors['STATE_MACHINE_ACTIVE']))
        else:
            label.modify_fg(gtk.STATE_NORMAL, gtk.gdk.color_parse(gui_config.colors['STATE_MACHINE_NOT_ACTIVE']))
            label.modify_fg(gtk.STATE_INSENSITIVE, gtk.gdk.color_parse(gui_config.colors['STATE_MACHINE_NOT_ACTIVE']))

    @ExtendedController.observe("execution_engine", after=True)
    def model_changed(self, model, prop_name, info):
        """ Highlight buttons according actual execution status."""
        label_string = str(rafcon.statemachine.singleton.state_machine_execution_engine.status.execution_mode)
        label_string = label_string.replace("STATE_MACHINE_EXECUTION_STATUS.", "")
        self.view['execution_status_label'].set_text(label_string)

        if rafcon.statemachine.singleton.state_machine_execution_engine.status.execution_mode is StateMachineExecutionStatus.STARTED:
            self.highlight_execution_of_current_sm(True)
            self.view['step_buttons'].hide()
            self._set_single_button_active('button_start_shortcut')
        elif rafcon.statemachine.singleton.state_machine_execution_engine.status.execution_mode is StateMachineExecutionStatus.PAUSED:
            self.highlight_execution_of_current_sm(True)
            self.view['step_buttons'].hide()
            self._set_single_button_active('button_pause_shortcut')
        elif rafcon.statemachine.singleton.state_machine_execution_engine.status.execution_mode is StateMachineExecutionStatus.STOPPED:
            self.highlight_execution_of_current_sm(False)
            self.view['step_buttons'].hide()
            self._set_single_button_active('button_stop_shortcut')
        else:  # all step modes
            self.highlight_execution_of_current_sm(True)
            self.view['step_buttons'].show()
            self._set_single_button_active('button_step_mode_shortcut')

    def _set_single_button_active(self, active_button_name):

        # do not let the buttons trigger the action another time => block the respective signal handlers

        button_names = ['button_start_shortcut', 'button_pause_shortcut', 'button_step_mode_shortcut']

        for button_name in button_names:
            if active_button_name == button_name:
                if not self.view[button_name].get_active():
                    # block the handler before setting the button active
                    self.view[button_name].handler_block(self.handler_ids[button_name])
                    self.view[button_name].set_active(True)
                    self.view[button_name].handler_unblock(self.handler_ids[button_name])
            else:
                if self.view[button_name].get_active():
                    self.view[button_name].handler_block(self.handler_ids[button_name])
                    self.view[button_name].set_active(False)
                    self.view[button_name].handler_unblock(self.handler_ids[button_name])

    def focus_notebook_page_of_controller(self, controller):
        """ The method implements focus request of the notebooks in left side-bar of the main window. Thereby it is the
        master-function of focus pattern of the notebooks in left side-bar.
            Actual pattern is:
            - Execution-History is put to focus any time requested (request occur at the moment when the state-machine
              is started and stopped.
            - Modification-History one time focused while and one time after execution if requested.

            :param controller The controller which request to be focused.
        """
        # TODO think about to may substitute Controller- by View-objects it is may the better design
        if controller not in self.get_child_controllers():
            return
        # logger.info("focus controller {0}".format(controller))
        if not self.modification_history_was_focused and isinstance(controller, ModificationHistoryTreeController) and \
                self.view is not None:
            self.view.bring_tab_to_the_top('history')
            self.modification_history_was_focused = True

        if self.view is not None and isinstance(controller, ExecutionHistoryTreeController):
            self.view.bring_tab_to_the_top('execution_history')
            self.modification_history_was_focused = False

    def on_left_bar_return_clicked(self, widget, event=None):
        self.view['left_bar_return_button'].hide()
        self.view['top_level_h_pane'].add1(self.left_bar_child)

    def on_right_bar_return_clicked(self, widget, event=None):
        self.view['right_bar_return_button'].hide()
        self.view['right_h_pane'].add2(self.right_bar_child)

    def on_console_return_clicked(self, widget, event=None):
        self.view['console_return_button'].hide()
        self.view['central_v_pane'].add2(self.console_child)

    def on_left_bar_hide_clicked(self, widget, event=None):
        self.view['top_level_h_pane'].remove(self.left_bar_child)
        self.view['left_bar_return_button'].show()

    def on_right_bar_hide_clicked(self, widget, event=None):
        self.view['right_h_pane'].remove(self.right_bar_child)
        self.view['right_bar_return_button'].show()

    def on_console_hide_clicked(self, widget, event=None):
        self.view['central_v_pane'].remove(self.console_child)
        self.view['console_return_button'].show()

    def on_left_bar_undock_clicked(self, widget, event=None):
        """Triggered when the un-dock button of the left bar is clicked.

        The left bar is un-docked into a separate new window, and the bar is hidden from the main-window by triggering
        the method on_left_bar_hide_clicked(). triggering this method shows the 'left_bar_return_button' in the
        main-window, which doesn't serve any purpose when the bar is un-docked. This button is therefore deliberately
        hidden. The un-dock button, which is also part of the bar is hidden, because the re-dock button is included in
        the top_tool_bar of the newly opened window. Not hiding it will result in two re-dock buttons visible in the new
        window. The new window's size and position are loaded from runtime_config, if they exist.
        """
        gui_helper.set_window_size_and_position(self.view.left_bar_window.get_top_widget(), 'LEFT_BAR_WINDOW')
        self.view['left_bar_pane'].reparent(self.view.left_bar_window['central_eventbox'])
        self.view['undock_left_bar_button'].hide()
        self.on_left_bar_hide_clicked(None)
        self.view['left_bar_return_button'].hide()

    def on_left_bar_dock_clicked(self, widget, event=None):
        """Triggered when the re-dock button of the left-bar window is clicked.

        The size & position of the open window are saved to the runtime_config file, and the left-bar is re-docked back
        to the main-window, and the left-bar window is hidden. The un-dock button of the bar is made visible again.
        """
        global_runtime_config.store_widget_properties(self.view.left_bar_window.get_top_widget(), 'LEFT_BAR_WINDOW')
        self.on_left_bar_return_clicked(None)
        self.view['left_bar_pane'].reparent(self.view['left_bar_container'])
        self.get_controller('left_window_controller').hide_window()
        self.view['undock_left_bar_button'].show()
        return True

    def on_right_bar_undock_clicked(self, widget, event=None):
        """Triggered when the un-dock button of the right bar is clicked.

        The right bar is un-docked into a separate new window, and the bar is hidden from the main-window by triggering
        the method on_right_bar_hide_clicked(). triggering this method shows the 'right_bar_return_button' in the
        main-window, which doesn't serve any purpose when the bar is un-docked. This button is therefore deliberately
        hidden. The un-dock button, which is also part of the bar, is hidden, because the re-dock button is included in
        the top_tool_bar of the newly opened window. Not hiding it will result in two re-dock buttons visible in the new
        window. The new window's size and position are loaded from runtime_config, if they exist.
        """
        gui_helper.set_window_size_and_position(self.view.right_bar_window.get_top_widget(), 'RIGHT_BAR_WINDOW')
        self.view['right_bar'].reparent(self.view.right_bar_window['central_eventbox'])
        self.view['undock_right_bar_button'].hide()
        self.on_right_bar_hide_clicked(None)
        self.view['right_bar_return_button'].hide()

    def on_right_bar_dock_clicked(self, widget, event=None):
        """Triggered when the re-dock button of the right-bar window is clicked.

        The size & position of the open window is saved to the runtime_config file, and the right-bar is re-docked back
        to the main-window, and the right-bar window is hidden. The un-dock button of the bar is made visible again.
        """
        global_runtime_config.store_widget_properties(self.view.right_bar_window.get_top_widget(), 'RIGHT_BAR_WINDOW')
        self.on_right_bar_return_clicked(None)
        self.view['right_bar'].reparent(self.view['right_bar_container'])
        self.get_controller('right_window_controller').hide_window()
        self.docked['right_bar'] = True
        self.view['undock_right_bar_button'].show()

    def on_console_bar_undock_clicked(self, widget, event=None):
        """Triggered when the un-dock button of the console is clicked.

        The console is un-docked into a separate new window, and the console is hidden from the main-window by
        triggering the method on_console_hide_clicked(). triggering this method shows the 'console_return_button' in the
        main-window, which doesn't serve any purpose when the bar is un-docked. This button is therefore deliberately
        hidden. The un-dock button, which is also part of the console, is hidden, because the re-dock button is included
        in the top_tool_bar of the newly opened window. Not hiding it will result in two re-dock buttons visible in the
        new window. The new window's size and position are loaded from runtime_config, if they exist.
        """
        gui_helper.set_window_size_and_position(self.view.console_bar_window.get_top_widget(), 'CONSOLE_BAR_WINDOW')
        self.view['console'].reparent(self.view.console_bar_window['central_eventbox'])
        self.view['undock_console_button'].hide()
        self.on_console_hide_clicked(None)
        self.view['console_return_button'].hide()

    def on_console_bar_dock_clicked(self, widget, event=None):
        """Triggered when the re-dock button of the console window is clicked.

        The size & position of the open window is saved to the runtime_config file, and the console is re-docked back
        to the main-window, and the console window is hidden. The un-dock button of the bar is made visible again.
        """
        global_runtime_config.store_widget_properties(self.view.console_bar_window.get_top_widget(), 'CONSOLE_BAR_WINDOW')
        self.on_console_return_clicked(None)
        self.view['console'].reparent(self.view['console_container'])
        self.get_controller('console_window_controller').hide_window()
        self.view['undock_console_button'].show()

    # Shortcut buttons
    def on_button_start_shortcut_toggled(self, widget, event=None):
        if self.view['button_start_shortcut'].get_active():
            self.get_controller('menu_bar_controller').on_start_activate(None)

    def on_button_pause_shortcut_toggled(self, widget, event=None):
        if self.view['button_pause_shortcut'].get_active():
            self.get_controller('menu_bar_controller').on_pause_activate(None)

    def on_button_stop_shortcut_clicked(self, widget, event=None):
        self.get_controller('menu_bar_controller').on_stop_activate(None)

    def on_button_step_mode_shortcut_toggled(self, widget, event=None):
        if self.view['button_step_mode_shortcut'].get_active():
            self.get_controller("menu_bar_controller").on_step_mode_activate(None)

    def on_button_step_in_shortcut_clicked(self, widget, event=None):
        self.get_controller('menu_bar_controller').on_step_into_activate(None)

    def on_button_step_over_shortcut_clicked(self, widget, event=None):
        self.get_controller('menu_bar_controller').on_step_over_activate(None)

    def on_button_step_out_shortcut_clicked(self, widget, event=None):
        self.get_controller('menu_bar_controller').on_step_out_activate(None)

    def on_button_step_backward_shortcut_clicked(self, widget, event=None):
        self.get_controller('menu_bar_controller').on_backward_step_activate(None)

    def on_debug_content_change(self, widget, data=None):
        if self.view['button_show_info'].get_active():
            gui_config.set_config_value('LOGGING_SHOW_INFO', True)
        else:
            gui_config.set_config_value('LOGGING_SHOW_INFO', False)
        if self.view['button_show_debug'].get_active():
            gui_config.set_config_value('LOGGING_SHOW_DEBUG', True)
        else:
            gui_config.set_config_value('LOGGING_SHOW_DEBUG', False)
        if self.view['button_show_warning'].get_active():
            gui_config.set_config_value('LOGGING_SHOW_WARNING', True)
        else:
            gui_config.set_config_value('LOGGING_SHOW_WARNING', False)
        if self.view['button_show_error'].get_active():
            gui_config.set_config_value('LOGGING_SHOW_ERROR', True)
        else:
            gui_config.set_config_value('LOGGING_SHOW_ERROR', False)
        # gui_config.save_configuration()
        self.view.logging_view.update_filtered_buffer()

    @staticmethod
    def on_notebook_tab_switch(notebook, page, page_num, title_label, window, notebook_identifier):
        """Triggered whenever a left-bar notebook tab is changed.

        Updates the title of the corresponding notebook and updates the title of the left-bar window in case un-docked.

        :param notebook: The GTK notebook where a tab-change occurred
        :param page_num: The page number of the currently-selected tab
        :param title_label: The label holding the notebook's title
        :param window: The left-bar window, for which the title should be changed
        :param notebook_identifier: A string identifying whether the notebook is the upper or the lower one
        """
        title = gui_helper.set_notebook_title(notebook, page_num, title_label)
        window.reset_title(title, notebook_identifier)<|MERGE_RESOLUTION|>--- conflicted
+++ resolved
@@ -206,15 +206,9 @@
         self.connect_button_to_function('console_return_button', "clicked", self.on_console_return_clicked)
 
         # Connect undock buttons' signals
-<<<<<<< HEAD
         self.connect_button_to_function('undock_left_bar_button', "clicked", self.on_left_bar_undock_clicked)
         self.connect_button_to_function('undock_right_bar_button', "clicked", self.on_right_bar_undock_clicked)
-        self.connect_button_to_function('undock_console_button', "clicked", self.on_console_undock_clicked)
-=======
-        view['undock_left_bar_button'].connect('clicked', self.on_left_bar_undock_clicked)
-        view['undock_right_bar_button'].connect('clicked', self.on_right_bar_undock_clicked)
-        view['undock_console_button'].connect('clicked', self.on_console_bar_undock_clicked)
->>>>>>> 932e3adb
+        self.connect_button_to_function('undock_console_button', "clicked", self.on_console_bar_undock_clicked)
 
         # Connect Shortcut buttons' signals to their corresponding methods
         self.connect_button_to_function('button_start_shortcut', "toggled", self.on_button_start_shortcut_toggled)
