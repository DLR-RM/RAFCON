import gtk
import threading

from rafcon.mvc.controllers import GlobalVariableManagerController, StateMachineTreeController, \
    StateMachineHistoryController, LibraryTreeController

from rafcon.mvc.models.state_machine_manager import StateMachineManagerModel
from rafcon.mvc.models.library_manager import LibraryManagerModel
from rafcon.mvc.shortcut_manager import ShortcutManager

from rafcon.mvc.controllers.extended_controller import ExtendedController
from rafcon.mvc.controllers.states_editor import StatesEditorController
from rafcon.mvc.controllers.state_machines_editor import StateMachinesEditorController
from rafcon.mvc.controllers.menu_bar import MenuBarController
from rafcon.mvc.controllers.tool_bar import ToolBarController
from rafcon.mvc.controllers.top_tool_bar import TopToolBarController
from rafcon.mvc.controllers.execution_history import ExecutionHistoryTreeController

from rafcon.statemachine.enums import StateMachineExecutionStatus
from rafcon.mvc import gui_helper

from rafcon.mvc.singleton import global_variable_manager_model as gvm_model
import rafcon.statemachine.singleton
import rafcon.statemachine.config
from rafcon.mvc.config import global_gui_config as gui_config
from rafcon.network.network_config import global_net_config

from rafcon.utils import constants
from rafcon.utils import log

logger = log.get_logger(__name__)
try:
    # run if not defined or variable True
    if global_net_config.get_config_value("NETWORK_CONNECTIONS") is None or global_net_config.get_config_value(
            "NETWORK_CONNECTIONS"):
        from rafcon.mvc.controllers.network_connections import NetworkController
        from rafcon.network.singleton import network_connections
except ImportError as e:
    logger.warn(
        "{1} Only local use of RAFCON will be possible due to missing network communication libraries -> {0}".format(
            e.message, global_net_config.get_config_value("NETWORK_CONNECTIONS") is None))
    # logger.error("%s, %s" % (e.message, traceback.format_exc()))
    global_net_config.set_config_value('NETWORK_CONNECTIONS', False)


class MainWindowController(ExtendedController):
    icons = {
        "Libraries": constants.SIGN_LIB,
        "State Tree": constants.ICON_TREE,
        "Global Variables": constants.ICON_GLOB,
        "History": constants.ICON_HIST,
        "Execution History": constants.ICON_EHIST,
        "Network": constants.ICON_NET
    }

    def __init__(self, state_machine_manager_model, view, editor_type='PortConnectionGrouped'):
        ExtendedController.__init__(self, state_machine_manager_model, view)

        rafcon.mvc.singleton.main_window_controller = self
        self.editor_type = editor_type
        self.shortcut_manager = None

        # state machine manager
        assert isinstance(state_machine_manager_model, StateMachineManagerModel)
        state_machine_manager = state_machine_manager_model.state_machine_manager

        # execution engine
        self.state_machine_execution_engine = rafcon.statemachine.singleton.state_machine_execution_engine
        self.observe_model(self.state_machine_execution_engine)
        self.state_machine_execution_engine.register_observer(self)

        ######################################################
        # shortcut manager
        ######################################################
        self.shortcut_manager = ShortcutManager(view['main_window'])

        ######################################################
        # logging view
        ######################################################
        self.console_scroller = view['console_scroller']
        view['debug_console_vbox'].remove(self.console_scroller)
        view.logging_view.get_top_widget().show()
        view['debug_console_vbox'].pack_start(view.logging_view.get_top_widget(), True, True, 0)

        ######################################################
        # library tree
        ######################################################
        library_manager_model = LibraryManagerModel(rafcon.statemachine.singleton.library_manager)
        library_controller = LibraryTreeController(library_manager_model, view.library_tree,
                                                   state_machine_manager_model)
        self.add_controller('library_controller', library_controller)
        # view['library_vbox'].remove(view['library_tree_placeholder'])

        # view['library_vbox'].pack_start(view.library_tree, True, True, 0)

        library_tree_tab = view['library_vbox']
        page_num = view["tree_notebook_1"].page_num(library_tree_tab)
        view["tree_notebook_1"].remove_page(page_num)

        library_tab_label = gtk.Label('Libraries')
        library_notebook_widget = self.create_notebook_widget('LIBRARIES', view.library_tree,
                                                              border=constants.BORDER_WIDTH_TEXTVIEW)
        view["tree_notebook_1"].insert_page(library_notebook_widget, library_tab_label, page_num)

        view['add_link_menu_entry'].connect("activate", library_controller.insert_button_clicked, None, False)
        view['add_template_menu_entry'].connect("activate", library_controller.insert_button_clicked, None, True)

        view['main_window'].add_events(
            gtk.gdk.BUTTON_PRESS_MASK | gtk.gdk.BUTTON_RELEASE_MASK | gtk.gdk.BUTTON_MOTION_MASK |
            gtk.gdk.KEY_PRESS_MASK | gtk.gdk.KEY_RELEASE_MASK | gtk.gdk.POINTER_MOTION_MASK)

        ######################################################
        # statemachine tree
        ######################################################
        # remove placeholder tab

        state_machine_tree_tab = view['state_machine_tree_placeholder']
        page_num = view["tree_notebook_1"].page_num(state_machine_tree_tab)
        view["tree_notebook_1"].remove_page(page_num)
        # append new tab
        # TODO: this is not always the active state machine
        state_machine_tree_controller = StateMachineTreeController(state_machine_manager_model, view.state_machine_tree)
        self.add_controller('state_machine_tree_controller', state_machine_tree_controller)

        state_machine_tab_label = gtk.Label('State Tree')
        state_machine_notebook_widget = self.create_notebook_widget('STATE TREE', view.state_machine_tree,
                                                                    border=constants.BORDER_WIDTH_TEXTVIEW)
        view["tree_notebook_1"].insert_page(state_machine_notebook_widget, state_machine_tab_label, page_num)

        ######################################################
        # state editor
        ######################################################
        states_editor_ctrl = StatesEditorController(state_machine_manager_model,  # or self.model,
                                                    view.states_editor,
                                                    editor_type)
        self.add_controller('states_editor_ctrl', states_editor_ctrl)

        state_editor_label = view['state_editor_label']
        view['state_editor_label_hbox'].remove(state_editor_label)
        new_label = gui_helper.create_label_with_text_and_spacing(state_editor_label.get_text(),
                                                                  font_size=constants.FONT_SIZE_BIG,
                                                                  letter_spacing=constants.LETTER_SPACING_1PT)
        new_label.set_alignment(0., .5)
        view['state_editor_label_hbox'].pack_start(new_label, True, True, 0)
        view['state_editor_label_hbox'].reorder_child(new_label, 0)

        ######################################################
        # state machines editor
        ######################################################
        state_machines_editor_ctrl = StateMachinesEditorController(state_machine_manager_model,
                                                                   view.state_machines_editor)
        self.add_controller('state_machines_editor_ctrl', state_machines_editor_ctrl)

        graphical_editor_label = view['graphical_editor_label']
        view['graphical_editor_label_event_box'].remove(graphical_editor_label)
        new_label = gui_helper.create_label_with_text_and_spacing(graphical_editor_label.get_text(),
                                                                  font_size=constants.FONT_SIZE_BIG,
                                                                  letter_spacing=constants.LETTER_SPACING_1PT)
        new_label.set_alignment(0., .5)
        view['graphical_editor_label_event_box'].add(new_label)

        ######################################################
        # global variable editor
        ######################################################
        # remove placeholder tab
        global_variables_tab = view['global_variables_placeholder']
        page_num = view["tree_notebook_1"].page_num(global_variables_tab)
        view["tree_notebook_1"].remove_page(page_num)
        # append new tab
        global_variable_manager_ctrl = GlobalVariableManagerController(gvm_model, view.global_var_manager_view)
        self.add_controller('global_variable_manager_ctrl', global_variable_manager_ctrl)

        global_variables_tab_label = gtk.Label('Global Variables')
        global_variables_notebook_widget = self.create_notebook_widget('GLOBAL VARIABLES',
                                                                       view.global_var_manager_view.get_top_widget(),
                                                                       border=constants.BORDER_WIDTH_TEXTVIEW)
        view["tree_notebook_1"].insert_page(global_variables_notebook_widget, global_variables_tab_label, page_num)

        view["tree_notebook_1"].set_current_page(0)

        ######################################################
        # state machine edition history
        ######################################################
        # remove placeholder tab
        history_tab = view['history_vbox_placeholder']
        page_num = view["tree_notebook_2"].page_num(history_tab)
        view["tree_notebook_2"].remove_page(page_num)
        # append new tab
        state_machine_history_controller = StateMachineHistoryController(state_machine_manager_model,
                                                                         view.state_machine_history)
        self.add_controller('state_machine_history_controller', state_machine_history_controller)
        history_label = gtk.Label('History')
        history_notebook_widget = self.create_notebook_widget("HISTORY", view.state_machine_history.get_top_widget(),
                                                              border=constants.BORDER_WIDTH_TEXTVIEW)
        view["tree_notebook_2"].insert_page(history_notebook_widget, history_label, page_num)

        # history_tab_label = gtk.Label('History')
        # history_notebook_widget = self.create_notebook_widget('HISTORY', gtk.Label("Placeholder"))
        # view["tree_notebook_2"].insert_page(history_notebook_widget, history_tab_label, page_num)

        ######################################################
        # network controller
        ######################################################
        if global_net_config.get_config_value('NETWORK_CONNECTIONS', False):
            from rafcon.mvc.controllers.network_connections import NetworkController
            from rafcon.network.singleton import network_connections
            network_connections_ctrl = NetworkController(state_machine_manager_model,
                                                         view.network_connections_view)
            network_connections.initialize()
            self.add_controller('network_connections_ctrl', network_connections_ctrl)

            # remove placehold in tab
            network_tab = view['network_placeholder']
            page_num = view['tree_notebook_2'].page_num(network_tab)
            view['tree_notebook_2'].remove_page(page_num)

            network_label = gtk.Label('Network')
            network_notebook_widget = self.create_notebook_widget("NETWORK",
                                                                  view.network_connections_view.get_top_widget(),
                                                                  use_scroller=False,
                                                                  border=constants.BORDER_WIDTH_TEXTVIEW)
            view['tree_notebook_2'].insert_page(network_notebook_widget, network_label, page_num)
        else:
            network_tab = view['network_tab']
            page_num = view["tree_notebook_2"].page_num(network_tab)
            view["tree_notebook_2"].remove_page(page_num)

        ######################################################
        # state machine execution history
        ######################################################
        # remove placeholder tab
        execution_history_tab = view['execution_history_placeholder']
        page_num = view["tree_notebook_2"].page_num(execution_history_tab)
        view["tree_notebook_2"].remove_page(page_num)
        # append new tab

        execution_history_ctrl = ExecutionHistoryTreeController(state_machine_manager_model,
                                                                view.execution_history_view,
                                                                state_machine_manager)
        self.add_controller('execution_history_ctrl', execution_history_ctrl)

        execution_history_tab_label = gtk.Label('Execution History')
        execution_history_notebook_widget = self.create_notebook_widget('EXECUTION HISTORY',
                                                                        view.execution_history_view.get_top_widget(),
                                                                        use_scroller=False,
                                                                        border=constants.BORDER_WIDTH_TEXTVIEW)
        view["tree_notebook_2"].insert_page(execution_history_notebook_widget, execution_history_tab_label, page_num)

        ######################################################
        # rotate all tab labels by 90 degrees and make detachable
        ######################################################

        for i in range(view["tree_notebook_1"].get_n_pages()):
            child = view["tree_notebook_1"].get_nth_page(i)
            tab_label = view["tree_notebook_1"].get_tab_label(child)
            if gui_config.get_config_value("USE_ICONS_AS_TAB_LABELS", True):
                tab_label_text = tab_label.get_text()
                view["tree_notebook_1"].set_tab_label(child, gui_helper.create_tab_header_label(tab_label_text,
                                                                                                self.icons))
            else:
                tab_label.set_angle(90)
            view["tree_notebook_1"].set_tab_reorderable(child, True)
            view["tree_notebook_1"].set_tab_detachable(child, True)

        for i in range(view["tree_notebook_2"].get_n_pages()):
            child = view["tree_notebook_2"].get_nth_page(i)
            tab_label = view["tree_notebook_2"].get_tab_label(child)
            if gui_config.get_config_value("USE_ICONS_AS_TAB_LABELS", True):
                tab_label_text = tab_label.get_text()
                view["tree_notebook_2"].set_tab_label(child, gui_helper.create_tab_header_label(tab_label_text,
                                                                                                self.icons))
            else:
                tab_label.set_angle(90)
            view["tree_notebook_2"].set_tab_reorderable(child, True)
            view["tree_notebook_2"].set_tab_detachable(child, True)

        ######################################################
        # menu bar
        ######################################################
        menu_bar_controller = MenuBarController(state_machine_manager_model,
                                                view,
                                                state_machines_editor_ctrl,
                                                states_editor_ctrl,
                                                view.logging_view,
                                                view.get_top_widget(),
                                                self.shortcut_manager)
        self.add_controller("menu_bar_controller", menu_bar_controller)

        ######################################################
        # tool bar
        ######################################################
        tool_bar_controller = ToolBarController(state_machine_manager_model,
                                                view.tool_bar,
                                                menu_bar_controller)
        self.add_controller("tool_bar_controller", tool_bar_controller)

        ######################################################
        # top tool bar
        ######################################################
        top_tool_bar_controller = TopToolBarController(state_machine_manager_model,
                                                       view.top_tool_bar,
                                                       view["main_window"],
                                                       menu_bar_controller)
        self.add_controller("top_tool_bar_controller", top_tool_bar_controller)

        ######################################################
        # setup correct sizes
        ######################################################
        view['top_level_h_pane'].set_position(1200)
        view['left_h_pane'].set_position(300)
        view['left_v_pane_1'].set_position(400)
        view['left_v_pane_2'].set_position(600)

        view['hide_right_bar_label'].set_markup('<span font_desc="%s %s">&#x%s;</span>' % (constants.ICON_FONT,
                                                                                           constants.FONT_SIZE_BIG,
                                                                                           constants.BUTTON_RIGHTA))
        view['hide_right_bar_eventbox'].connect('button_release_event', self.right_bar_hide_clicked)

        view['console_hide_label'].set_markup('<span font_desc="%s %s">&#x%s;</span>' % (constants.ICON_FONT,
                                                                                         constants.FONT_SIZE_BIG,
                                                                                         constants.BUTTON_DOWNA))
        view['console_hide_eventbox'].connect('button_release_event', self.console_hide_clicked)

        view['left_bar_return_button'].set_image(self.create_arrow_label(constants.BUTTON_RIGHTA))
        view['left_bar_return_button'].set_border_width(constants.BORDER_WIDTH)

        view['right_bar_return_button'].set_image(self.create_arrow_label(constants.BUTTON_LEFTA))
        view['right_bar_return_button'].set_border_width(constants.BORDER_WIDTH)

        view['console_return_button'].set_image(self.create_arrow_label(constants.BUTTON_UPA))
        view['console_return_button'].set_border_width(constants.BORDER_WIDTH)
        view['console_return_button'].set_size_request(0, constants.BUTTON_MIN_HEIGHT - 10)

        self.left_bar_child = view['left_h_pane'].get_child1()
        self.right_bar_child = view['top_level_h_pane'].get_child2()
        self.console_child = view['left_v_pane_2'].get_child2()

        view['debug_console_button_hbox'].reorder_child(view['button_show_error'], 0)
        view['debug_console_button_hbox'].reorder_child(view['button_show_warning'], 1)
        view['debug_console_button_hbox'].reorder_child(view['button_show_info'], 2)
        view['debug_console_button_hbox'].reorder_child(view['button_show_debug'], 3)

    def register_view(self, view):
        self.register_actions(self.shortcut_manager)
        view['main_window'].connect('delete_event', self.get_controller("menu_bar_controller").on_delete_event)
        view['main_window'].connect('destroy', self.get_controller("menu_bar_controller").on_destroy)

        # Connect left and right bar return buttons' signals to their corresponding methods
        view['left_bar_return_button'].connect('clicked', self.on_left_bar_return_button_clicked)
        view['right_bar_return_button'].connect('clicked', self.on_right_bar_return_button_clicked)

        # Connect Shortcut buttons' signals to their corresponding methods
        view['button_start_shortcut'].connect('toggled', self.on_button_start_shortcut_toggled)
        view['button_stop_shortcut'].connect('clicked', self.on_button_stop_shortcut_clicked)
        view['button_pause_shortcut'].connect('toggled', self.on_button_pause_shortcut_toggled)
        view['button_step_mode_shortcut'].connect('toggled', self.on_button_step_mode_shortcut_toggled)
        view['button_step_in_shortcut'].connect('clicked', self.on_button_step_in_shortcut_clicked)
        view['button_step_over_shortcut'].connect('clicked', self.on_button_step_over_shortcut_clicked)
        view['button_step_out_shortcut'].connect('clicked', self.on_button_step_out_shortcut_clicked)
        view['button_step_backward_shortcut'].connect('clicked', self.on_button_step_backward_shortcut_clicked)

        # Connect Debug console buttons' signals to their corresponding methods
        view['button_show_debug'].connect('toggled', self.on_debug_content_change)
        view['button_show_info'].connect('toggled', self.on_debug_content_change)
        view['button_show_warning'].connect('toggled', self.on_debug_content_change)
        view['button_show_error'].connect('toggled', self.on_debug_content_change)
        view['console_return_button'].connect('clicked', self.on_console_return_button_clicked)

        # hide not usable buttons
        self.view['step_buttons'].hide()

    def highlight_execution_of_current_sm(self, active):
        notebook = self.get_controller('state_machines_editor_ctrl').view['notebook']
        page_num = self.get_controller('state_machines_editor_ctrl').view['notebook'].get_current_page()
        page = self.get_controller('state_machines_editor_ctrl').view['notebook'].get_nth_page(page_num)
        label = notebook.get_tab_label(page).get_children()[0]
        # print rc_style.fg[gtk.STATE_NORMAL]
        if active:
            label.modify_fg(gtk.STATE_NORMAL, gtk.gdk.color_parse(gui_config.colors['STATE_MACHINE_ACTIVE']))
            label.modify_fg(gtk.STATE_INSENSITIVE, gtk.gdk.color_parse(gui_config.colors['STATE_MACHINE_ACTIVE']))
        else:
            label.modify_fg(gtk.STATE_NORMAL, gtk.gdk.color_parse(gui_config.colors['STATE_MACHINE_NOT_ACTIVE']))
            label.modify_fg(gtk.STATE_INSENSITIVE, gtk.gdk.color_parse(gui_config.colors['STATE_MACHINE_NOT_ACTIVE']))

    @ExtendedController.observe("execution_engine", after=True)
    def model_changed(self, model, prop_name, info):
        label_string = str(rafcon.statemachine.singleton.state_machine_execution_engine.status.execution_mode)
        label_string = label_string.replace("STATE_MACHINE_EXECUTION_STATUS.", "")
        self.view['execution_status_label'].set_text(label_string)

        if rafcon.statemachine.singleton.state_machine_execution_engine.status.execution_mode is StateMachineExecutionStatus.STARTED:
            self.set_button_active(True, self.view['button_start_shortcut'], self.on_button_start_shortcut_toggled)
            self.set_button_active(False, self.view['button_pause_shortcut'], self.on_button_pause_shortcut_toggled)
            self.set_button_active(False, self.view['button_step_mode_shortcut'],
                                   self.on_button_step_mode_shortcut_toggled)
            self.highlight_execution_of_current_sm(True)
            self.view['step_buttons'].hide()
        elif rafcon.statemachine.singleton.state_machine_execution_engine.status.execution_mode is StateMachineExecutionStatus.PAUSED:
            self.set_button_active(True, self.view['button_pause_shortcut'], self.on_button_pause_shortcut_toggled)
            self.set_button_active(False, self.view['button_start_shortcut'], self.on_button_start_shortcut_toggled)
            self.delay(100, self.get_controller('execution_history_ctrl').update)
            self.set_button_active(False, self.view['button_step_mode_shortcut'],
                                   self.on_button_step_mode_shortcut_toggled)
            self.highlight_execution_of_current_sm(True)
            self.view['step_buttons'].hide()
        elif rafcon.statemachine.singleton.state_machine_execution_engine.status.execution_mode is StateMachineExecutionStatus.STOPPED:
            self.on_button_stop_shortcut_clicked(None)
            self.delay(100, self.get_controller('execution_history_ctrl').update)
            self.highlight_execution_of_current_sm(False)
<<<<<<< HEAD
=======
            self.view['step_buttons'].hide()
>>>>>>> aa1ec4bb
        else:  # all step modes
            self.set_button_active(True, self.view['button_step_mode_shortcut'],
                                   self.on_button_step_mode_shortcut_toggled)
            self.set_button_active(False, self.view['button_pause_shortcut'], self.on_button_pause_shortcut_toggled)
            self.set_button_active(False, self.view['button_start_shortcut'], self.on_button_start_shortcut_toggled)
            self.delay(100, self.get_controller('execution_history_ctrl').update)
            self.highlight_execution_of_current_sm(True)
            self.view['step_buttons'].show()

    @staticmethod
    def create_arrow_label(icon):
        label = gtk.Label()
        label.set_markup('<span font_desc="%s %s">&#x%s;</span>' % (constants.ICON_FONT,
                                                                    constants.FONT_SIZE_BIG,
                                                                    icon))
        return label

    def create_label_box(self, text):
        hbox = gtk.HBox()
        label = gui_helper.create_label_with_text_and_spacing(text, font_size=constants.FONT_SIZE_BIG,
                                                              letter_spacing=constants.LETTER_SPACING_1PT)
        label.set_alignment(0.0, 0.5)
        inner_eventbox = gtk.EventBox()
        inner_label = gtk.Label()
        inner_label.set_markup('<span font_desc="%s %s">&#x%s;</span>' % (constants.ICON_FONT,
                                                                          constants.FONT_SIZE_BIG,
                                                                          constants.BUTTON_LEFTA))
        inner_eventbox.connect("button_release_event", self.left_bar_hide_clicked)
        inner_eventbox.add(inner_label)
        hbox.pack_start(label, True, True, 0)
        hbox.pack_start(inner_eventbox, False, True, 0)
        hbox.set_border_width(constants.BORDER_WIDTH_TEXTVIEW)
        return hbox

    def on_left_bar_return_button_clicked(self, widget, event=None):
        self.view['left_bar_return_button'].hide()
        self.view['left_h_pane'].add1(self.left_bar_child)

    def on_right_bar_return_button_clicked(self, widget, event=None):
        self.view['right_bar_return_button'].hide()
        self.view['top_level_h_pane'].add2(self.right_bar_child)

    def on_console_return_button_clicked(self, widget, event=None):
        self.view['console_return_button'].hide()
        self.view['left_v_pane_2'].add2(self.console_child)

    def left_bar_hide_clicked(self, widget, event=None):
        self.view['left_h_pane'].remove(self.left_bar_child)
        self.view['left_bar_return_button'].show()

    def right_bar_hide_clicked(self, widget, event=None):
        self.view['top_level_h_pane'].remove(self.right_bar_child)
        self.view['right_bar_return_button'].show()

    def console_hide_clicked(self, widget, event=None):
        self.view['left_v_pane_2'].remove(self.console_child)
        self.view['console_return_button'].show()

    def create_notebook_widget(self, title, widget, use_scroller=True, border=10):
        title_label = self.create_label_box(title)
        event_box = gtk.EventBox()
        vbox = gtk.VBox()
        vbox.pack_start(title_label, False, True, 0)
        if use_scroller:
            scroller = gtk.ScrolledWindow()
            scroller.set_policy(gtk.POLICY_AUTOMATIC, gtk.POLICY_AUTOMATIC)
            alig = gtk.Alignment(0., 0., 1., 1.)
            alig.set_padding(0, 0, border, 0)
            alig.add(widget)
            alig.show()
            scroller.add_with_viewport(alig)
            vbox.pack_start(scroller, True, True, 0)
        else:
            vbox.pack_start(widget, True, True, 0)
        event_box.add(vbox)
        event_box.show_all()
        return event_box

    # Shortcut buttons

    def on_button_start_shortcut_toggled(self, widget, event=None):
        if rafcon.statemachine.singleton.state_machine_execution_engine.status.execution_mode is not StateMachineExecutionStatus.STARTED:
            self.get_controller("menu_bar_controller").on_start_activate(None)

            self.set_button_active(False, self.view['button_pause_shortcut'], self.on_button_pause_shortcut_toggled)
            self.set_button_active(False, self.view['button_step_mode_shortcut'],
                                   self.on_button_step_mode_shortcut_toggled)
        else:
            logger.info("Statemachine running")
            self.set_button_active(True, self.view['button_start_shortcut'], self.on_button_start_shortcut_toggled)

<<<<<<< HEAD
        self.view['step_buttons'].hide()

=======
>>>>>>> aa1ec4bb
    def on_button_pause_shortcut_toggled(self, widget, event=None):
        if rafcon.statemachine.singleton.state_machine_execution_engine.status.execution_mode is not StateMachineExecutionStatus.PAUSED:
            self.get_controller("menu_bar_controller").on_pause_activate(None)

            self.set_button_active(False, self.view['button_start_shortcut'], self.on_button_start_shortcut_toggled)
            self.set_button_active(False, self.view['button_step_mode_shortcut'],
                                   self.on_button_step_mode_shortcut_toggled)
        else:
            logger.info("Statemachine paused")
            self.set_button_active(True, self.view['button_pause_shortcut'], self.on_button_pause_shortcut_toggled)

<<<<<<< HEAD
        self.view['step_buttons'].hide()

=======
>>>>>>> aa1ec4bb
    def on_button_stop_shortcut_clicked(self, widget, event=None):
        if rafcon.statemachine.singleton.state_machine_execution_engine.status.execution_mode is not StateMachineExecutionStatus.STOPPED:
            self.get_controller("menu_bar_controller").on_stop_activate(None)

        self.set_button_active(False, self.view['button_start_shortcut'], self.on_button_start_shortcut_toggled)
        self.set_button_active(False, self.view['button_pause_shortcut'], self.on_button_pause_shortcut_toggled)
        self.set_button_active(False, self.view['button_step_mode_shortcut'], self.on_button_step_mode_shortcut_toggled)

<<<<<<< HEAD
        self.view['step_buttons'].hide()

=======
>>>>>>> aa1ec4bb
    def on_button_step_mode_shortcut_toggled(self, widget, event=None):
        em = rafcon.statemachine.singleton.state_machine_execution_engine.status.execution_mode
        if em is StateMachineExecutionStatus.STARTED or\
            em is StateMachineExecutionStatus.STOPPED or\
            em is StateMachineExecutionStatus.PAUSED:
            self.get_controller("menu_bar_controller").on_step_mode_activate(None)

            self.set_button_active(False, self.view['button_pause_shortcut'], self.on_button_pause_shortcut_toggled)
            self.set_button_active(False, self.view['button_start_shortcut'], self.on_button_start_shortcut_toggled)
        else:
            logger.info("Statemachine stepping")
            self.set_button_active(True, self.view['button_step_mode_shortcut'],
                                   self.on_button_step_mode_shortcut_toggled)

<<<<<<< HEAD
        self.view['step_buttons'].show()

=======
>>>>>>> aa1ec4bb
    def on_button_step_in_shortcut_clicked(self, widget, event=None):
        self.get_controller("menu_bar_controller").on_step_into_activate(None)
        self.delay(100, self.get_controller('execution_history_ctrl').update)

    def on_button_step_over_shortcut_clicked(self, widget, event=None):
        self.get_controller("menu_bar_controller").on_step_over_activate(None)
        self.delay(100, self.get_controller('execution_history_ctrl').update)

    def on_button_step_out_shortcut_clicked(self, widget, event=None):
        self.get_controller("menu_bar_controller").on_step_out_activate(None)
        self.delay(100, self.get_controller('execution_history_ctrl').update)

    def on_button_step_backward_shortcut_clicked(self, widget, event=None):
        self.get_controller("menu_bar_controller").on_backward_step_activate(None)
        self.delay(100, self.get_controller('execution_history_ctrl').update)

    def set_button_active(self, active, button, func):
        button.handler_block_by_func(func)
        button.set_active(active)
        button.handler_unblock_by_func(func)

    def on_debug_content_change(self, widget, data=None):
        if self.view['button_show_info'].get_active():
            gui_config.set_config_value('LOGGING_SHOW_INFO', True)
        else:
            gui_config.set_config_value('LOGGING_SHOW_INFO', False)
        if self.view['button_show_debug'].get_active():
            gui_config.set_config_value('LOGGING_SHOW_DEBUG', True)
        else:
            gui_config.set_config_value('LOGGING_SHOW_DEBUG', False)
        if self.view['button_show_warning'].get_active():
            gui_config.set_config_value('LOGGING_SHOW_WARNING', True)
        else:
            gui_config.set_config_value('LOGGING_SHOW_WARNING', False)
        if self.view['button_show_error'].get_active():
            gui_config.set_config_value('LOGGING_SHOW_ERROR', True)
        else:
            gui_config.set_config_value('LOGGING_SHOW_ERROR', False)
        # gui_config.save_configuration()
        self.view.logging_view.update_filtered_buffer()

    @staticmethod
    def delay(milliseconds, func):
        thread = threading.Timer(milliseconds / 1000.0, func)
        thread.start()<|MERGE_RESOLUTION|>--- conflicted
+++ resolved
@@ -407,10 +407,7 @@
             self.on_button_stop_shortcut_clicked(None)
             self.delay(100, self.get_controller('execution_history_ctrl').update)
             self.highlight_execution_of_current_sm(False)
-<<<<<<< HEAD
-=======
             self.view['step_buttons'].hide()
->>>>>>> aa1ec4bb
         else:  # all step modes
             self.set_button_active(True, self.view['button_step_mode_shortcut'],
                                    self.on_button_step_mode_shortcut_toggled)
@@ -502,11 +499,6 @@
             logger.info("Statemachine running")
             self.set_button_active(True, self.view['button_start_shortcut'], self.on_button_start_shortcut_toggled)
 
-<<<<<<< HEAD
-        self.view['step_buttons'].hide()
-
-=======
->>>>>>> aa1ec4bb
     def on_button_pause_shortcut_toggled(self, widget, event=None):
         if rafcon.statemachine.singleton.state_machine_execution_engine.status.execution_mode is not StateMachineExecutionStatus.PAUSED:
             self.get_controller("menu_bar_controller").on_pause_activate(None)
@@ -518,11 +510,6 @@
             logger.info("Statemachine paused")
             self.set_button_active(True, self.view['button_pause_shortcut'], self.on_button_pause_shortcut_toggled)
 
-<<<<<<< HEAD
-        self.view['step_buttons'].hide()
-
-=======
->>>>>>> aa1ec4bb
     def on_button_stop_shortcut_clicked(self, widget, event=None):
         if rafcon.statemachine.singleton.state_machine_execution_engine.status.execution_mode is not StateMachineExecutionStatus.STOPPED:
             self.get_controller("menu_bar_controller").on_stop_activate(None)
@@ -531,11 +518,6 @@
         self.set_button_active(False, self.view['button_pause_shortcut'], self.on_button_pause_shortcut_toggled)
         self.set_button_active(False, self.view['button_step_mode_shortcut'], self.on_button_step_mode_shortcut_toggled)
 
-<<<<<<< HEAD
-        self.view['step_buttons'].hide()
-
-=======
->>>>>>> aa1ec4bb
     def on_button_step_mode_shortcut_toggled(self, widget, event=None):
         em = rafcon.statemachine.singleton.state_machine_execution_engine.status.execution_mode
         if em is StateMachineExecutionStatus.STARTED or\
@@ -550,17 +532,16 @@
             self.set_button_active(True, self.view['button_step_mode_shortcut'],
                                    self.on_button_step_mode_shortcut_toggled)
 
-<<<<<<< HEAD
-        self.view['step_buttons'].show()
-
-=======
->>>>>>> aa1ec4bb
     def on_button_step_in_shortcut_clicked(self, widget, event=None):
         self.get_controller("menu_bar_controller").on_step_into_activate(None)
         self.delay(100, self.get_controller('execution_history_ctrl').update)
 
     def on_button_step_over_shortcut_clicked(self, widget, event=None):
         self.get_controller("menu_bar_controller").on_step_over_activate(None)
+        self.delay(100, self.get_controller('execution_history_ctrl').update)
+
+    def on_button_step_out_shortcut_clicked(self, widget, event=None):
+        self.get_controller("menu_bar_controller").on_step_out_activate(None)
         self.delay(100, self.get_controller('execution_history_ctrl').update)
 
     def on_button_step_out_shortcut_clicked(self, widget, event=None):
