"""
.. module:: state_outcomes
   :platform: Unix, Windows
   :synopsis: A module that holds the controller to list and edit outcomes of a state and to add-remove or edit
     outcome-related transitions.

.. moduleauthor:: Rico Belder


"""

import gtk
import glib
import gobject

from rafcon.statemachine.states.library_state import LibraryState

from rafcon.mvc.controllers.utils.extended_controller import ExtendedController
from rafcon.mvc.controllers.utils.selection import ListSelectionFeatureController
from rafcon.mvc.controllers.utils.tab_key import MoveAndEditWithTabKeyListFeatureController
from rafcon.mvc.models.container_state import ContainerStateModel
from rafcon.mvc.state_machine_helper import insert_self_transition_meta_data

from rafcon.mvc.gui_helper import react_to_event
from rafcon.utils import log

logger = log.get_logger(__name__)

# TODO find out why not editable ID-column cause segfault ->  if sometimes move into widget by tab and enter is pressed


class StateOutcomesListController(ExtendedController, ListSelectionFeatureController):
    """The controller handles the outcomes of one respective state

    The controller allows to add and remove outcomes as well as to add, remove and to modify the related transition.

    The related transition can be set to a sibling-state, to the state it self or to a outcome of the parent.
    Hereby the transition also can switch from pointing to an outcome or to a state. It react to changes in the
    state's respective outcomes-list, transitions-list or change of parent-state and use additionally the focus change
    to update after a modification (e.g. the focus change updates if not observed state-names change).
    """
    ID_STORAGE_ID = 0
    NAME_STORAGE_ID = 1
    CORE_STORAGE_ID = 4
    CORE_PARENT_STORAGE_ID = 5
    MODEL_STORAGE_ID = 6

    def __init__(self, model, view):
        # initiate data base and tree
        # id, name, to-state, to-outcome, name-color, to-state-color, outcome, state, outcome_model
        self.list_store = gtk.ListStore(str, str, str, str, gobject.TYPE_PYOBJECT, gobject.TYPE_PYOBJECT,
                                        gobject.TYPE_PYOBJECT)
        self.tree_view = view['tree_view']
        self._logger = logger

        self.to_state_combo_list = gtk.ListStore(str, str, str)
        self.to_outcome_combo_list = gtk.ListStore(str, str, str)
        # key-outcome_id -> label,  to_state_id,  transition_id
        self.dict_to_other_state = {}
        # key-outcome_id ->  label,  to_outcome_id,  transition_id
        self.dict_to_other_outcome = {}
        # not used at the moment key-outcome_id -> label,  from_state_id,  transition_id
        self.dict_from_other_state = {}  # if widget gets extended

        self._current_editable_with_event = None

        ExtendedController.__init__(self, model, view)
        ListSelectionFeatureController.__init__(self, self.list_store, self.tree_view, logger)
        self.tab_edit_controller = MoveAndEditWithTabKeyListFeatureController(self.tree_view)
        if not model.state.is_root_state:
            self.observe_model(model.parent)

        if self.model.get_sm_m_for_state_m() is not None:
            self.observe_model(self.model.get_sm_m_for_state_m())
        else:
            logger.warning("State model has no state machine model -> state model: {0}".format(self.model))

        self.tree_view.set_model(self.list_store)

    def register_view(self, view):
        """Called when the View was registered

        Can be used e.g. to connect signals. Here, the destroy signal is connected to close the application
        """
        if view['to_state_col'] and view['to_outcome_col'] and view['to_state_combo'] and view['to_outcome_combo']:
            view['to_state_combo'].connect("edited", self.on_to_state_edited)
            view['to_outcome_combo'].connect("edited", self.on_to_outcome_edited)

        view['name_cell'].connect('edited', self.on_name_edited)
        view['name_cell'].connect('editing-started', self.on_editing_started)
        view['name_cell'].connect('editing-canceled', self.on_editing_canceled)

        ListSelectionFeatureController.register_view(self, view)
        self.update()

    def on_editing_started(self, renderer, editable, path):
        """Connects the a handler for the focus-out-event of the current editable

        :param gtk.CellRendererText renderer: The cell renderer who's editing was started
        :param gtk.CellEditable editable: interface for editing the current TreeView cell
        :param str path: the path identifying the edited cell
        """
        if self.view['name_cell'] is renderer:
            self._current_editable_with_event = (editable, editable.connect('focus-out-event', self.on_focus_out))
        else:
            logger.error("Not registered Renderer was used")

    def on_editing_canceled(self, renderer):
        """Disconnects the focus-out-event handler of cancelled editable

        :param gtk.CellRendererText renderer: The cell renderer who's editing was cancelled
        """
        if self._current_editable_with_event is not None:
            self._current_editable_with_event[0].disconnect(self._current_editable_with_event[1])
            self._current_editable_with_event = None

    def on_focus_out(self, entry, event):
        """Applies the changed name

        The default behaviour for the focus out event dismisses the edited name. Therefore we apply the name beforehand.

        :param gtk.Entry entry: The entry that was focused out
        :param gtk.Event event: Event object with information about the event
        """
<<<<<<< HEAD
        if self.tree_view.get_cursor()[0] is None:
            return

        # We have to use idle_add to prevent core dumps:
        # https://mail.gnome.org/archives/gtk-perl-list/2005-September/msg00143.html
        glib.idle_add(self.on_name_edited, entry, self.tree_view.get_cursor()[0], entry.get_text())

    def on_name_edited(self, renderer, path, new_name):
        """Apply the newly entered outcome name it is was changed

        :param gtk.CellRendererText renderer: The cell renderer that was edited
        :param str path: The path string of the renderer
        :param str new_name:
        """
        # Don't do anything if outcome name didn't change
        if new_name == self.list_store[path][self.NAME_STORAGE_ID]:
            return

=======
        # logger.info("FOCUS_OUT NAME entry: {0} event: {1}".format(entry, event))
        if self.get_path() is None:
            return

        self.on_name_changed(entry, self.get_path(), text=entry.get_text())

    def on_focus(self, widget, data=None):
        # logger.debug("OUTCOMES_LIST get new FOCUS")
        path = self.get_path()
        try:
            self.update_internal_data_base()
            self.update_list_store()
        except Exception:
            logger.warning("update failed")
        if path:  # if valid -> is possible as long as set_cursor does not trigger on_focus again
            self.tree_view.set_cursor(path)

    def on_name_changed(self, widget, path, text):
>>>>>>> a71882f8
        outcome_id = self.list_store[path][self.CORE_STORAGE_ID].outcome_id
        outcome = self.model.state.outcomes[outcome_id]
        try:
            outcome.name = new_name
            logger.debug("Outcome name changed to '{0}'".format(outcome.name))
        except (ValueError, TypeError) as e:
            logger.warning("The name of the outcome could not be changed: {0}".format(e))
        self.list_store[path][self.NAME_STORAGE_ID] = outcome.name

    def on_to_state_edited(self, renderer, path, new_state_identifier):
        """Connects the outcome with a transition to the newly set state

        :param gtk.CellRendererText renderer: The cell renderer that was edited
        :param str path: The path string of the renderer
        :param str new_state_identifier: An identifier for the new state that was selected
        """
        outcome_id = int(self.list_store[path][self.ID_STORAGE_ID])
        if outcome_id in self.dict_to_other_state.keys() or outcome_id in self.dict_to_other_outcome.keys():
            transition_parent_state = self.model.parent.state
            if outcome_id in self.dict_to_other_state.keys():
                t_id = int(self.dict_to_other_state[outcome_id][2])
            else:
                t_id = int(self.dict_to_other_outcome[outcome_id][2])
            if new_state_identifier is not None:
                to_state_id = new_state_identifier.split('.')[1]
                if not transition_parent_state.transitions[t_id].to_state == to_state_id:
                    try:
                        transition_parent_state.transitions[t_id].modify_target(to_state=to_state_id)
                    except ValueError as e:
                        logger.warn("The target of transition couldn't be modified: {0}".format(e))
            else:
                try:
                    transition_parent_state.remove_transition(t_id)
                except AttributeError as e:
                    logger.warn("The transition couldn't be removed: {0}".format(e))
        else:  # there is no transition till now
            if new_state_identifier is not None and not self.model.state.is_root_state:
                transition_parent_state = self.model.parent.state
                to_state_id = new_state_identifier.split('.')[1]
                try:
                    t_id = transition_parent_state.add_transition(from_state_id=self.model.state.state_id,
                                                                  from_outcome=outcome_id,
                                                                  to_state_id=to_state_id,
                                                                  to_outcome=None, transition_id=None)
                except (ValueError, TypeError) as e:
                    logger.warn("The transition couldn't be added: {0}".format(e))
                    return

                # add self transition meta data
                if 'self' in new_state_identifier.split('.'):
                    insert_self_transition_meta_data(self.model, t_id, 'outcomes_widget', 'append_to_last_change')

            else:
                logger.debug("outcome-editor got None in to_state-combo-change no transition is added")

    def on_to_outcome_edited(self, renderer, path, new_outcome_identifier):
        """Connects the outcome with a transition to the newly set outcome

        :param gtk.CellRendererText renderer: The cell renderer that was edited
        :param str path: The path string of the renderer
        :param str new_outcome_identifier: An identifier for the new outcome that was selected
        """
        if self.model.parent is None:
            return
        outcome_id = int(self.list_store[path][self.ID_STORAGE_ID])
        transition_parent_state = self.model.parent.state
        if outcome_id in self.dict_to_other_state.keys() or outcome_id in self.dict_to_other_outcome.keys():
            if outcome_id in self.dict_to_other_state.keys():
                t_id = int(self.dict_to_other_state[outcome_id][2])
            else:
                t_id = int(self.dict_to_other_outcome[outcome_id][2])
            if new_outcome_identifier is not None:
                new_to_outcome_id = int(new_outcome_identifier.split('.')[2])
                if not transition_parent_state.transitions[t_id].to_outcome == new_to_outcome_id:
                    to_state_id = self.model.parent.state.state_id
                    try:
                        transition_parent_state.transitions[t_id].modify_target(to_state=to_state_id,
                                                                                to_outcome=new_to_outcome_id)
                    except ValueError as e:
                        logger.warn("The target of transition couldn't be modified: {0}".format(e))
            else:

                transition_parent_state.remove_transition(t_id)
        else:  # there is no transition till now
            if new_outcome_identifier is not None:
                to_outcome = int(new_outcome_identifier.split('.')[2])

                try:
                    self.model.parent.state.add_transition(from_state_id=self.model.state.state_id,
                                                           from_outcome=outcome_id,
                                                           to_state_id=self.model.parent.state.state_id,
                                                           to_outcome=to_outcome, transition_id=None)
                except (ValueError, TypeError) as e:
                    logger.warn("The transition couldn't be added: {0}".format(e))
            else:
                logger.debug("outcome-editor got None in to_outcome-combo-change no transition is added")

    def on_add(self, button, info=None):
        outcome_id = None
        num_success_outcomes = len(self.model.state.outcomes) - 2
        for run_id in range(num_success_outcomes + 1, 0, -1):
            try:
                outcome_id = self.model.state.add_outcome('success' + str(run_id))
                break
            except ValueError as e:
                if run_id == num_success_outcomes:
                    logger.warn("The outcome couldn't be added: {0}".format(e))
                    return
        # Search for new entry and select it
        ctr = 0
        for outcome_row in self.list_store:
            # Compare outcome ids
            if outcome_row[self.CORE_STORAGE_ID].outcome_id == outcome_id:
                self.tree_view.set_cursor(ctr)
                break
            ctr += 1

        return True

    def on_remove(self, button, info=None):
        """Remove the selected outcomes and select the next one"""
        tree, path_list = self.tree_view.get_selection().get_selected_rows()
        old_path = self.get_path()
        outcome_ids = [self.list_store[path][self.ID_STORAGE_ID] for path in path_list] if path_list else []
        if outcome_ids:
            for outcome_id in outcome_ids:
                try:
                    self.model.state.remove_outcome(outcome_id)
                    return True
                except AttributeError as e:
                    logger.warning("Error while removing outcome: {0}".format(e))
            if len(self.list_store) > 0:
                self.tree_view.set_cursor(min(old_path[0], len(self.list_store)-1))

    def on_right_click_menu(self):
        pass

    def update_internal_data_base(self):

        model = self.model

        self.to_state_combo_list.clear()
        self.to_state_combo_list.append([None, None, None])
        self.to_outcome_combo_list.clear()
        self.to_outcome_combo_list.append([None, None, None])
        self.dict_to_other_state.clear()
        self.dict_to_other_outcome.clear()
        self.dict_from_other_state.clear()

        if not model.state.is_root_state:
            # check for "to state combos" -> so all states in parent
            parent_id = model.parent.state.state_id
            for parent_child_state_m in model.parent.states.values():
                if not model.state.state_id == parent_child_state_m.state.state_id:
                    self.to_state_combo_list.append([parent_child_state_m.state.name + "." + parent_child_state_m.state.state_id,
                                                     parent_child_state_m.state.state_id, parent_id])
                else:
                    self.to_state_combo_list.append(["self." + parent_child_state_m.state.state_id,
                                                     parent_child_state_m.state.state_id, parent_id])
            # check for "to outcome combos" -> so all outcomes of parent
            for outcome in model.parent.state.outcomes.values():
                self.to_outcome_combo_list.append(['parent.' + outcome.name + '.' + str(outcome.outcome_id),
                                                   outcome.outcome_id, parent_id])
            for transition_id, transition in model.parent.state.transitions.items():
                # check for "to other state" connections -> so from self-state and self-outcome "external" transitions
                if transition.from_state == model.state.state_id and transition.from_outcome in model.state.outcomes.keys():
                    # check for "to other outcomes" connections -> so to parent-state and parent-outcome "ext" transitions
                    if transition.to_state == model.parent.state.state_id:
                        to_state_id = model.parent.state.state_id
                        to_outcome_name = model.parent.state.outcomes[transition.to_outcome].name
                        self.dict_to_other_outcome[transition.from_outcome] = [to_outcome_name + '.' + str(transition.to_outcome),
                                                                               to_state_id,
                                                                               transition.transition_id]
                    else:  # or to other state
                        if model.parent.states[transition.to_state].state.state_id == self.model.state.state_id:
                            to_state_name = 'self'
                        else:
                            to_state_name = model.parent.states[transition.to_state].state.name
                        self.dict_to_other_state[transition.from_outcome] = [to_state_name + '.' + transition.to_state,
                                                                             '',
                                                                             transition.transition_id]
        if isinstance(model, ContainerStateModel):
            # check for "from other state" connections -> so to self-state and self-outcome "internal" transitions
            for transition_id, transition in model.state.transitions.items():
                if transition.to_state is None:  # no to_state means self
                    if transition.to_outcome in self.dict_from_other_state:
                        self.dict_from_other_state[transition.to_outcome].append([transition.from_state, transition.from_outcome, transition.transition_id])
                    else:
                        self.dict_from_other_state[transition.to_outcome] = [[transition.from_state, transition.from_outcome, transition.transition_id]]

    def update_list_store(self):

        self.list_store.clear()
        for outcome in self.model.state.outcomes.values():
            to_state = None
            if outcome.outcome_id in self.dict_to_other_state.keys():
                to_state = self.dict_to_other_state[outcome.outcome_id][0]
            to_outcome = None
            if outcome.outcome_id in self.dict_to_other_outcome.keys():
                to_outcome = self.dict_to_other_outcome[outcome.outcome_id][0]
                to_state = 'parent'
            self.list_store.append([outcome.outcome_id, outcome.name, to_state, to_outcome,
                                    outcome, self.model.state, self.model.get_outcome_m(outcome.outcome_id)])

        if self.view and self.view['to_state_col'] and self.view['to_state_combo']:
            for cell_renderer in self.view['to_state_col'].get_cell_renderers():
                cell_renderer.set_property("editable", True)
                cell_renderer.set_property("model", self.to_state_combo_list)
                cell_renderer.set_property("text-column", self.ID_STORAGE_ID)
                cell_renderer.set_property("has-entry", False)
        if self.view and self.view['to_outcome_col'] and self.view['to_outcome_combo']:
            for cell_renderer in self.view['to_outcome_col'].get_cell_renderers():
                cell_renderer.set_property("editable", True)
                cell_renderer.set_property("model", self.to_outcome_combo_list)
                cell_renderer.set_property("text-column", self.ID_STORAGE_ID)
                cell_renderer.set_property("has-entry", False)

    def update(self):
        self.update_internal_data_base()
        self.update_list_store()

    def get_state_machine_selection(self):
        # print type(self).__name__, "get state machine selection"
        sm_selection = self.model.get_sm_m_for_state_m().selection
        return sm_selection, sm_selection.outcomes

    @ExtendedController.observe("selection", after=True)
    def state_machine_selection_changed(self, model, prop_name, info):
        if "outcomes" == info['method_name']:
            self.update_selection_sm_prior()

    @ExtendedController.observe("parent", after=True)
    @ExtendedController.observe("outcomes", after=True)
    @ExtendedController.observe("transitions", after=True)
    def outcomes_changed(self, model, prop_name, info):
        self.update()


class StateOutcomesEditorController(ExtendedController):

    def __init__(self, model, view):
        """Constructor
        """
        ExtendedController.__init__(self, model, view)
        self.oc_list_ctrl = StateOutcomesListController(model, view.treeView)

    def register_view(self, view):
        """Called when the View was registered

        Can be used e.g. to connect signals. Here, the destroy signal is connected to close the application
        """

        if view['add_button'] and view['remove_button']:
            view['add_button'].connect("clicked", self.oc_list_ctrl.on_add)
            view['remove_button'].connect("clicked", self.oc_list_ctrl.on_remove)

            if isinstance(self.model.state, LibraryState):
                view['add_button'].set_sensitive(False)
                view['remove_button'].set_sensitive(False)

    def register_adapters(self):
        """Adapters should be registered in this method call

        Each property of the state should have its own adapter, connecting a label in the View with the attribute of
        the State.
        """

    def register_actions(self, shortcut_manager):
        """Register callback methods for triggered actions

        :param rafcon.mvc.shortcut_manager.ShortcutManager shortcut_manager:
        """
        if not isinstance(self.model.state, LibraryState):
            shortcut_manager.add_callback_for_action("delete", self.remove_outcome)
            shortcut_manager.add_callback_for_action("add", self.add_outcome)

    def add_outcome(self, *event):
        if react_to_event(self.view, self.view.treeView['tree_view'], event) and not isinstance(self.model.state, LibraryState):
            return self.oc_list_ctrl.on_add(None)

    def remove_outcome(self, *event):
        if react_to_event(self.view, self.view.treeView['tree_view'], event) and not isinstance(self.model.state, LibraryState):
            return self.oc_list_ctrl.on_remove(None)<|MERGE_RESOLUTION|>--- conflicted
+++ resolved
@@ -122,13 +122,12 @@
         :param gtk.Entry entry: The entry that was focused out
         :param gtk.Event event: Event object with information about the event
         """
-<<<<<<< HEAD
-        if self.tree_view.get_cursor()[0] is None:
+        if self.get_path() is None:
             return
 
         # We have to use idle_add to prevent core dumps:
         # https://mail.gnome.org/archives/gtk-perl-list/2005-September/msg00143.html
-        glib.idle_add(self.on_name_edited, entry, self.tree_view.get_cursor()[0], entry.get_text())
+        glib.idle_add(self.on_name_edited, entry, self.get_path(), entry.get_text())
 
     def on_name_edited(self, renderer, path, new_name):
         """Apply the newly entered outcome name it is was changed
@@ -141,26 +140,6 @@
         if new_name == self.list_store[path][self.NAME_STORAGE_ID]:
             return
 
-=======
-        # logger.info("FOCUS_OUT NAME entry: {0} event: {1}".format(entry, event))
-        if self.get_path() is None:
-            return
-
-        self.on_name_changed(entry, self.get_path(), text=entry.get_text())
-
-    def on_focus(self, widget, data=None):
-        # logger.debug("OUTCOMES_LIST get new FOCUS")
-        path = self.get_path()
-        try:
-            self.update_internal_data_base()
-            self.update_list_store()
-        except Exception:
-            logger.warning("update failed")
-        if path:  # if valid -> is possible as long as set_cursor does not trigger on_focus again
-            self.tree_view.set_cursor(path)
-
-    def on_name_changed(self, widget, path, text):
->>>>>>> a71882f8
         outcome_id = self.list_store[path][self.CORE_STORAGE_ID].outcome_id
         outcome = self.model.state.outcomes[outcome_id]
         try:
@@ -281,7 +260,8 @@
         return True
 
     def on_remove(self, button, info=None):
-        """Remove the selected outcomes and select the next one"""
+        """Remove the selected outcomes and select the next one
+        """
         tree, path_list = self.tree_view.get_selection().get_selected_rows()
         old_path = self.get_path()
         outcome_ids = [self.list_store[path][self.ID_STORAGE_ID] for path in path_list] if path_list else []
