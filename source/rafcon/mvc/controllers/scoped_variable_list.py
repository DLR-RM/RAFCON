--- conflicted
+++ resolved
@@ -90,14 +90,10 @@
             self.select_entry(selected_data_port_id)
 
     def on_new_scoped_variable_button_clicked(self, widget, data=None):
-<<<<<<< HEAD
         """Triggered when the New button in the Scoped Variables tab is clicked.
 
         Create a new scoped variable with default values.
         """
-        new_sv_name = "scoped_%s" % str(self.new_sv_counter)
-=======
->>>>>>> aa749cf7
         if hasattr(self.model, 'states'):
             data_port_id = None
             while data_port_id is None:
