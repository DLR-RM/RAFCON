--- conflicted
+++ resolved
@@ -271,29 +271,15 @@
             logger.info("Meta data operation on state model without view: {}".format(state_m))
 
     @ExtendedController.observe("state_machine", before=True)
-<<<<<<< HEAD
-    def state_machine_before_change(self, model, prop_name, info):
+    def state_machine_change_before(self, model, prop_name, info):
         if 'method_name' in info and info['method_name'] == 'root_state_change':
             method_name, model, result, arguments, instance = self._extract_info_data(info['kwargs'])
 
             if method_name in ['change_state_type', 'change_root_state_type']:
-=======
-    def state_machine_change_before(self, model, prop_name, info):
-        # print "CHECK CHANGE_STATE_TYPE"
-        if 'method_name' in info and info['method_name'] == 'root_state_change':
-            method_name, model, result, arguments, instance = self._extract_info_data(info['kwargs'])
-
-            if method_name in ['change_state_type', 'change_root_state_type']:  #
-                # print "CHANGE_STATE_TYPE TRUE " + method_name
->>>>>>> 6fc66609
                 self._change_state_type = True
 
     @ExtendedController.observe("state_machine", after=True)
-<<<<<<< HEAD
-    def state_machine_after_change(self, model, prop_name, info):
-=======
     def state_machine_change_after(self, model, prop_name, info):
->>>>>>> 6fc66609
         """Called on any change within th state machine
 
         This method is called, when any state, transition, data flow, etc. within the state machine changes. This
@@ -306,7 +292,9 @@
 
         if 'method_name' in info and info['method_name'] == 'root_state_change':
             method_name, model, result, arguments, instance = self._extract_info_data(info['kwargs'])
-<<<<<<< HEAD
+
+            if self._change_state_type and method_name not in ['change_state_type', 'change_root_state_type']:
+                return
 
             # Always update canvas and handle all events in the gtk queue before performing any changes
             self.canvas.update_now()
@@ -314,10 +302,6 @@
             while gtk.events_pending():
                 gtk.main_iteration(False)
 
-=======
-            if self._change_state_type and method_name not in ['change_state_type', 'change_root_state_type']:
-                return
->>>>>>> 6fc66609
             # The method causing the change raised an exception, thus nothing was changed
             if (isinstance(result, str) and "CRASH" in result) or isinstance(result, Exception):
                 return
@@ -479,7 +463,6 @@
                 else:
                     self.canvas.request_update(state_v, matrix=False)
             elif method_name in ['change_state_type', 'change_root_state_type']:
-                # print "CHANGE_STATE_TYPE FALSE " + method_name
                 self._change_state_type = False
                 if method_name == 'change_state_type':
                     old_state = arguments[1]
@@ -519,10 +502,8 @@
                             self.canvas.remove(child_v)
                 parent_v = self.canvas.get_parent(state_v)
                 if parent_v:
-                    # print "UPDATE PARENT " + method_name, new_state_m.parent
                     self.canvas.request_update(parent_v)
                 else:
-                    # print "UPDATE STATE " + method_name, new_state_m
                     self.canvas.request_update(state_v)
             elif method_name == 'parent':
                 pass
