--- conflicted
+++ resolved
@@ -48,18 +48,6 @@
     stdout.setLevel(logging.DEBUG)
     logging.getLogger('gtkmvc').addHandler(stdout)
 
-<<<<<<< HEAD
-
-def state_machine_path(path):
-    sm_root_file = join(path, StateMachineStorage.STATEMACHINE_FILE)
-    if exists(sm_root_file):
-        return path
-    else:
-        raise argparse.ArgumentTypeError("Failed to open {0}: {1} not found in path".format(path,
-                                                                                StateMachineStorage.STATEMACHINE_FILE))
-
-=======
->>>>>>> 49746f0c
 
 if __name__ == '__main__':
     setup_logger()
@@ -111,17 +99,6 @@
     global_gui_config.load(path=setup_config['gui_config_path'])
     global_runtime_config.load(path=setup_config['gui_config_path'])
 
-<<<<<<< HEAD
-    # Make mvc directory the working directory
-    # Needed for views, which assume to be in the mvc path and import glade files relatively
-    os.chdir(join(rafcon_root_path, 'mvc'))
-=======
-    if global_net_config.get_config_value('NETWORK_CONNECTIONS'):
-        from rafcon.network.singleton import network_connections
-
-        network_connections.initialize()
->>>>>>> 49746f0c
-
     # Initialize library
     sm_singletons.library_manager.initialize()
 
@@ -135,13 +112,7 @@
                 state_machine, version, creation_time = storage.load_statemachine_from_path(path)
                 sm_singletons.state_machine_manager.add_state_machine(state_machine)
             except Exception as e:
-<<<<<<< HEAD
-                logger.error("Could not load state-machine {0}: {1}\n{2}".format(path,
-                                                                                 e.message,
-                                                                                 traceback.format_exc()))
-=======
                 logger.exception("Could not load state-machine {0}".format(path))
->>>>>>> 49746f0c
 
     if setup_config['new']:
         root_state = HierarchyState()
@@ -158,7 +129,6 @@
     logger.info("Ready")
     logger.setLevel(level)
 
-<<<<<<< HEAD
     try:
         # check if monitoring plugin is loaded
         from plugins.monitoring.monitoring_manager import global_monitoring_manager
@@ -193,16 +163,6 @@
     except ImportError, e:
         logger.info("Monitoring plugin not found: executing the GUI directly")
         # plugin not found
-=======
-    if global_net_config.get_config_value("NETWORK_CONNECTIONS", False):
-        from twisted.internet import reactor
-        from twisted.internet import gtk2reactor
-
-        # needed for glib.idle_add, and signals
-        gtk2reactor.install()
-        reactor.run()
-    else:
->>>>>>> 49746f0c
         gtk.main()
 
     logger.info("Joined root state")
