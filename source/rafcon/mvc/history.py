--- conflicted
+++ resolved
@@ -34,10 +34,7 @@
 from rafcon.statemachine.data_port import DataPort
 from rafcon.statemachine.states.execution_state import ExecutionState
 from rafcon.statemachine.states.hierarchy_state import HierarchyState
-<<<<<<< HEAD
-=======
 from rafcon.statemachine.states.library_state import LibraryState
->>>>>>> e6d192b5
 from rafcon.statemachine.states.barrier_concurrency_state import BarrierConcurrencyState
 from rafcon.statemachine.states.preemptive_concurrency_state import PreemptiveConcurrencyState
 
@@ -59,11 +56,7 @@
 
 core_object_list = [Transition, DataFlow, Outcome, InputDataPort, OutputDataPort, ScopedData, ScopedVariable, Script,
                     GlobalVariableManager, LibraryManager, StateMachine,
-<<<<<<< HEAD
-                    ExecutionState, HierarchyState, BarrierConcurrencyState, PreemptiveConcurrencyState]
-=======
                     ExecutionState, HierarchyState, BarrierConcurrencyState, PreemptiveConcurrencyState, LibraryState]
->>>>>>> e6d192b5
 
 HISTORY_DEBUG_LOG_FILE = '/tmp/{0}/test_file.txt'.format(getpass.getuser())
 
@@ -1051,7 +1044,6 @@
         assert state.get_path() == storage_version[4]
         path_of_state = state.get_path()
         storage_version_of_state = get_state_from_state_tuple(storage_version)
-<<<<<<< HEAD
 
         g_sm_editor = self.stop_graphical_viewer()
 
@@ -1095,6 +1087,8 @@
                                    State.__name__: 'states'}
 
     def __init__(self, core_obj_or_cls):
+        if not(type(core_obj_or_cls) in core_object_list or core_obj_or_cls in core_object_list):
+            logger.warning("\n{0}\n{1}\n{2}".format(core_obj_or_cls, type(core_obj_or_cls),core_object_list))
         assert type(core_obj_or_cls) in core_object_list or core_obj_or_cls in core_object_list
         print core_obj_or_cls
         self._sm_id = None
@@ -1110,7 +1104,8 @@
             self._type = 'class'
 
         if not self._type == 'class':
-            if self._type in ['ExecutionState', 'HierarchyState', 'BarrierConcurrencyState', 'PreemptiveConcurrencyState']:
+            if self._type in ['ExecutionState', 'HierarchyState', 'BarrierConcurrencyState',
+                              'PreemptiveConcurrencyState', 'LibraryState']:
                 self._path = core_obj_or_cls.get_path()
                 self._id = core_obj_or_cls.state_id
                 self._sm_id = core_obj_or_cls.get_sm_for_state().state_machine_id
@@ -1146,105 +1141,6 @@
     def __str__(self):
         return "{0}:{1}:{2}:{3}".format(self._type, self._sm_id, self._path, self._id)
 
-=======
-
-        g_sm_editor = self.stop_graphical_viewer()
-
-        if self.added_object_identifier._type in ['InputDataPort', 'OutputDataPort', 'Outcome']:
-            [state, storage_version_of_state] = self.correct_reference_state(state, storage_version_of_state, storage_version[4])
-
-        list_name = self.type.replace('add_', '') + 's'
-        core_obj = getattr(storage_version_of_state, list_name)[self.added_object_identifier._id]
-        # logger.info(str(type(core_obj)) + str(core_obj))
-        # undo
-        self.remove_core_object_from_state(state, core_obj)
-
-        # logger.debug("\n\n\n\n\n\n\nINSERT STATE META: %s %s || Action\n\n\n\n\n\n\n" % (path_of_state, state))
-        actual_state_model = self.state_machine_model.get_state_model_by_path(path_of_state)
-        insert_state_meta_data(meta_dict=storage_version[3], state_model=actual_state_model, level=1)
-
-        self.run_graphical_viewer(g_sm_editor, actual_state_model)
-
-    def correct_reference_state(self, state, storage_version_of_state, storage_path):
-
-        partial_path = self.added_object_identifier._path.split('/')
-        for path_element in storage_path.split('/'):
-            logger.info("pop: " + partial_path.pop(0))
-        for path_element in partial_path:
-            storage_version_of_state = storage_version_of_state.states[path_element]
-            state = state.states[path_element]
-            logger.info("state is now: {0} {1}".format(state.state_id, storage_version_of_state.state_id))
-
-        return state, storage_version_of_state
-
-
-class CoreObjectIdentifier:
-    # TODO generalize and include into utils
-
-    type_related_list_name_dict = {InputDataPort.__name__: 'input_data_ports',
-                                   OutputDataPort.__name__: 'output_data_ports',
-                                   ScopedVariable.__name__: 'scoped_variables',
-                                   DataFlow.__name__: 'data_flows',
-                                   Outcome.__name__: 'outcomes',
-                                   Transition.__name__: 'transitions',
-                                   State.__name__: 'states'}
-
-    def __init__(self, core_obj_or_cls):
-        if not(type(core_obj_or_cls) in core_object_list or core_obj_or_cls in core_object_list):
-            logger.warning("\n{0}\n{1}\n{2}".format(core_obj_or_cls, type(core_obj_or_cls),core_object_list))
-        assert type(core_obj_or_cls) in core_object_list or core_obj_or_cls in core_object_list
-        print core_obj_or_cls
-        self._sm_id = None
-        self._path = None
-        # type can be, object types (of type Transition e.g.) or class
-        self._type = None
-        self._id = None
-        self._list_name = None
-
-        if type(core_obj_or_cls) in core_object_list:
-            self._type = type(core_obj_or_cls).__name__
-        else:
-            self._type = 'class'
-
-        if not self._type == 'class':
-            if self._type in ['ExecutionState', 'HierarchyState', 'BarrierConcurrencyState',
-                              'PreemptiveConcurrencyState', 'LibraryState']:
-                self._path = core_obj_or_cls.get_path()
-                self._id = core_obj_or_cls.state_id
-                self._sm_id = core_obj_or_cls.get_sm_for_state().state_machine_id
-            else:
-                if isinstance(core_obj_or_cls.parent, State):
-                    self._path = core_obj_or_cls.parent.get_path()
-                    self._sm_id = core_obj_or_cls.parent.get_sm_for_state().state_machine_id
-                else:
-                    logger.warning("identifier of core object {0} without parent is mostly useless".format(self._type))
-
-            if self._type in ['InputDataPort', 'OutputDataPort', 'ScopedVariable']:
-                self._id = core_obj_or_cls.data_port_id
-                self._list_name = self.type_related_list_name_dict[self._type]
-            elif self._type == 'Transition':
-                self._id = core_obj_or_cls.transition_id
-                self._list_name = self.type_related_list_name_dict[self._type]
-            elif self._type == 'DataFlow':
-                self._id = core_obj_or_cls.data_flow_id
-                self._list_name = self.type_related_list_name_dict[self._type]
-            elif self._type == 'Outcome':
-                self._id = core_obj_or_cls.outcome_id
-                self._list_name = self.type_related_list_name_dict[self._type]
-            elif self._type == 'StateMachine':
-                # self.__sm_id = core_obj_cls.state_machine_id
-                pass
-            elif self._type == 'GlobalVariableManager':
-                pass
-            elif self._type == 'LibraryManager':
-                pass
-            else:
-                pass
-
-    def __str__(self):
-        return "{0}:{1}:{2}:{3}".format(self._type, self._sm_id, self._path, self._id)
-
->>>>>>> e6d192b5
 
 class RemoveObjectAction(Action):
     possible_method_names = ['remove_state', 'remove_outcome', 'remove_input_data_port', 'remove_output_data_port',
@@ -1309,7 +1205,6 @@
         storage_version_of_state = get_state_from_state_tuple(storage_version)
 
         g_sm_editor = self.stop_graphical_viewer()
-<<<<<<< HEAD
 
         if self.removed_object_identifier._type in ['InputDataPort', 'OutputDataPort', 'Outcome']:
             [state, storage_version_of_state] = self.correct_reference_state(state,
@@ -1327,25 +1222,10 @@
         actual_state_model = self.state_machine_model.get_state_model_by_path(path_of_state)
         insert_state_meta_data(meta_dict=storage_version[3], state_model=actual_state_model, level=1)
 
-=======
-
-        if self.removed_object_identifier._type in ['InputDataPort', 'OutputDataPort', 'Outcome']:
-            [state, storage_version_of_state] = self.correct_reference_state(state,
-                                                                             storage_version_of_state,
-                                                                             storage_path=storage_version[4])
-        list_name = self.type.replace('remove_', '') + 's'
-        core_obj = getattr(storage_version_of_state, list_name)[self.removed_object_identifier._id]
-        # logger.info(str(type(core_obj)) + str(core_obj))
-        if self.type not in ['remove_transition', 'remove_data_flow']:
-            self.add_core_object_to_state(state, core_obj)
-
-        self.adjust_linkage()
-
-        # logger.debug("\n\n\n\n\n\n\nINSERT STATE META: %s %s || Action\n\n\n\n\n\n\n" % (path_of_state, state))
+        self.run_graphical_viewer(g_sm_editor, actual_state_model)
         actual_state_model = self.state_machine_model.get_state_model_by_path(path_of_state)
         insert_state_meta_data(meta_dict=storage_version[3], state_model=actual_state_model, level=1)
 
->>>>>>> e6d192b5
         self.run_graphical_viewer(g_sm_editor, actual_state_model)
 
     def redo(self):
@@ -1483,7 +1363,6 @@
         # if the data_flow_id would be changed and this considered in the core parent element self.after_argument here would be used
         df = self.state_machine.get_state_by_path(self.parent_path).data_flows[self.before_arguments['data_flow_id']]
         self.set_data_flow_version(df, self.before_arguments)
-<<<<<<< HEAD
 
     def redo(self):
         df = self.state_machine.get_state_by_path(self.parent_path).data_flows[self.before_arguments['data_flow_id']]
@@ -1498,27 +1377,8 @@
             df.modify_target(to_state=arguments['to_state'], to_key=arguments['to_key'])
         else:
             assert False
-=======
->>>>>>> e6d192b5
-
-    def redo(self):
-        df = self.state_machine.get_state_by_path(self.parent_path).data_flows[self.before_arguments['data_flow_id']]
-        self.set_data_flow_version(df, self.after_arguments)
-
-    def set_data_flow_version(self, df, arguments):
-        if self.action_type in self.possible_args:
-            exec "df.{0} = arguments['{0}']".format(self.action_type)
-        elif self.action_type == 'modify_origin':
-            df.modify_origin(from_state=arguments['from_state'], from_key=arguments['from_key'])
-        elif self.action_type == 'modify_target':
-            df.modify_target(to_state=arguments['to_state'], to_key=arguments['to_key'])
-        else:
-            assert False
-
-<<<<<<< HEAD
-=======
-
->>>>>>> e6d192b5
+
+
 class TransitionAction(Action):
 
     possible_method_names = ['modify_origin', 'from_state', 'from_outcome',
@@ -2157,12 +2017,8 @@
         # logger.info("meta_changed: \n{0}".format(overview))
         overview = overview.new_overview
         # WORKAROUND: avoid multiple signals of the root_state, by comparing first and last model in overview
-<<<<<<< HEAD
-        if len(overview['model']) > 1 and overview['model'][0] is overview['model'][-1]:
-=======
         if len(overview['model']) > 1 and overview['model'][0] is overview['model'][-1] or \
                 overview['meta_signal'][-1]['change'] == 'all':  # avoid strange change: 'all' TODO test why those occur
->>>>>>> e6d192b5
             return
         if self.busy:
             return
