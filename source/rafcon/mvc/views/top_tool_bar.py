--- conflicted
+++ resolved
@@ -1,11 +1,7 @@
 import gtk
 from gtkmvc import View
-<<<<<<< HEAD
-from rafcon.utils import constants
+from rafcon.mvc.utils import constants
 from rafcon.utils import gui_helpers
-=======
-from rafcon.mvc.utils import constants
->>>>>>> f6703aed
 
 
 class TopToolBarView(View):
