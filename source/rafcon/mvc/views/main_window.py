from gtkmvc import View

from rafcon.mvc.views.logging import LoggingView
from rafcon.mvc.views.library_tree import LibraryTreeView
from rafcon.mvc.views.state_icons import StateIconView
from rafcon.mvc.views.state_machine_tree import StateMachineTreeView
from rafcon.mvc.views.global_variable_editor import GlobalVariableEditorView
from rafcon.mvc.views.modification_history import ModificationHistoryView
from rafcon.mvc.views.execution_history import ExecutionHistoryView
from rafcon.mvc.views.state_machines_editor import StateMachinesEditorView
from rafcon.mvc.views.states_editor import StatesEditorView
from rafcon.mvc.views.top_tool_bar import TopToolBarView
from rafcon.mvc.views.menu_bar import MenuBarView
from rafcon.mvc.views.tool_bar import ToolBarView
from rafcon.mvc.views.undocked_window import UndockedWindowView

from rafcon.mvc.utils import constants
from rafcon.mvc.config import global_gui_config
from rafcon.mvc.runtime_config import global_runtime_config
from rafcon.mvc import gui_helper


class MainWindowView(View):
    builder = './glade/main_window.glade'
    top = 'main_window'

    def __init__(self):
        View.__init__(self)
        # Add gui components by removing their corresponding placeholders defined in the glade file first and then
        # adding the widgets.
        self.page_dict = {}
        self.notebook_names = ['tree_notebook_up', 'tree_notebook_down']

        ################################################
        # Undock Buttons
        ################################################
        self['undock_left_bar_button'].set_image(gui_helper.create_button_label(constants.BUTTON_UNDOCK))
        self['undock_right_bar_button'].set_image(gui_helper.create_button_label(constants.BUTTON_UNDOCK))
        self['undock_console_button'].set_image(gui_helper.create_button_label(constants.BUTTON_UNDOCK))

        ######################################################
        # Library Tree
        ######################################################
        self.library_tree = LibraryTreeView()
        self.library_tree.show()
        self['libraries_alignment'].add(self.library_tree)

        ######################################################
        # State Icons
        ######################################################
        self.state_icons = StateIconView()
        self.state_icons.show()
        self["state_icons_box"].pack_start(self.state_icons.get_top_widget())

        ######################################################
        # State Machine Tree
        ######################################################
        self.state_machine_tree = StateMachineTreeView()
        self.state_machine_tree.show()
        self['state_tree_alignment'].add(self.state_machine_tree)

        # TODO: this is not always the active state machine

        ######################################################
        # Global Variable Manager
        ######################################################
        self.global_var_editor = GlobalVariableEditorView()
        self.global_var_editor.show()
        self['global_variables_alignment'].add(self.global_var_editor.get_top_widget())

        ######################################################
        # State Machine History
        ######################################################
        self.state_machine_history = ModificationHistoryView()
        self.state_machine_history.show()
        self['history_alignment'].add(self.state_machine_history.get_top_widget())
                                                      
        ######################################################
        # State Machine Execution History
        ######################################################
        self.execution_history = ExecutionHistoryView()
        self.execution_history.show()
        self['execution_history_alignment'].add(self.execution_history.get_top_widget())

        ######################################################
        # rotate all tab labels by 90 degrees and make detachable
        ######################################################
        self.rotate_and_detach_tab_labels(self['upper_notebook'])
        self.rotate_and_detach_tab_labels(self['lower_notebook'])

        self['upper_notebook'].set_current_page(0)
        self['lower_notebook'].set_current_page(0)

        ######################################################
        # State-machines-editor (graphical)
        ######################################################
        self.state_machines_editor = StateMachinesEditorView()
        self.state_machines_editor.show()
        self['graphical_editor_vbox'].pack_start(self.state_machines_editor.get_top_widget(), True, True, 0)
        self['graphical_editor_vbox'].reorder_child(self.state_machines_editor.get_top_widget(), 0)

        self['graphical_editor_label_event_box'].remove(self['graphical_editor_label'])
        graphical_editor_label = gui_helper.create_label_with_text_and_spacing('GRAPHICAL EDITOR',
                                                                               font_size=constants.FONT_SIZE_BIG,
                                                                               letter_spacing=constants.
                                                                               LETTER_SPACING_1PT)
        graphical_editor_label.set_alignment(.05, .5)
        self['graphical_editor_label_event_box'].add(graphical_editor_label)

        ######################################################
        # States-editor
        ######################################################
        self.states_editor = StatesEditorView()
        self['state_editor_eventbox'].add(self.states_editor.get_top_widget())
        self.states_editor.show()

        self['state_editor_label_hbox'].remove(self['state_editor_label'])
        state_editor_label = gui_helper.create_label_with_text_and_spacing('STATE EDITOR',
                                                                           font_size=constants.FONT_SIZE_BIG,
                                                                           letter_spacing=constants.LETTER_SPACING_1PT)
        state_editor_label.set_alignment(0., 0.)
        self['state_editor_label_hbox'].pack_start(state_editor_label, expand=True, fill=True, padding=0)
        self['state_editor_label_hbox'].reorder_child(state_editor_label, 0)

        ######################################################
        # Logging
        ######################################################
        self.logging_view = LoggingView()
        self['console'].remove(self['console_scroller'])
        self['console'].pack_start(self.logging_view.get_top_widget(), True, True, 0)
        self.logging_view.get_top_widget().show()

        ##################################################
        # menu bar view
        ##################################################
        self.top_tool_bar = TopToolBarView()
        self.top_tool_bar.show()
        self['top_menu_hbox'].remove(self['top_tool_bar_placeholder'])
        self['top_menu_hbox'].pack_end(self.top_tool_bar.get_top_widget(), expand=True, fill=True, padding=0)
        self['top_menu_hbox'].reorder_child(self.top_tool_bar.get_top_widget(), 1)

        self.menu_bar = MenuBarView(self)
        self.menu_bar.show()
        self['top_menu_hbox'].remove(self['menu_bar_placeholder'])
        self['top_menu_hbox'].pack_start(self.menu_bar.get_top_widget(), expand=False, fill=True, padding=0)
        self['top_menu_hbox'].reorder_child(self.menu_bar.get_top_widget(), 0)

        self.tool_bar = ToolBarView()
        self.tool_bar.show()
        self['top_level_vbox'].remove(self['tool_bar_placeholder'])
        self['top_level_vbox'].pack_start(self.tool_bar.get_top_widget(), expand=False, fill=True, padding=0)
        self['top_level_vbox'].reorder_child(self.tool_bar.get_top_widget(), 1)

        ################################################
        # Hide Buttons
        ################################################
        self['left_bar_hide_button'].set_image(gui_helper.create_button_label(constants.BUTTON_LEFTA))
        self['right_bar_hide_button'].set_image(gui_helper.create_button_label(constants.BUTTON_RIGHTA))
        self['console_hide_button'].set_image(gui_helper.create_button_label(constants.BUTTON_DOWNA))

        ################################################
        # Return Buttons
        ################################################
        self['left_bar_return_button'].set_image(gui_helper.create_button_label(constants.BUTTON_RIGHTA))
        self['right_bar_return_button'].set_image(gui_helper.create_button_label(constants.BUTTON_LEFTA))
        self['console_return_button'].set_image(gui_helper.create_button_label(constants.BUTTON_UPA))

        # --------------------------------------------------------------------------
        # Edit graphical_editor_shortcuts
        # --------------------------------------------------------------------------

        button_start_shortcut = self['button_start_shortcut']
        button_pause_shortcut = self['button_pause_shortcut']
        button_stop_shortcut = self['button_stop_shortcut']
        button_step_mode_shortcut = self['button_step_mode_shortcut']
        button_step_in_shortcut = self['button_step_in_shortcut']
        button_step_over_shortcut = self['button_step_over_shortcut']
        button_step_out_shortcut = self['button_step_out_shortcut']
        button_step_backward_shortcut = self['button_step_backward_shortcut']

        button_start_shortcut.set_label_widget(gui_helper.create_button_label(constants.BUTTON_START))
        button_pause_shortcut.set_label_widget(gui_helper.create_button_label(constants.BUTTON_PAUSE))
        button_stop_shortcut.set_label_widget(gui_helper.create_button_label(constants.BUTTON_STOP))
        button_step_mode_shortcut.set_label_widget(gui_helper.create_button_label(constants.BUTTON_STEPM))
        button_step_in_shortcut.set_label_widget(gui_helper.create_button_label(constants.BUTTON_STEP_INTO))
        button_step_over_shortcut.set_label_widget(gui_helper.create_button_label(constants.BUTTON_STEP_OVER))
        button_step_out_shortcut.set_label_widget(gui_helper.create_button_label(constants.BUTTON_STEP_OUT))
        button_step_backward_shortcut.set_label_widget(gui_helper.create_button_label(constants.BUTTON_BACKW))

        # --------------------------------------------------------------------------

        self.get_top_widget().set_decorated(False)

        self['main_window'].set_border_width(constants.MAIN_WINDOW_BORDER_WIDTH)

        self['top_menu_hbox'].set_border_width(constants.BORDER_WIDTH)

        self['upper_notebook'].set_border_width(0)
        self['upper_notebook'].set_tab_hborder(constants.BORDER_WIDTH*2)
        self['upper_notebook'].set_tab_vborder(constants.BORDER_WIDTH*3)

        self['lower_notebook'].set_border_width(0)
        self['lower_notebook'].set_tab_hborder(constants.BORDER_WIDTH*2)
        self['lower_notebook'].set_tab_vborder(constants.BORDER_WIDTH*3)

        self['debug_eventbox'].set_border_width(0)
        self['debug_label_hbox'].set_border_width(constants.BORDER_WIDTH_TEXTVIEW)
        self['right_bar'].set_border_width(0)

        self['button_show_info'].set_active(global_gui_config.get_config_value('LOGGING_SHOW_INFO', True))
        self['button_show_debug'].set_active(global_gui_config.get_config_value('LOGGING_SHOW_DEBUG', True))
        self['button_show_warning'].set_active(global_gui_config.get_config_value('LOGGING_SHOW_WARNING', True))
        self['button_show_error'].set_active(global_gui_config.get_config_value('LOGGING_SHOW_ERROR', True))

        self.logging_view.update_filtered_buffer()

        self.left_bar_window = UndockedWindowView('left_bar_window')
        self.right_bar_window = UndockedWindowView('right_bar_window')
        self.console_window = UndockedWindowView('console_window')

        self.top_window_width = self['main_window'].get_size()[0]

    @staticmethod
    def rotate_and_detach_tab_labels(notebook):
        """Rotates tab labels of a given notebook by 90 degrees and makes them detachable.

        :param notebook: GTK Notebook container, whose tab labels are to be rotated and made detachable
        """
        icons = {'libraries': constants.SIGN_LIB, 'state_tree': constants.ICON_TREE,
                 'global_variables': constants.ICON_GLOB, 'history': constants.ICON_HIST,
                 'execution_history': constants.ICON_EHIST, 'network': constants.ICON_NET}
        for i in range(notebook.get_n_pages()):
            child = notebook.get_nth_page(i)
            tab_label = notebook.get_tab_label(child)
            if global_gui_config.get_config_value('USE_ICONS_AS_TAB_LABELS', True):
                tab_label_text = tab_label.get_text()
                notebook.set_tab_label(child, gui_helper.create_tab_header_label(tab_label_text, icons))
            else:
                tab_label.set_angle(90)
            notebook.set_tab_reorderable(child, True)
<<<<<<< HEAD
            notebook.set_tab_detachable(child, True)
=======
            notebook.set_tab_detachable(child, True)

    @staticmethod
    def create_arrow_label(icon):
        label = gtk.Label()
        label.set_markup('<span font_desc="%s %s">&#x%s;</span>' % (constants.ICON_FONT, constants.FONT_SIZE_BIG, icon))
        return label

    def replace_notebook_placeholder_with_widget(self, tab_label, notebook, view):
        """Replace notebook's placeholder with widget by removing the placeholder, creating a widget, and assigning the
        widget to the corresponding tab in the notebook and remember page by page_dict.

        :param tab_label: String containing the label of the tab containing the placeholder to be removed
        :param notebook: Name of the notebook
        :param view: The widget to replace the placeholder
        """
        placeholder = tab_label + '_placeholder'
        page_num = self[notebook].page_num(self[placeholder])
        self[notebook].remove_page(page_num)
        notebook_widget = self.create_notebook_widget(get_widget_title(tab_label), view,
                                                      border=constants.BORDER_WIDTH_TEXTVIEW)
        page_num = self[notebook].insert_page(notebook_widget, gtk.Label(tab_label), page_num)
        self.page_dict[tab_label] = self[notebook].get_nth_page(page_num)

    def bring_tab_to_the_top(self, tab_label):
        """Find tab with label tab_label in list of notebook's and set it to the current page.

        :param tab_label: String containing the label of the tab to be focused
        """
        page = self.page_dict[tab_label]
        for notebook in self.notebook_names:
            page_num = self[notebook].page_num(page)
            if not page_num == -1:
                self[notebook].set_current_page(page_num)
                break


def get_widget_title(tab_label):
    """Transform tab label to title by replacing underscores with white spaces and capitalizing the first letter of each
    word.

    :param tab_label: The string of the tab label to be transformed
    :return: The transformed title as a string
    """
    title = ''
    title_list = tab_label.split('_')
    for word in title_list:
        title += word.upper() + ' '
    title.strip()
    return title
>>>>>>> 6cc5fb17
<|MERGE_RESOLUTION|>--- conflicted
+++ resolved
@@ -28,8 +28,8 @@
         View.__init__(self)
         # Add gui components by removing their corresponding placeholders defined in the glade file first and then
         # adding the widgets.
-        self.page_dict = {}
-        self.notebook_names = ['tree_notebook_up', 'tree_notebook_down']
+        #self.notebook_names = ['upper_notebook', 'lower_notebook']
+        self.left_bar_notebooks = [self['upper_notebook'], self['lower_notebook']]
 
         ################################################
         # Undock Buttons
@@ -85,8 +85,7 @@
         ######################################################
         # rotate all tab labels by 90 degrees and make detachable
         ######################################################
-        self.rotate_and_detach_tab_labels(self['upper_notebook'])
-        self.rotate_and_detach_tab_labels(self['lower_notebook'])
+        self.rotate_and_detach_tab_labels()
 
         self['upper_notebook'].set_current_page(0)
         self['lower_notebook'].set_current_page(0)
@@ -220,8 +219,7 @@
 
         self.top_window_width = self['main_window'].get_size()[0]
 
-    @staticmethod
-    def rotate_and_detach_tab_labels(notebook):
+    def rotate_and_detach_tab_labels(self):
         """Rotates tab labels of a given notebook by 90 degrees and makes them detachable.
 
         :param notebook: GTK Notebook container, whose tab labels are to be rotated and made detachable
@@ -229,66 +227,29 @@
         icons = {'libraries': constants.SIGN_LIB, 'state_tree': constants.ICON_TREE,
                  'global_variables': constants.ICON_GLOB, 'history': constants.ICON_HIST,
                  'execution_history': constants.ICON_EHIST, 'network': constants.ICON_NET}
-        for i in range(notebook.get_n_pages()):
-            child = notebook.get_nth_page(i)
-            tab_label = notebook.get_tab_label(child)
-            if global_gui_config.get_config_value('USE_ICONS_AS_TAB_LABELS', True):
-                tab_label_text = tab_label.get_text()
-                notebook.set_tab_label(child, gui_helper.create_tab_header_label(tab_label_text, icons))
-            else:
-                tab_label.set_angle(90)
-            notebook.set_tab_reorderable(child, True)
-<<<<<<< HEAD
-            notebook.set_tab_detachable(child, True)
-=======
-            notebook.set_tab_detachable(child, True)
-
-    @staticmethod
-    def create_arrow_label(icon):
-        label = gtk.Label()
-        label.set_markup('<span font_desc="%s %s">&#x%s;</span>' % (constants.ICON_FONT, constants.FONT_SIZE_BIG, icon))
-        return label
-
-    def replace_notebook_placeholder_with_widget(self, tab_label, notebook, view):
-        """Replace notebook's placeholder with widget by removing the placeholder, creating a widget, and assigning the
-        widget to the corresponding tab in the notebook and remember page by page_dict.
-
-        :param tab_label: String containing the label of the tab containing the placeholder to be removed
-        :param notebook: Name of the notebook
-        :param view: The widget to replace the placeholder
-        """
-        placeholder = tab_label + '_placeholder'
-        page_num = self[notebook].page_num(self[placeholder])
-        self[notebook].remove_page(page_num)
-        notebook_widget = self.create_notebook_widget(get_widget_title(tab_label), view,
-                                                      border=constants.BORDER_WIDTH_TEXTVIEW)
-        page_num = self[notebook].insert_page(notebook_widget, gtk.Label(tab_label), page_num)
-        self.page_dict[tab_label] = self[notebook].get_nth_page(page_num)
+        for notebook in self.left_bar_notebooks:
+            for i in range(notebook.get_n_pages()):
+                child = notebook.get_nth_page(i)
+                tab_label = notebook.get_tab_label(child)
+                if global_gui_config.get_config_value('USE_ICONS_AS_TAB_LABELS', True):
+                    tab_label_text = tab_label.get_text()
+                    notebook.set_tab_label(child, gui_helper.create_tab_header_label(tab_label_text, icons))
+                else:
+                    tab_label.set_angle(90)
+                notebook.set_tab_reorderable(child, True)
+                notebook.set_tab_detachable(child, True)
 
     def bring_tab_to_the_top(self, tab_label):
-        """Find tab with label tab_label in list of notebook's and set it to the current page.
+        """Find tab with label tab_label in list of notebooks and set it to the current page.
 
         :param tab_label: String containing the label of the tab to be focused
         """
-        page = self.page_dict[tab_label]
-        for notebook in self.notebook_names:
-            page_num = self[notebook].page_num(page)
-            if not page_num == -1:
-                self[notebook].set_current_page(page_num)
-                break
-
-
-def get_widget_title(tab_label):
-    """Transform tab label to title by replacing underscores with white spaces and capitalizing the first letter of each
-    word.
-
-    :param tab_label: The string of the tab label to be transformed
-    :return: The transformed title as a string
-    """
-    title = ''
-    title_list = tab_label.split('_')
-    for word in title_list:
-        title += word.upper() + ' '
-    title.strip()
-    return title
->>>>>>> 6cc5fb17
+        found = False
+        for notebook in self.left_bar_notebooks:
+            for i in range(notebook.get_n_pages()):
+                if gui_helper.get_notebook_tab_title(notebook, i) == gui_helper.get_widget_title(tab_label):
+                    found = True
+                    break
+            if found:
+                notebook.set_current_page(i)
+                break