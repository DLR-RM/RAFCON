import gtk
from gtkmvc import View
<<<<<<< HEAD
from rafcon.mvc.views import GlobalVariableEditorView, StateMachineTreeView, LibraryTreeView, MenuBarView, \
    ToolBarView, StateMachineHistoryView, TopToolBarView, ExecutionHistoryView, LoggingView, StateIconView
from rafcon.mvc.views.states_editor import StatesEditorView
=======
from rafcon.mvc.views.logging import LoggingView
from rafcon.mvc.views.library_tree import LibraryTreeView
from rafcon.mvc.views.state_machine_tree import StateMachineTreeView
from rafcon.mvc.views.global_variable_editor import GlobalVariableEditorView
from rafcon.mvc.views.state_machine_history import StateMachineHistoryView
from rafcon.mvc.views.execution_history import ExecutionHistoryView
>>>>>>> da2051fe
from rafcon.mvc.views.state_machines_editor import StateMachinesEditorView
from rafcon.mvc.views.states_editor import StatesEditorView
from rafcon.mvc.views.top_tool_bar import TopToolBarView
from rafcon.mvc.views.menu_bar import MenuBarView
from rafcon.mvc.views.tool_bar import ToolBarView
from rafcon.utils import constants
from rafcon.mvc.config import global_gui_config
from rafcon.mvc import gui_helper


class MainWindowView(View):
    builder = './glade/main_window.glade'
    top = 'main_window'

    def __init__(self):
        View.__init__(self)
        # Add gui components by removing their corresponding placeholders defined in the glade file first and then
        # adding the widgets.

        ######################################################
        # Logging
        ######################################################
        self.logging_view = LoggingView()
        self['console'].remove(self['console_scroller'])
        self.logging_view.get_top_widget().show()
        self['console'].pack_start(self.logging_view.get_top_widget(), True, True, 0)

        ######################################################
        # Library Tree
        ######################################################
        self.library_tree = LibraryTreeView()
        self.library_tree.show()
        self.replace_notebook_placeholder_with_widget('libraries', 'tree_notebook_up', self.library_tree)

        ######################################################
        # State Machine Tree
        ######################################################
        self.state_machine_tree = StateMachineTreeView()
        self.state_machine_tree.show()
        self.replace_notebook_placeholder_with_widget('state_tree', 'tree_notebook_up', self.state_machine_tree)
        # TODO: this is not always the active state machine

        ######################################################
        # Global Variable Manager
        ######################################################
        self.global_var_editor = GlobalVariableEditorView()
        self.global_var_editor.show()
        self.replace_notebook_placeholder_with_widget('global_variables', 'tree_notebook_up',
                                                      self.global_var_editor.get_top_widget())

        self['tree_notebook_up'].set_current_page(0)

        ######################################################
        # State Machine History
        ######################################################
        self.state_machine_history = StateMachineHistoryView()
        self.state_machine_history.show()
<<<<<<< HEAD

        self.execution_history_view = ExecutionHistoryView()
        self.execution_history_view.show()

        self.state_icons = StateIconView()
        self.state_icons.show()
        self["state_icons_box"].pack_start(self.state_icons.get_top_widget())

        # self.graphical_editor_window = gtk.Window()
        # self.graphical_editor_window.set_title("Graphical Editor")
        # self.graphical_editor_window.set_position(1)
        # graphical_editor_view = GraphicalEditorView()
        # self.graphical_editor_window.add(graphical_editor_view.get_top_widget())
        # self.graphical_editor_window.show_all()

        # self.graphical_editor_window = SingleWidgetWindowView(GraphicalEditorView, title="Graphical-Editor", pos=1)

        ##################################################
        # insert one graphical-statemachine-editor
        ##################################################
        # self.graphical_editor_view = GraphicalEditorView()
        # self.graphical_editor_view.show()
        # self['graphical_editor_frame'].add(self.graphical_editor_view['main_frame'])

        ##################################################
        # insert state-machines-editor (graphical)
        ##################################################
=======
        self.replace_notebook_placeholder_with_widget('history', 'tree_notebook_down',
                                                      self.state_machine_history.get_top_widget())

        ######################################################
        # State Machine Execution History
        ######################################################
        self.execution_history = ExecutionHistoryView()
        self.execution_history.show()
        self.replace_notebook_placeholder_with_widget('execution_history', 'tree_notebook_down',
                                                      self.execution_history.get_top_widget())
        ######################################################
        # rotate all tab labels by 90 degrees and make detachable
        ######################################################
        self.rotate_and_detach_tab_labels(self['tree_notebook_up'])
        self.rotate_and_detach_tab_labels(self['tree_notebook_down'])

        ######################################################
        # State-machines-editor (graphical)
        ######################################################
>>>>>>> da2051fe
        self.state_machines_editor = StateMachinesEditorView()
        self.state_machines_editor.show()
        self['graphical_editor_vbox'].pack_start(self.state_machines_editor.get_top_widget(), True, True, 0)
        self['graphical_editor_vbox'].reorder_child(self.state_machines_editor.get_top_widget(), 0)

        self['graphical_editor_label_event_box'].remove(self['graphical_editor_label'])
        graphical_editor_label = gui_helper.create_label_with_text_and_spacing('GRAPHICAL EDITOR',
                                                                               font_size=constants.FONT_SIZE_BIG,
                                                                               letter_spacing=constants.
                                                                               LETTER_SPACING_1PT)
        graphical_editor_label.set_alignment(0., .5)
        self['graphical_editor_label_event_box'].add(graphical_editor_label)

        ######################################################
        # States-editor
        ######################################################
        self.states_editor = StatesEditorView()
        self['state_editor_eventbox'].add(self.states_editor.get_top_widget())
        self.states_editor.show()

        self['state_editor_label_hbox'].remove(self['state_editor_label'])
        state_editor_label = gui_helper.create_label_with_text_and_spacing('STATE EDITOR',
                                                                           font_size=constants.FONT_SIZE_BIG,
                                                                           letter_spacing=constants.LETTER_SPACING_1PT)
        state_editor_label.set_alignment(0., .5)
        self['state_editor_label_hbox'].pack_start(state_editor_label, True, True, 0)
        self['state_editor_label_hbox'].reorder_child(state_editor_label, 0)

        ##################################################
        # menu bar view
        ##################################################
        self.top_tool_bar = TopToolBarView()
        self.top_tool_bar.show()
        self['top_menu_hbox'].remove(self['top_tool_bar_placeholder'])
        self['top_menu_hbox'].pack_end(self.top_tool_bar.get_top_widget(), expand=True, fill=True, padding=0)
        self['top_menu_hbox'].reorder_child(self.top_tool_bar.get_top_widget(), 1)

        self.menu_bar = MenuBarView(self)
        self.menu_bar.show()
        self['top_menu_hbox'].remove(self['menu_bar_placeholder'])
        self['top_menu_hbox'].pack_start(self.menu_bar.get_top_widget(), expand=False, fill=True, padding=0)
        self['top_menu_hbox'].reorder_child(self.menu_bar.get_top_widget(), 0)

        self.tool_bar = ToolBarView()
        self.tool_bar.show()
        self['top_level_vbox'].remove(self['tool_bar_placeholder'])
        self['top_level_vbox'].pack_start(self.tool_bar.get_top_widget(), expand=False, fill=True, padding=0)
        self['top_level_vbox'].reorder_child(self.tool_bar.get_top_widget(), 1)

        ################################################
        # Hide Buttons
        ################################################
        self['left_bar_hide_button'].set_image(self.create_arrow_label(constants.BUTTON_LEFTA))
        self['right_bar_hide_button'].set_image(self.create_arrow_label(constants.BUTTON_RIGHTA))
        self['console_hide_button'].set_image(self.create_arrow_label(constants.BUTTON_DOWNA))

        ################################################
        # Return Buttons
        ################################################
        self['left_bar_return_button'].set_image(self.create_arrow_label(constants.BUTTON_RIGHTA))
        self['right_bar_return_button'].set_image(self.create_arrow_label(constants.BUTTON_LEFTA))
        self['console_return_button'].set_image(self.create_arrow_label(constants.BUTTON_UPA))

        ################################################
        # Undock Buttons
        ################################################
        self['undock_right_bar_button'].set_image(self.create_arrow_label(constants.BUTTON_UNDOCK))
        self['undock_left_bar_button'].set_image(self.create_arrow_label(constants.BUTTON_UNDOCK))
        self['undock_console_button'].set_image(self.create_arrow_label(constants.BUTTON_UNDOCK))

        # --------------------------------------------------------------------------
        # Edit graphical_editor_shortcuts
        # --------------------------------------------------------------------------

        button_start_shortcut = self['button_start_shortcut']
        button_pause_shortcut = self['button_pause_shortcut']
        button_stop_shortcut = self['button_stop_shortcut']
        button_step_mode_shortcut = self['button_step_mode_shortcut']
        button_step_in_shortcut = self['button_step_in_shortcut']
        button_step_over_shortcut = self['button_step_over_shortcut']
        button_step_out_shortcut = self['button_step_out_shortcut']
        button_step_backward_shortcut = self['button_step_backward_shortcut']

        button_start_shortcut.set_label_widget(self.create_button_label(constants.BUTTON_START))
        button_pause_shortcut.set_label_widget(self.create_button_label(constants.BUTTON_PAUSE))
        button_stop_shortcut.set_label_widget(self.create_button_label(constants.BUTTON_STOP))
        button_step_mode_shortcut.set_label_widget(self.create_button_label(constants.BUTTON_STEPM))
        button_step_in_shortcut.set_label_widget(self.create_button_label(constants.BUTTON_STEP_INTO))
        button_step_over_shortcut.set_label_widget(self.create_button_label(constants.BUTTON_STEP_OVER))
        button_step_out_shortcut.set_label_widget(self.create_button_label(constants.BUTTON_STEP_OUT))
        button_step_backward_shortcut.set_label_widget(self.create_button_label(constants.BUTTON_BACKW))

        # --------------------------------------------------------------------------

        self.get_top_widget().set_decorated(False)

        self['main_window'].set_border_width(constants.MAIN_WINDOW_BORDER_WIDTH)

        self['top_menu_hbox'].set_border_width(constants.BORDER_WIDTH)

        self['tree_notebook_up'].set_border_width(constants.BORDER_WIDTH)
        self['tree_notebook_up'].set_tab_hborder(constants.BORDER_WIDTH * 2)
        self['tree_notebook_up'].set_tab_vborder(constants.BORDER_WIDTH * 3)

        self['tree_notebook_down'].set_border_width(constants.BORDER_WIDTH)
        self['tree_notebook_down'].set_tab_hborder(constants.BORDER_WIDTH * 2)
        self['tree_notebook_down'].set_tab_vborder(constants.BORDER_WIDTH * 3)

        #self['library_event_box'].set_border_width(constants.BORDER_WIDTH)
        self['debug_eventbox'].set_border_width(constants.BORDER_WIDTH)
        self['debug_label_hbox'].set_border_width(constants.BORDER_WIDTH_TEXTVIEW)
        self['right_bar'].set_border_width(constants.BORDER_WIDTH)

        self['button_show_info'].set_active(global_gui_config.get_config_value('LOGGING_SHOW_INFO', True))
        self['button_show_debug'].set_active(global_gui_config.get_config_value('LOGGING_SHOW_DEBUG', True))
        self['button_show_warning'].set_active(global_gui_config.get_config_value('LOGGING_SHOW_WARNING', True))
        self['button_show_error'].set_active(global_gui_config.get_config_value('LOGGING_SHOW_ERROR', True))

        self.logging_view.update_filtered_buffer()

        ######################################################
        # setup correct sizes
        ######################################################
        self['top_level_h_pane'].set_position(300)
        self['right_h_pane'].set_position(1000)
        self['left_bar'].set_position(400)
        self['central_v_pane'].set_position(600)

        self.left_bar_window = gtk.Window()
        self.right_bar_window = gtk.Window()
        self.console_window = gtk.Window()
        
        self.top_window_width = self['main_window'].get_size()[0]

    @staticmethod
    def create_button_label(icon):
        label = gtk.Label()
        label.set_markup('<span font_desc="%s %s">&#x%s;</span>' % (constants.ICON_FONT, constants.FONT_SIZE_NORMAL,
                                                                    icon))
        label.show()
        return label

    def create_notebook_widget(self, title, widget, use_scroller=True, border=10):
        title_label = self.create_label_box(title)
        event_box = gtk.EventBox()
        vbox = gtk.VBox()
        vbox.pack_start(title_label, False, True, 0)
        if use_scroller:
            scroller = gtk.ScrolledWindow()
            scroller.set_policy(gtk.POLICY_AUTOMATIC, gtk.POLICY_AUTOMATIC)
            alig = gtk.Alignment(0., 0., 1., 1.)
            alig.set_padding(0, 0, border, 0)
            alig.add(widget)
            alig.show()
            scroller.add_with_viewport(alig)
            vbox.pack_start(scroller, True, True, 0)
        else:
            vbox.pack_start(widget, True, True, 0)
        event_box.add(vbox)
        event_box.show_all()
        return event_box

    def create_label_box(self, text):
        """Creates a horizontal box containing a label that shows a title.

        :param text: The title to be shown
        :return: The horizontal box
        """
        hbox = gtk.HBox()
        label = gui_helper.create_label_with_text_and_spacing(text, font_size=constants.FONT_SIZE_BIG,
                                                              letter_spacing=constants.LETTER_SPACING_1PT)
        label.set_alignment(0.0, 0.5)
        hbox.pack_start(label, True, True, 0)
        hbox.set_border_width(constants.BORDER_WIDTH_TEXTVIEW)
        return hbox

    @staticmethod
    def rotate_and_detach_tab_labels(notebook):
        """Rotates tab labels of a given notebook by 90 degrees and makes them detachable.

        :param notebook: GTK Notebook container, whose tab labels are to be rotated and made detachable
        """
        icons = {'libraries': constants.SIGN_LIB, 'state_tree': constants.ICON_TREE,
                 'global_variables': constants.ICON_GLOB, 'history': constants.ICON_HIST,
                 'execution_history': constants.ICON_EHIST, 'network': constants.ICON_NET}
        for i in range(notebook.get_n_pages()):
            child = notebook.get_nth_page(i)
            tab_label = notebook.get_tab_label(child)
            if global_gui_config.get_config_value('USE_ICONS_AS_TAB_LABELS', True):
                tab_label_text = tab_label.get_text()
                notebook.set_tab_label(child, gui_helper.create_tab_header_label(tab_label_text, icons))
            else:
                tab_label.set_angle(90)
            notebook.set_tab_reorderable(child, True)
            notebook.set_tab_detachable(child, True)

    @staticmethod
    def create_arrow_label(icon):
        label = gtk.Label()
        label.set_markup('<span font_desc="%s %s">&#x%s;</span>' % (constants.ICON_FONT, constants.FONT_SIZE_BIG, icon))
        return label

    def replace_notebook_placeholder_with_widget(self, tab_label, notebook, view):
        """Replace notebook's placeholder with widget by removing the placeholder, creating a widget, and assigning the
        widget to the corresponding tab in the notebook.

        :param tab_label: String containing the label of the tab containing the placeholder to be removed
        :param notebook: Name of the notebook
        :param view: The widget to replace the placeholder
        """
        placeholder = tab_label + '_placeholder'
        page_num = self[notebook].page_num(self[placeholder])
        self[notebook].remove_page(page_num)
        notebook_widget = self.create_notebook_widget(get_widget_title(tab_label), view,
                                                      border=constants.BORDER_WIDTH_TEXTVIEW)
        self[notebook].insert_page(notebook_widget, gtk.Label(tab_label), page_num)


def get_widget_title(tab_label):
    """Transform tab label to title by replacing underscores with white spaces and capitalizing the first letter of each
    word.

    :param tab_label: The string of the tab label to be transformed
    :return: The transformed title as a string
    """
    title = ''
    title_list = tab_label.split('_')
    for word in title_list:
        title += word.upper() + ' '
    title.strip()
    return title<|MERGE_RESOLUTION|>--- conflicted
+++ resolved
@@ -1,17 +1,12 @@
 import gtk
 from gtkmvc import View
-<<<<<<< HEAD
-from rafcon.mvc.views import GlobalVariableEditorView, StateMachineTreeView, LibraryTreeView, MenuBarView, \
-    ToolBarView, StateMachineHistoryView, TopToolBarView, ExecutionHistoryView, LoggingView, StateIconView
-from rafcon.mvc.views.states_editor import StatesEditorView
-=======
 from rafcon.mvc.views.logging import LoggingView
 from rafcon.mvc.views.library_tree import LibraryTreeView
+from rafcon.mvc.views.state_icons import StateIconView
 from rafcon.mvc.views.state_machine_tree import StateMachineTreeView
 from rafcon.mvc.views.global_variable_editor import GlobalVariableEditorView
 from rafcon.mvc.views.state_machine_history import StateMachineHistoryView
 from rafcon.mvc.views.execution_history import ExecutionHistoryView
->>>>>>> da2051fe
 from rafcon.mvc.views.state_machines_editor import StateMachinesEditorView
 from rafcon.mvc.views.states_editor import StatesEditorView
 from rafcon.mvc.views.top_tool_bar import TopToolBarView
@@ -69,38 +64,13 @@
         ######################################################
         self.state_machine_history = StateMachineHistoryView()
         self.state_machine_history.show()
-<<<<<<< HEAD
-
-        self.execution_history_view = ExecutionHistoryView()
-        self.execution_history_view.show()
+        self.replace_notebook_placeholder_with_widget('history', 'tree_notebook_down',
+                                                      self.state_machine_history.get_top_widget())
 
         self.state_icons = StateIconView()
         self.state_icons.show()
-        self["state_icons_box"].pack_start(self.state_icons.get_top_widget())
-
-        # self.graphical_editor_window = gtk.Window()
-        # self.graphical_editor_window.set_title("Graphical Editor")
-        # self.graphical_editor_window.set_position(1)
-        # graphical_editor_view = GraphicalEditorView()
-        # self.graphical_editor_window.add(graphical_editor_view.get_top_widget())
-        # self.graphical_editor_window.show_all()
-
-        # self.graphical_editor_window = SingleWidgetWindowView(GraphicalEditorView, title="Graphical-Editor", pos=1)
-
-        ##################################################
-        # insert one graphical-statemachine-editor
-        ##################################################
-        # self.graphical_editor_view = GraphicalEditorView()
-        # self.graphical_editor_view.show()
-        # self['graphical_editor_frame'].add(self.graphical_editor_view['main_frame'])
-
-        ##################################################
-        # insert state-machines-editor (graphical)
-        ##################################################
-=======
-        self.replace_notebook_placeholder_with_widget('history', 'tree_notebook_down',
-                                                      self.state_machine_history.get_top_widget())
-
+        self["state_icons_box"].pack_start(self.state_icons.get_top_widget())                                              
+                                                      
         ######################################################
         # State Machine Execution History
         ######################################################
@@ -117,7 +87,6 @@
         ######################################################
         # State-machines-editor (graphical)
         ######################################################
->>>>>>> da2051fe
         self.state_machines_editor = StateMachinesEditorView()
         self.state_machines_editor.show()
         self['graphical_editor_vbox'].pack_start(self.state_machines_editor.get_top_widget(), True, True, 0)
