<?xml version="1.0"?>
<interface>
  <requires lib="gtk+" version="2.16"/>
  <!-- interface-naming-policy project-wide -->
  <object class="GtkWindow" id="main_window">
    <property name="visible">True</property>
    <property name="title" translatable="yes">RAFCON</property>
    <property name="window_position">center</property>
    <property name="default_width">1800</property>
    <property name="default_height">900</property>
    <child>
      <object class="GtkEventBox" id="top_level_event_box">
        <property name="visible">True</property>
        <child>
          <object class="GtkVBox" id="top_level_vbox">
            <property name="visible">True</property>
            <property name="orientation">vertical</property>
            <child>
              <object class="GtkEventBox" id="eventbox2">
                <property name="visible">True</property>
                <child>
                  <object class="GtkHBox" id="top_menu_hbox">
                    <property name="visible">True</property>
                    <child>
                      <object class="GtkLabel" id="menu_bar_placeholder">
                        <property name="visible">True</property>
                        <property name="label" translatable="yes">menu_bar_placeholder</property>
                      </object>
                      <packing>
                        <property name="expand">False</property>
                        <property name="position">0</property>
                      </packing>
                    </child>
                    <child>
                      <object class="GtkLabel" id="top_tool_bar_placeholder">
                        <property name="visible">True</property>
                        <property name="label" translatable="yes">top_tool_bar_placeholder</property>
                      </object>
                      <packing>
                        <property name="expand">False</property>
                        <property name="pack_type">end</property>
                        <property name="position">1</property>
                      </packing>
                    </child>
                  </object>
                </child>
              </object>
              <packing>
                <property name="expand">False</property>
                <property name="position">0</property>
              </packing>
            </child>
            <child>
              <object class="GtkLabel" id="tool_bar_placeholder">
                <property name="visible">True</property>
                <property name="label" translatable="yes">Placeholder for the tool bar</property>
              </object>
              <packing>
                <property name="expand">False</property>
                <property name="position">1</property>
              </packing>
            </child>
            <child>
              <object class="GtkHPaned" id="top_level_h_pane">
                <property name="visible">True</property>
                <property name="can_focus">True</property>
                <child>
                  <object class="GtkHBox" id="left_bar_container">
                    <property name="visible">True</property>
                    <child>
                      <object class="GtkButton" id="left_bar_hide_button">
                        <property name="width_request">15</property>
                        <property name="visible">True</property>
                        <property name="can_focus">True</property>
                        <property name="receives_default">True</property>
                      </object>
                      <packing>
                        <property name="expand">False</property>
                        <property name="fill">False</property>
                        <property name="position">0</property>
                      </packing>
                    </child>
                    <child>
                      <object class="GtkVPaned" id="left_bar_pane">
                        <property name="visible">True</property>
                        <property name="can_focus">True</property>
                        <property name="orientation">vertical</property>
                        <child>
                          <object class="GtkVBox" id="vbox1">
                            <property name="visible">True</property>
                            <property name="orientation">vertical</property>
                            <child>
                              <object class="GtkEventBox" id="eventbox3">
                                <property name="visible">True</property>
                                <child>
                                  <object class="GtkHBox" id="state_editor_label_hbox1">
                                    <property name="visible">True</property>
                                    <child>
                                      <object class="GtkLabel" id="upper_notebook_title">
                                        <property name="visible">True</property>
                                        <property name="xalign">0</property>
                                        <property name="label" translatable="yes">upper_notebook_title</property>
                                      </object>
                                      <packing>
                                        <property name="padding">53</property>
                                        <property name="position">0</property>
                                      </packing>
                                    </child>
                                    <child>
                                      <object class="GtkEventBox" id="undock_state_editor1">
                                        <property name="visible">True</property>
                                        <child>
                                          <object class="GtkButton" id="undock_left_bar_button">
                                            <property name="visible">True</property>
                                            <property name="can_focus">True</property>
                                            <property name="receives_default">True</property>
                                          </object>
                                        </child>
                                      </object>
                                      <packing>
                                        <property name="expand">False</property>
                                        <property name="position">1</property>
                                      </packing>
                                    </child>
                                  </object>
                                </child>
                              </object>
                              <packing>
                                <property name="expand">False</property>
                                <property name="position">0</property>
                              </packing>
                            </child>
                            <child>
                              <object class="GtkNotebook" id="upper_notebook">
                                <property name="visible">True</property>
                                <property name="can_focus">True</property>
                                <property name="tab_pos">left</property>
                                <property name="show_border">False</property>
                                <property name="scrollable">True</property>
                                <property name="tab_border">0</property>
                                <property name="tab_hborder">0</property>
                                <property name="tab_vborder">0</property>
                                <property name="group_id">1</property>
                                <child>
                                  <object class="GtkScrolledWindow" id="libraries_scrolledwindow">
                                    <property name="visible">True</property>
                                    <property name="can_focus">True</property>
                                    <property name="hscrollbar_policy">automatic</property>
                                    <property name="vscrollbar_policy">automatic</property>
                                    <child>
                                      <object class="GtkViewport" id="libraries_viewport">
                                        <property name="visible">True</property>
                                        <property name="resize_mode">queue</property>
                                        <child>
                                          <object class="GtkAlignment" id="libraries_alignment">
                                            <property name="visible">True</property>
                                            <property name="xalign">0</property>
                                            <property name="yalign">0</property>
                                            <property name="left_padding">10</property>
                                            <child>
                                              <placeholder/>
                                            </child>
                                          </object>
                                        </child>
                                      </object>
                                    </child>
                                  </object>
                                </child>
                                <child type="tab">
                                  <object class="GtkLabel" id="library_tree_tab">
                                    <property name="visible">True</property>
                                    <property name="label" translatable="yes">libraries</property>
                                    <property name="angle">90</property>
                                  </object>
                                  <packing>
                                    <property name="tab_fill">False</property>
                                  </packing>
                                </child>
                                <child>
                                  <object class="GtkScrolledWindow" id="state_tree_scrolledwindow">
                                    <property name="visible">True</property>
                                    <property name="can_focus">True</property>
                                    <property name="hscrollbar_policy">automatic</property>
                                    <property name="vscrollbar_policy">automatic</property>
                                    <child>
                                      <object class="GtkViewport" id="state_tree_viewport">
                                        <property name="visible">True</property>
                                        <child>
                                          <object class="GtkAlignment" id="state_tree_alignment">
                                            <property name="visible">True</property>
                                            <property name="xalign">0</property>
                                            <property name="yalign">0</property>
                                            <property name="left_padding">10</property>
                                            <child>
                                              <placeholder/>
                                            </child>
                                          </object>
                                        </child>
                                      </object>
                                    </child>
                                  </object>
                                  <packing>
                                    <property name="position">1</property>
                                  </packing>
                                </child>
                                <child type="tab">
                                  <object class="GtkLabel" id="state_machine_tree_tab">
                                    <property name="visible">True</property>
                                    <property name="label" translatable="yes">state_tree</property>
                                    <property name="angle">90</property>
                                  </object>
                                  <packing>
                                    <property name="position">1</property>
                                    <property name="tab_fill">False</property>
                                  </packing>
                                </child>
                                <child>
                                  <object class="GtkScrolledWindow" id="global_variables_scrolledwindow">
                                    <property name="visible">True</property>
                                    <property name="can_focus">True</property>
                                    <property name="hscrollbar_policy">automatic</property>
                                    <property name="vscrollbar_policy">automatic</property>
                                    <child>
                                      <object class="GtkViewport" id="global_variables_viewport">
                                        <property name="visible">True</property>
                                        <child>
                                          <object class="GtkAlignment" id="global_variables_alignment">
                                            <property name="visible">True</property>
                                            <property name="xalign">0</property>
                                            <property name="yalign">0</property>
                                            <property name="left_padding">10</property>
                                            <child>
                                              <placeholder/>
                                            </child>
                                          </object>
                                        </child>
                                      </object>
                                    </child>
                                  </object>
                                  <packing>
                                    <property name="position">2</property>
                                  </packing>
                                </child>
                                <child type="tab">
                                  <object class="GtkLabel" id="global_variables_tab">
                                    <property name="visible">True</property>
                                    <property name="label" translatable="yes">global_variables</property>
                                    <property name="angle">90</property>
                                  </object>
                                  <packing>
                                    <property name="position">2</property>
                                    <property name="tab_fill">False</property>
                                  </packing>
                                </child>
                              </object>
                              <packing>
                                <property name="position">1</property>
                              </packing>
                            </child>
                          </object>
                          <packing>
                            <property name="resize">False</property>
                            <property name="shrink">False</property>
                          </packing>
                        </child>
                        <child>
                          <object class="GtkVBox" id="vbox2">
                            <property name="visible">True</property>
<<<<<<< HEAD
                            <property name="can_focus">True</property>
                            <property name="tab_pos">left</property>
                            <property name="show_border">False</property>
                            <property name="scrollable">True</property>
                            <property name="tab_border">0</property>
                            <property name="tab_hborder">0</property>
                            <property name="tab_vborder">0</property>
                            <property name="group_id">1</property>
=======
                            <property name="orientation">vertical</property>
>>>>>>> d9b5cf9e
                            <child>
                              <object class="GtkEventBox" id="eventbox6">
                                <property name="visible">True</property>
                                <child>
                                  <object class="GtkHBox" id="hbox4">
                                    <property name="visible">True</property>
                                    <child>
                                      <object class="GtkLabel" id="lower_notebook_title">
                                        <property name="visible">True</property>
                                        <property name="xalign">0</property>
                                        <property name="label" translatable="yes">lower_notebook_title</property>
                                      </object>
                                      <packing>
                                        <property name="padding">53</property>
                                        <property name="position">0</property>
                                      </packing>
                                    </child>
                                    <child>
                                      <placeholder/>
                                    </child>
                                  </object>
                                </child>
                              </object>
                              <packing>
                                <property name="expand">False</property>
                                <property name="position">0</property>
                              </packing>
                            </child>
                            <child>
                              <object class="GtkNotebook" id="lower_notebook">
                                <property name="visible">True</property>
                                <property name="can_focus">True</property>
                                <property name="tab_pos">left</property>
                                <property name="tab_vborder">6</property>
                                <property name="group_id">1</property>
                                <child>
                                  <object class="GtkScrolledWindow" id="history_scrolledwindow">
                                    <property name="visible">True</property>
                                    <property name="can_focus">True</property>
                                    <property name="hscrollbar_policy">automatic</property>
                                    <property name="vscrollbar_policy">automatic</property>
                                    <child>
                                      <object class="GtkViewport" id="history_viewport">
                                        <property name="visible">True</property>
                                        <child>
                                          <object class="GtkAlignment" id="history_alignment">
                                            <property name="visible">True</property>
                                            <property name="xalign">0</property>
                                            <property name="yalign">0</property>
                                            <property name="left_padding">10</property>
                                            <child>
                                              <placeholder/>
                                            </child>
                                          </object>
                                        </child>
                                      </object>
                                    </child>
                                  </object>
                                </child>
                                <child type="tab">
                                  <object class="GtkLabel" id="history_tab">
                                    <property name="visible">True</property>
                                    <property name="label" translatable="yes">history</property>
                                    <property name="angle">90</property>
                                  </object>
                                  <packing>
                                    <property name="tab_fill">False</property>
                                  </packing>
                                </child>
                                <child>
                                  <object class="GtkScrolledWindow" id="execution_history_scrolledwindow">
                                    <property name="visible">True</property>
                                    <property name="can_focus">True</property>
                                    <property name="hscrollbar_policy">automatic</property>
                                    <property name="vscrollbar_policy">automatic</property>
                                    <child>
                                      <object class="GtkViewport" id="execution_history_viewport">
                                        <property name="visible">True</property>
                                        <child>
                                          <object class="GtkAlignment" id="execution_history_alignment">
                                            <property name="visible">True</property>
                                            <property name="xalign">0</property>
                                            <property name="yalign">0</property>
                                            <property name="left_padding">10</property>
                                            <child>
                                              <placeholder/>
                                            </child>
                                          </object>
                                        </child>
                                      </object>
                                    </child>
                                  </object>
                                  <packing>
                                    <property name="position">1</property>
                                  </packing>
                                </child>
                                <child type="tab">
                                  <object class="GtkLabel" id="execution_history_tab">
                                    <property name="visible">True</property>
                                    <property name="label" translatable="yes">execution_history</property>
                                    <property name="angle">90</property>
                                  </object>
                                  <packing>
                                    <property name="position">1</property>
                                    <property name="tab_fill">False</property>
                                  </packing>
                                </child>
                                <child>
                                  <object class="GtkScrolledWindow" id="network_scrolledwindow">
                                    <property name="visible">True</property>
                                    <property name="can_focus">True</property>
                                    <property name="hscrollbar_policy">automatic</property>
                                    <property name="vscrollbar_policy">automatic</property>
                                    <child>
                                      <object class="GtkViewport" id="network_viewport">
                                        <property name="visible">True</property>
                                        <child>
                                          <object class="GtkAlignment" id="network_alignment">
                                            <property name="visible">True</property>
                                            <property name="xalign">0</property>
                                            <property name="yalign">0</property>
                                            <property name="left_padding">10</property>
                                            <child>
                                              <placeholder/>
                                            </child>
                                          </object>
                                        </child>
                                      </object>
                                    </child>
                                  </object>
                                  <packing>
                                    <property name="position">2</property>
                                  </packing>
                                </child>
                                <child type="tab">
                                  <object class="GtkLabel" id="network_tab">
                                    <property name="visible">True</property>
                                    <property name="label" translatable="yes">network</property>
                                    <property name="angle">90</property>
                                  </object>
                                  <packing>
                                    <property name="position">2</property>
                                    <property name="tab_fill">False</property>
                                  </packing>
                                </child>
                              </object>
                              <packing>
                                <property name="position">1</property>
                              </packing>
                            </child>
                          </object>
                          <packing>
                            <property name="resize">True</property>
                            <property name="shrink">False</property>
                          </packing>
                        </child>
                      </object>
                      <packing>
                        <property name="position">1</property>
                      </packing>
                    </child>
                  </object>
                  <packing>
                    <property name="resize">False</property>
                    <property name="shrink">False</property>
                  </packing>
                </child>
                <child>
                  <object class="GtkHPaned" id="right_h_pane">
                    <property name="visible">True</property>
                    <property name="can_focus">True</property>
                    <child>
                      <object class="GtkHBox" id="hbox1">
                        <property name="visible">True</property>
                        <child>
                          <object class="GtkButton" id="left_bar_return_button">
                            <property name="width_request">15</property>
                            <property name="can_focus">True</property>
                            <property name="receives_default">True</property>
                          </object>
                          <packing>
                            <property name="expand">False</property>
                            <property name="position">0</property>
                          </packing>
                        </child>
                        <child>
                          <object class="GtkVPaned" id="central_v_pane">
                            <property name="visible">True</property>
                            <property name="can_focus">True</property>
                            <property name="orientation">vertical</property>
                            <child>
                              <object class="GtkVBox" id="graphical_editor_outer_vbox">
                                <property name="visible">True</property>
                                <property name="orientation">vertical</property>
                                <child>
                                  <object class="GtkEventBox" id="graphical_editor_label_event_box">
                                    <property name="visible">True</property>
                                    <child>
                                      <object class="GtkLabel" id="graphical_editor_label">
                                        <property name="visible">True</property>
                                        <property name="xalign">0</property>
                                        <property name="label" translatable="yes">GRAPHICAL EDITOR</property>
                                      </object>
                                    </child>
                                  </object>
                                  <packing>
                                    <property name="expand">False</property>
                                    <property name="position">0</property>
                                  </packing>
                                </child>
                                <child>
                                  <object class="GtkEventBox" id="eventbox4">
                                    <property name="visible">True</property>
                                    <child>
                                      <object class="GtkVBox" id="graphical_editor_vbox">
                                        <property name="visible">True</property>
                                        <property name="orientation">vertical</property>
                                        <child>
                                          <placeholder/>
                                        </child>
                                        <child>
                                          <object class="GtkHBox" id="hbox2">
                                            <property name="visible">True</property>
                                            <child>
                                              <object class="GtkToolbar" id="execution_buttons">
                                                <property name="visible">True</property>
                                                <property name="toolbar_style">text</property>
                                                <property name="show_arrow">False</property>
                                                <property name="icon_size">1</property>
                                                <property name="icon_size_set">True</property>
                                                <child>
                                                  <object class="GtkSeparatorToolItem" id="toolbutton1">
                                                    <property name="visible">True</property>
                                                    <property name="draw">False</property>
                                                  </object>
                                                  <packing>
                                                    <property name="expand">False</property>
                                                    <property name="homogeneous">True</property>
                                                  </packing>
                                                </child>
                                                <child>
                                                  <object class="GtkToggleToolButton" id="button_start_shortcut">
                                                    <property name="visible">True</property>
                                                    <property name="label" translatable="yes">s</property>
                                                    <property name="use_underline">True</property>
                                                  </object>
                                                  <packing>
                                                    <property name="expand">False</property>
                                                    <property name="homogeneous">True</property>
                                                  </packing>
                                                </child>
                                                <child>
                                                  <object class="GtkSeparatorToolItem" id="toolbutton3">
                                                    <property name="visible">True</property>
                                                    <property name="draw">False</property>
                                                  </object>
                                                  <packing>
                                                    <property name="expand">False</property>
                                                    <property name="homogeneous">True</property>
                                                  </packing>
                                                </child>
                                                <child>
                                                  <object class="GtkToolButton" id="button_stop_shortcut">
                                                    <property name="visible">True</property>
                                                    <property name="label" translatable="yes">s</property>
                                                    <property name="use_underline">True</property>
                                                  </object>
                                                  <packing>
                                                    <property name="expand">False</property>
                                                    <property name="homogeneous">True</property>
                                                  </packing>
                                                </child>
                                                <child>
                                                  <object class="GtkSeparatorToolItem" id="toolbutton5">
                                                    <property name="visible">True</property>
                                                    <property name="draw">False</property>
                                                  </object>
                                                  <packing>
                                                    <property name="expand">False</property>
                                                    <property name="homogeneous">True</property>
                                                  </packing>
                                                </child>
                                                <child>
                                                  <object class="GtkToggleToolButton" id="button_pause_shortcut">
                                                    <property name="visible">True</property>
                                                    <property name="label" translatable="yes">p</property>
                                                    <property name="use_underline">True</property>
                                                  </object>
                                                  <packing>
                                                    <property name="expand">False</property>
                                                    <property name="homogeneous">True</property>
                                                  </packing>
                                                </child>
                                                <child>
                                                  <object class="GtkSeparatorToolItem" id="toolbutton7">
                                                    <property name="visible">True</property>
                                                    <property name="draw">False</property>
                                                  </object>
                                                  <packing>
                                                    <property name="expand">False</property>
                                                    <property name="homogeneous">True</property>
                                                  </packing>
                                                </child>
                                                <child>
                                                  <object class="GtkSeparatorToolItem" id="toolbutton8">
                                                    <property name="visible">True</property>
                                                    <property name="draw">False</property>
                                                  </object>
                                                  <packing>
                                                    <property name="expand">False</property>
                                                    <property name="homogeneous">True</property>
                                                  </packing>
                                                </child>
                                                <child>
                                                  <object class="GtkSeparatorToolItem" id="toolbutton9">
                                                    <property name="visible">True</property>
                                                    <property name="draw">False</property>
                                                  </object>
                                                  <packing>
                                                    <property name="expand">False</property>
                                                    <property name="homogeneous">True</property>
                                                  </packing>
                                                </child>
                                                <child>
                                                  <object class="GtkToggleToolButton" id="button_step_mode_shortcut">
                                                    <property name="visible">True</property>
                                                    <property name="label" translatable="yes">s</property>
                                                    <property name="use_underline">True</property>
                                                  </object>
                                                  <packing>
                                                    <property name="expand">False</property>
                                                    <property name="homogeneous">True</property>
                                                  </packing>
                                                </child>
                                                <child>
                                                  <object class="GtkSeparatorToolItem" id="toolbutton11">
                                                    <property name="visible">True</property>
                                                    <property name="draw">False</property>
                                                  </object>
                                                  <packing>
                                                    <property name="expand">False</property>
                                                    <property name="homogeneous">True</property>
                                                  </packing>
                                                </child>
                                              </object>
                                              <packing>
                                                <property name="expand">False</property>
                                                <property name="position">0</property>
                                              </packing>
                                            </child>
                                            <child>
                                              <object class="GtkToolbar" id="step_buttons">
                                                <property name="visible">True</property>
                                                <property name="toolbar_style">text</property>
                                                <property name="show_arrow">False</property>
                                                <property name="icon_size">1</property>
                                                <child>
                                                  <object class="GtkSeparatorToolItem" id="toolbutton2">
                                                    <property name="visible">True</property>
                                                    <property name="draw">False</property>
                                                  </object>
                                                  <packing>
                                                    <property name="expand">False</property>
                                                    <property name="homogeneous">True</property>
                                                  </packing>
                                                </child>
                                                <child>
                                                  <object class="GtkToolButton" id="button_step_in_shortcut">
                                                    <property name="visible">True</property>
                                                    <property name="label" translatable="yes">s</property>
                                                    <property name="use_underline">True</property>
                                                  </object>
                                                  <packing>
                                                    <property name="expand">False</property>
                                                    <property name="homogeneous">True</property>
                                                  </packing>
                                                </child>
                                                <child>
                                                  <object class="GtkSeparatorToolItem" id="toolbutton4">
                                                    <property name="visible">True</property>
                                                    <property name="draw">False</property>
                                                  </object>
                                                  <packing>
                                                    <property name="expand">False</property>
                                                    <property name="homogeneous">True</property>
                                                  </packing>
                                                </child>
                                                <child>
                                                  <object class="GtkToolButton" id="button_step_over_shortcut">
                                                    <property name="visible">True</property>
                                                    <property name="label" translatable="yes">s</property>
                                                    <property name="use_underline">True</property>
                                                  </object>
                                                  <packing>
                                                    <property name="expand">False</property>
                                                    <property name="homogeneous">True</property>
                                                  </packing>
                                                </child>
                                                <child>
                                                  <object class="GtkSeparatorToolItem" id="toolbutton6">
                                                    <property name="visible">True</property>
                                                    <property name="draw">False</property>
                                                  </object>
                                                  <packing>
                                                    <property name="expand">False</property>
                                                    <property name="homogeneous">True</property>
                                                  </packing>
                                                </child>
                                                <child>
                                                  <object class="GtkToolButton" id="button_step_out_shortcut">
                                                    <property name="visible">True</property>
                                                    <property name="label" translatable="yes">s</property>
                                                    <property name="use_underline">True</property>
                                                  </object>
                                                  <packing>
                                                    <property name="expand">False</property>
                                                    <property name="homogeneous">True</property>
                                                  </packing>
                                                </child>
                                                <child>
                                                  <object class="GtkSeparatorToolItem" id="toolbutton10">
                                                    <property name="visible">True</property>
                                                    <property name="draw">False</property>
                                                  </object>
                                                  <packing>
                                                    <property name="expand">False</property>
                                                    <property name="homogeneous">True</property>
                                                  </packing>
                                                </child>
                                                <child>
                                                  <object class="GtkSeparatorToolItem" id="toolbutton12">
                                                    <property name="visible">True</property>
                                                    <property name="draw">False</property>
                                                  </object>
                                                  <packing>
                                                    <property name="expand">False</property>
                                                    <property name="homogeneous">True</property>
                                                  </packing>
                                                </child>
                                                <child>
                                                  <object class="GtkToolButton" id="button_step_backward_shortcut">
                                                    <property name="visible">True</property>
                                                    <property name="label" translatable="yes">b</property>
                                                    <property name="use_underline">True</property>
                                                  </object>
                                                  <packing>
                                                    <property name="expand">False</property>
                                                    <property name="homogeneous">True</property>
                                                  </packing>
                                                </child>
                                                <child>
                                                  <object class="GtkSeparatorToolItem" id="toolbutton13">
                                                    <property name="visible">True</property>
                                                    <property name="draw">False</property>
                                                  </object>
                                                  <packing>
                                                    <property name="expand">False</property>
                                                    <property name="homogeneous">True</property>
                                                  </packing>
                                                </child>
                                              </object>
                                              <packing>
                                                <property name="expand">False</property>
                                                <property name="position">1</property>
                                              </packing>
                                            </child>
                                            <child>
                                              <object class="GtkEventBox" id="eventbox5">
                                                <property name="visible">True</property>
                                                <child>
                                                  <object class="GtkLabel" id="execution_status_label">
                                                    <property name="visible">True</property>
                                                    <property name="xalign">0</property>
                                                    <property name="label" translatable="yes">STOPPED</property>
                                                  </object>
                                                </child>
                                              </object>
                                              <packing>
                                                <property name="position">2</property>
                                              </packing>
                                            </child>
                                            <child>
                                              <object class="GtkVBox" id="state_icons_box">
                                                <property name="visible">True</property>
                                                <property name="homogeneous">True</property>
                                                <child>
                                                  <placeholder/>
                                                </child>
                                              </object>
                                              <packing>
                                                <property name="expand">False</property>
                                                <property name="position">3</property>
                                              </packing>
                                            </child>
                                          </object>
                                          <packing>
                                            <property name="expand">False</property>
                                            <property name="position">1</property>
                                          </packing>
                                        </child>
                                        <child>
                                          <object class="GtkButton" id="console_return_button">
                                            <property name="height_request">15</property>
                                            <property name="can_focus">True</property>
                                            <property name="receives_default">True</property>
                                          </object>
                                          <packing>
                                            <property name="expand">False</property>
                                            <property name="position">2</property>
                                          </packing>
                                        </child>
                                      </object>
                                    </child>
                                  </object>
                                  <packing>
                                    <property name="position">1</property>
                                  </packing>
                                </child>
                              </object>
                              <packing>
                                <property name="resize">False</property>
                                <property name="shrink">False</property>
                              </packing>
                            </child>
                            <child>
                              <object class="GtkEventBox" id="debug_eventbox">
                                <property name="visible">True</property>
                                <child>
                                  <object class="GtkVBox" id="console_container">
                                    <property name="visible">True</property>
                                    <property name="orientation">vertical</property>
                                    <child>
                                      <object class="GtkVBox" id="console">
                                        <property name="visible">True</property>
                                        <property name="orientation">vertical</property>
                                        <child>
                                          <object class="GtkHBox" id="debug_label_hbox">
                                            <property name="visible">True</property>
                                            <child>
                                              <object class="GtkLabel" id="debug_console_label">
                                                <property name="visible">True</property>
                                                <property name="xalign">0</property>
                                                <property name="label" translatable="yes"> DEBUG CONSOLE</property>
                                              </object>
                                              <packing>
                                                <property name="position">0</property>
                                              </packing>
                                            </child>
                                            <child>
                                              <object class="GtkHBox" id="debug_console_button_hbox">
                                                <property name="visible">True</property>
                                                <child>
                                                  <object class="GtkCheckButton" id="button_show_debug">
                                                    <property name="label" translatable="yes">DEBUG</property>
                                                    <property name="visible">True</property>
                                                    <property name="can_focus">True</property>
                                                    <property name="receives_default">False</property>
                                                    <property name="focus_on_click">False</property>
                                                    <property name="active">True</property>
                                                    <property name="draw_indicator">True</property>
                                                  </object>
                                                  <packing>
                                                    <property name="expand">False</property>
                                                    <property name="fill">False</property>
                                                    <property name="padding">5</property>
                                                    <property name="pack_type">end</property>
                                                    <property name="position">3</property>
                                                  </packing>
                                                </child>
                                                <child>
                                                  <object class="GtkCheckButton" id="button_show_info">
                                                    <property name="label" translatable="yes">INFO</property>
                                                    <property name="visible">True</property>
                                                    <property name="can_focus">True</property>
                                                    <property name="receives_default">False</property>
                                                    <property name="focus_on_click">False</property>
                                                    <property name="active">True</property>
                                                    <property name="draw_indicator">True</property>
                                                  </object>
                                                  <packing>
                                                    <property name="expand">False</property>
                                                    <property name="fill">False</property>
                                                    <property name="padding">5</property>
                                                    <property name="pack_type">end</property>
                                                    <property name="position">2</property>
                                                  </packing>
                                                </child>
                                                <child>
                                                  <object class="GtkCheckButton" id="button_show_warning">
                                                    <property name="label" translatable="yes">WARNING</property>
                                                    <property name="visible">True</property>
                                                    <property name="can_focus">True</property>
                                                    <property name="receives_default">False</property>
                                                    <property name="focus_on_click">False</property>
                                                    <property name="active">True</property>
                                                    <property name="draw_indicator">True</property>
                                                  </object>
                                                  <packing>
                                                    <property name="expand">False</property>
                                                    <property name="fill">False</property>
                                                    <property name="padding">5</property>
                                                    <property name="pack_type">end</property>
                                                    <property name="position">1</property>
                                                  </packing>
                                                </child>
                                                <child>
                                                  <object class="GtkCheckButton" id="button_show_error">
                                                    <property name="label" translatable="yes">ERROR</property>
                                                    <property name="visible">True</property>
                                                    <property name="can_focus">True</property>
                                                    <property name="receives_default">False</property>
                                                    <property name="focus_on_click">False</property>
                                                    <property name="active">True</property>
                                                    <property name="draw_indicator">True</property>
                                                  </object>
                                                  <packing>
                                                    <property name="expand">False</property>
                                                    <property name="fill">False</property>
                                                    <property name="padding">5</property>
                                                    <property name="pack_type">end</property>
                                                    <property name="position">0</property>
                                                  </packing>
                                                </child>
                                              </object>
                                              <packing>
                                                <property name="position">2</property>
                                              </packing>
                                            </child>
                                            <child>
                                              <object class="GtkButton" id="undock_console_button">
                                                <property name="visible">True</property>
                                                <property name="can_focus">True</property>
                                                <property name="receives_default">True</property>
                                              </object>
                                              <packing>
                                                <property name="expand">False</property>
                                                <property name="pack_type">end</property>
                                                <property name="position">1</property>
                                              </packing>
                                            </child>
                                          </object>
                                          <packing>
                                            <property name="expand">False</property>
                                            <property name="position">0</property>
                                          </packing>
                                        </child>
                                        <child>
                                          <object class="GtkScrolledWindow" id="console_scroller">
                                            <property name="height_request">150</property>
                                            <property name="visible">True</property>
                                            <property name="can_focus">True</property>
<<<<<<< HEAD
                                            <property name="border_width">10</property>
=======
                                            <property name="hscrollbar_policy">automatic</property>
                                            <property name="vscrollbar_policy">automatic</property>
>>>>>>> d9b5cf9e
                                            <child>
                                              <placeholder/>
                                            </child>
                                          </object>
                                          <packing>
                                            <property name="position">1</property>
                                          </packing>
                                        </child>
                                      </object>
                                      <packing>
                                        <property name="position">0</property>
                                      </packing>
                                    </child>
                                    <child>
                                      <object class="GtkButton" id="console_hide_button">
                                        <property name="height_request">15</property>
                                        <property name="visible">True</property>
                                        <property name="can_focus">True</property>
                                        <property name="receives_default">True</property>
                                        <property name="focus_on_click">False</property>
                                      </object>
                                      <packing>
                                        <property name="expand">False</property>
                                        <property name="pack_type">end</property>
                                        <property name="position">1</property>
                                      </packing>
                                    </child>
                                  </object>
                                </child>
                              </object>
                              <packing>
                                <property name="resize">True</property>
                                <property name="shrink">False</property>
                              </packing>
                            </child>
                          </object>
                          <packing>
                            <property name="position">1</property>
                          </packing>
                        </child>
                        <child>
                          <object class="GtkButton" id="right_bar_return_button">
                            <property name="width_request">15</property>
                            <property name="can_focus">True</property>
                            <property name="receives_default">True</property>
                          </object>
                          <packing>
                            <property name="expand">False</property>
                            <property name="position">2</property>
                          </packing>
                        </child>
                      </object>
                      <packing>
                        <property name="resize">False</property>
                        <property name="shrink">False</property>
                      </packing>
                    </child>
                    <child>
                      <object class="GtkHBox" id="right_bar_container">
                        <property name="visible">True</property>
                        <child>
                          <object class="GtkVBox" id="right_bar">
                            <property name="visible">True</property>
                            <property name="orientation">vertical</property>
                            <child>
                              <object class="GtkEventBox" id="eventbox1">
                                <property name="visible">True</property>
                                <child>
                                  <object class="GtkHBox" id="state_editor_top_bar">
                                    <property name="visible">True</property>
                                    <child>
                                      <object class="GtkEventBox" id="state_editor_label_hbox">
                                        <property name="visible">True</property>
                                        <child>
                                          <object class="GtkLabel" id="state_editor_label">
                                            <property name="visible">True</property>
                                            <property name="xalign">0</property>
                                            <property name="label" translatable="yes">STATE EDITOR</property>
                                          </object>
                                        </child>
                                      </object>
                                      <packing>
                                        <property name="position">0</property>
                                      </packing>
                                    </child>
                                    <child>
                                      <object class="GtkEventBox" id="undock_state_editor">
                                        <property name="visible">True</property>
                                        <child>
                                          <object class="GtkButton" id="undock_right_bar_button">
                                            <property name="visible">True</property>
                                            <property name="can_focus">True</property>
                                            <property name="receives_default">True</property>
                                          </object>
                                        </child>
                                      </object>
                                      <packing>
                                        <property name="expand">False</property>
                                        <property name="position">1</property>
                                      </packing>
                                    </child>
                                  </object>
                                </child>
                              </object>
                              <packing>
                                <property name="expand">False</property>
                                <property name="position">0</property>
                              </packing>
                            </child>
                            <child>
                              <object class="GtkEventBox" id="state_editor_eventbox">
                                <property name="visible">True</property>
                                <child>
                                  <placeholder/>
                                </child>
                              </object>
                              <packing>
                                <property name="position">1</property>
                              </packing>
                            </child>
                          </object>
                          <packing>
                            <property name="position">0</property>
                          </packing>
                        </child>
                        <child>
                          <object class="GtkButton" id="right_bar_hide_button">
                            <property name="width_request">15</property>
                            <property name="visible">True</property>
                            <property name="can_focus">True</property>
                            <property name="receives_default">True</property>
                          </object>
                          <packing>
                            <property name="expand">False</property>
                            <property name="fill">False</property>
                            <property name="pack_type">end</property>
                            <property name="position">1</property>
                          </packing>
                        </child>
                      </object>
                      <packing>
                        <property name="resize">True</property>
                        <property name="shrink">False</property>
                      </packing>
                    </child>
                  </object>
                  <packing>
                    <property name="resize">True</property>
                    <property name="shrink">False</property>
                  </packing>
                </child>
              </object>
              <packing>
                <property name="position">2</property>
              </packing>
            </child>
          </object>
        </child>
      </object>
    </child>
  </object>
  <object class="GtkToggleAction" id="toggleaction1"/>
  <object class="GtkAction" id="action1"/>
  <object class="GtkAction" id="action2"/>
  <object class="GtkToggleAction" id="toggleaction2"/>
  <object class="GtkAction" id="action3"/>
</interface><|MERGE_RESOLUTION|>--- conflicted
+++ resolved
@@ -266,18 +266,7 @@
                         <child>
                           <object class="GtkVBox" id="vbox2">
                             <property name="visible">True</property>
-<<<<<<< HEAD
-                            <property name="can_focus">True</property>
-                            <property name="tab_pos">left</property>
-                            <property name="show_border">False</property>
-                            <property name="scrollable">True</property>
-                            <property name="tab_border">0</property>
-                            <property name="tab_hborder">0</property>
-                            <property name="tab_vborder">0</property>
-                            <property name="group_id">1</property>
-=======
                             <property name="orientation">vertical</property>
->>>>>>> d9b5cf9e
                             <child>
                               <object class="GtkEventBox" id="eventbox6">
                                 <property name="visible">True</property>
@@ -311,7 +300,11 @@
                                 <property name="visible">True</property>
                                 <property name="can_focus">True</property>
                                 <property name="tab_pos">left</property>
-                                <property name="tab_vborder">6</property>
+                            <property name="show_border">False</property>
+                            <property name="scrollable">True</property>
+                            <property name="tab_border">0</property>
+                            <property name="tab_hborder">0</property>
+                            <property name="tab_vborder">0</property>
                                 <property name="group_id">1</property>
                                 <child>
                                   <object class="GtkScrolledWindow" id="history_scrolledwindow">
@@ -929,12 +922,9 @@
                                             <property name="height_request">150</property>
                                             <property name="visible">True</property>
                                             <property name="can_focus">True</property>
-<<<<<<< HEAD
                                             <property name="border_width">10</property>
-=======
                                             <property name="hscrollbar_policy">automatic</property>
                                             <property name="vscrollbar_policy">automatic</property>
->>>>>>> d9b5cf9e
                                             <child>
                                               <placeholder/>
                                             </child>
