<?xml version="1.0"?>
<interface>
  <requires lib="gtk+" version="2.16"/>
  <!-- interface-naming-policy project-wide -->
  <object class="GtkAccelGroup" id="accelgroup1"/>
  <object class="GtkImage" id="image1">
    <property name="visible">True</property>
    <property name="stock">gtk-refresh</property>
  </object>
  <object class="GtkImage" id="image10">
    <property name="visible">True</property>
    <property name="stock">gtk-missing-image</property>
  </object>
  <object class="GtkImage" id="image11">
    <property name="visible">True</property>
    <property name="stock">gtk-missing-image</property>
  </object>
  <object class="GtkImage" id="image12">
    <property name="visible">True</property>
    <property name="stock">gtk-missing-image</property>
  </object>
  <object class="GtkImage" id="image13">
    <property name="visible">True</property>
    <property name="stock">gtk-missing-image</property>
  </object>
  <object class="GtkImage" id="image14">
    <property name="visible">True</property>
    <property name="stock">gtk-missing-image</property>
  </object>
  <object class="GtkImage" id="image15">
    <property name="visible">True</property>
    <property name="stock">gtk-missing-image</property>
  </object>
  <object class="GtkImage" id="image16">
    <property name="visible">True</property>
    <property name="stock">gtk-missing-image</property>
  </object>
  <object class="GtkImage" id="image17">
    <property name="visible">True</property>
    <property name="stock">gtk-missing-image</property>
  </object>
  <object class="GtkImage" id="image2">
    <property name="visible">True</property>
    <property name="stock">gtk-refresh</property>
  </object>
  <object class="GtkImage" id="image3">
    <property name="visible">True</property>
    <property name="stock">gtk-missing-image</property>
  </object>
  <object class="GtkImage" id="image4">
    <property name="visible">True</property>
    <property name="stock">gtk-missing-image</property>
  </object>
  <object class="GtkImage" id="image5">
    <property name="visible">True</property>
    <property name="stock">gtk-missing-image</property>
  </object>
  <object class="GtkImage" id="image6">
    <property name="visible">True</property>
    <property name="stock">gtk-missing-image</property>
  </object>
  <object class="GtkImage" id="image7">
    <property name="visible">True</property>
    <property name="stock">gtk-missing-image</property>
  </object>
  <object class="GtkImage" id="image8">
    <property name="visible">True</property>
    <property name="stock">gtk-missing-image</property>
  </object>
  <object class="GtkImage" id="image9">
    <property name="visible">True</property>
    <property name="stock">gtk-missing-image</property>
  </object>
  <object class="GtkMenuBar" id="menubar">
    <property name="visible">True</property>
    <child>
      <object class="GtkMenuItem" id="menu_file">
        <property name="visible">True</property>
        <property name="label" translatable="yes">File</property>
        <property name="use_underline">True</property>
        <child type="submenu">
          <object class="GtkMenu" id="menuitem_file">
            <child>
              <object class="GtkImageMenuItem" id="new">
                <property name="label">gtk-new</property>
                <property name="visible">True</property>
                <property name="use_underline">True</property>
                <property name="use_stock">True</property>
                <property name="accel_group">accelgroup1</property>
              </object>
            </child>
            <child>
              <object class="GtkImageMenuItem" id="open">
                <property name="label">gtk-open</property>
                <property name="visible">True</property>
                <property name="use_underline">True</property>
                <property name="use_stock">True</property>
                <property name="accel_group">accelgroup1</property>
              </object>
            </child>
            <child>
              <object class="GtkImageMenuItem" id="save">
                <property name="label">gtk-save</property>
                <property name="visible">True</property>
                <property name="use_underline">True</property>
                <property name="use_stock">True</property>
                <property name="accel_group">accelgroup1</property>
              </object>
            </child>
            <child>
              <object class="GtkImageMenuItem" id="save_as">
                <property name="label">gtk-save-as</property>
                <property name="visible">True</property>
                <property name="use_underline">True</property>
                <property name="use_stock">True</property>
                <property name="accel_group">accelgroup1</property>
              </object>
            </child>
            <child>
              <object class="GtkImageMenuItem" id="menu_properties">
                <property name="label">gtk-properties</property>
                <property name="visible">True</property>
                <property name="use_underline">True</property>
                <property name="use_stock">True</property>
                <property name="accel_group">accelgroup1</property>
              </object>
            </child>
            <child>
              <object class="GtkSeparatorMenuItem" id="menu_file_sep1">
                <property name="visible">True</property>
              </object>
            </child>
            <child>
              <object class="GtkImageMenuItem" id="refresh_all">
                <property name="label">Refresh All</property>
                <property name="visible">True</property>
                <property name="image">image2</property>
                <property name="use_stock">False</property>
                <property name="accel_group">accelgroup1</property>
              </object>
            </child>
            <child>
              <object class="GtkImageMenuItem" id="refresh_libraries">
                <property name="label">Refresh Libraries</property>
                <property name="visible">True</property>
                <property name="image">image1</property>
                <property name="use_stock">False</property>
                <property name="accel_group">accelgroup1</property>
              </object>
            </child>
            <child>
              <object class="GtkSeparatorMenuItem" id="menu_file_sep2">
                <property name="visible">True</property>
              </object>
            </child>
            <child>
              <object class="GtkImageMenuItem" id="quit">
                <property name="label">gtk-quit</property>
                <property name="visible">True</property>
                <property name="use_underline">True</property>
                <property name="use_stock">True</property>
                <property name="accel_group">accelgroup1</property>
              </object>
            </child>
          </object>
        </child>
      </object>
    </child>
    <child>
      <object class="GtkMenuItem" id="menu_edit">
        <property name="visible">True</property>
        <property name="label" translatable="yes">Edit</property>
        <property name="use_underline">True</property>
        <child type="submenu">
          <object class="GtkMenu" id="menuitem_edit">
            <child>
              <object class="GtkImageMenuItem" id="cut_selection">
                <property name="label">gtk-cut</property>
                <property name="visible">True</property>
                <property name="use_underline">True</property>
                <property name="use_stock">True</property>
                <property name="accel_group">accelgroup1</property>
              </object>
            </child>
            <child>
              <object class="GtkImageMenuItem" id="copy_selection">
                <property name="label">gtk-copy</property>
                <property name="visible">True</property>
                <property name="use_underline">True</property>
                <property name="use_stock">True</property>
                <property name="accel_group">accelgroup1</property>
              </object>
            </child>
            <child>
              <object class="GtkImageMenuItem" id="paste_clipboard">
                <property name="label">gtk-paste</property>
                <property name="visible">True</property>
                <property name="use_underline">True</property>
                <property name="use_stock">True</property>
                <property name="accel_group">accelgroup1</property>
              </object>
            </child>
            <child>
              <object class="GtkImageMenuItem" id="delete">
                <property name="label">gtk-delete</property>
                <property name="visible">True</property>
                <property name="use_underline">True</property>
                <property name="use_stock">True</property>
                <property name="accel_group">accelgroup1</property>
              </object>
            </child>
            <child>
              <object class="GtkSeparatorMenuItem" id="menu_edit_sep1">
                <property name="visible">True</property>
              </object>
            </child>
            <child>
              <object class="GtkImageMenuItem" id="add_state">
                <property name="label" translatable="yes">Add State</property>
                <property name="visible">True</property>
                <property name="image">image8</property>
                <property name="use_stock">False</property>
              </object>
            </child>
            <child>
              <object class="GtkImageMenuItem" id="group_states">
                <property name="label" translatable="yes">Group States</property>
                <property name="visible">True</property>
                <property name="image">image9</property>
                <property name="use_stock">False</property>
              </object>
            </child>
            <child>
              <object class="GtkImageMenuItem" id="ungroup_states">
                <property name="label" translatable="yes">Ungroup States</property>
                <property name="visible">True</property>
                <property name="image">image10</property>
                <property name="use_stock">False</property>
              </object>
            </child>
            <child>
              <object class="GtkSeparatorMenuItem" id="menu_edit_sep2">
                <property name="visible">True</property>
              </object>
            </child>
            <child>
              <object class="GtkImageMenuItem" id="undo">
                <property name="label">gtk-undo</property>
                <property name="visible">True</property>
                <property name="use_underline">True</property>
                <property name="use_stock">True</property>
                <property name="accel_group">accelgroup1</property>
              </object>
            </child>
            <child>
              <object class="GtkImageMenuItem" id="redo">
                <property name="label">gtk-redo</property>
                <property name="visible">True</property>
                <property name="use_underline">True</property>
                <property name="use_stock">True</property>
                <property name="accel_group">accelgroup1</property>
              </object>
            </child>
            <child>
              <object class="GtkSeparatorMenuItem" id="menuitem3">
                <property name="visible">True</property>
              </object>
            </child>
            <child>
              <object class="GtkCheckMenuItem" id="grid">
                <property name="visible">True</property>
                <property name="label" translatable="yes">Grid</property>
                <property name="use_underline">True</property>
              </object>
            </child>
          </object>
        </child>
      </object>
    </child>
    <child>
      <object class="GtkMenuItem" id="menu_view">
        <property name="visible">True</property>
        <property name="label" translatable="yes">View</property>
        <property name="use_underline">True</property>
        <child type="submenu">
          <object class="GtkMenu" id="menuitem_view">
            <child>
              <object class="GtkCheckMenuItem" id="data_flow_mode">
                <property name="visible">True</property>
                <property name="label" translatable="yes">Data Flow Mode</property>
                <property name="use_underline">True</property>
              </object>
            </child>
            <child>
              <object class="GtkCheckMenuItem" id="show_all_data_flows">
                <property name="visible">True</property>
                <property name="label" translatable="yes">Show All Data Flows</property>
                <property name="use_underline">True</property>
              </object>
            </child>
            <child>
              <object class="GtkCheckMenuItem" id="show_data_flow_values">
                <property name="visible">True</property>
                <property name="label" translatable="yes">Show Data Flow Values</property>
                <property name="use_underline">True</property>
              </object>
            </child>
            <child>
              <object class="GtkCheckMenuItem" id="show_aborted_preempted">
                <property name="visible">True</property>
                <property name="label" translatable="yes">Show Aborted/Preempted</property>
                <property name="use_underline">True</property>
              </object>
            </child>
            <child>
              <object class="GtkSeparatorMenuItem" id="separator">
                <property name="visible">True</property>
              </object>
            </child>
            <child>
              <object class="GtkImageMenuItem" id="expert_view">
                <property name="label" translatable="yes">expert view</property>
                <property name="visible">True</property>
                <property name="image">image11</property>
                <property name="use_stock">False</property>
              </object>
            </child>
          </object>
        </child>
      </object>
    </child>
    <child>
      <object class="GtkMenuItem" id="menu_execution">
        <property name="visible">True</property>
        <property name="label" translatable="yes">Execution</property>
        <property name="use_underline">True</property>
        <child type="submenu">
          <object class="GtkMenu" id="menuitem_execution">
            <property name="visible">True</property>
            <child>
              <object class="GtkImageMenuItem" id="start">
                <property name="label" translatable="yes">start</property>
                <property name="visible">True</property>
                <property name="image">image3</property>
                <property name="use_stock">False</property>
              </object>
            </child>
            <child>
              <object class="GtkImageMenuItem" id="start_from_selected_state">
                <property name="label" translatable="yes">start from selected state</property>
                <property name="visible">True</property>
                <property name="image">image17</property>
                <property name="use_stock">False</property>
<<<<<<< HEAD
=======
              </object>
            </child>
            <child>
              <object class="GtkImageMenuItem" id="run_to_selected_state">
                <property name="label" translatable="yes">run_to_selected_state</property>
                <property name="visible">True</property>
                <property name="image">image20</property>
                <property name="use_stock">False</property>
                <signal name="activate" handler="on_run_to_selected_state_activate"/>
>>>>>>> aa1ec4bb
              </object>
            </child>
            <child>
              <object class="GtkImageMenuItem" id="pause">
                <property name="label" translatable="yes">pause</property>
                <property name="visible">True</property>
                <property name="image">image4</property>
                <property name="use_stock">False</property>
              </object>
            </child>
            <child>
              <object class="GtkImageMenuItem" id="stop">
                <property name="label" translatable="yes">stop</property>
                <property name="visible">True</property>
                <property name="image">image5</property>
                <property name="use_stock">False</property>
              </object>
            </child>
            <child>
              <object class="GtkSeparatorMenuItem" id="menu_exec_sep1">
                <property name="visible">True</property>
              </object>
            </child>
            <child>
              <object class="GtkImageMenuItem" id="step_mode">
                <property name="label" translatable="yes">step mode</property>
                <property name="visible">True</property>
                <property name="image">image12</property>
                <property name="use_stock">False</property>
              </object>
            </child>
            <child>
              <object class="GtkImageMenuItem" id="step_into">
                <property name="label" translatable="yes">step_into</property>
                <property name="visible">True</property>
                <property name="image">image6</property>
                <property name="use_stock">False</property>
              </object>
            </child>
            <child>
              <object class="GtkImageMenuItem" id="step_over">
                <property name="label" translatable="yes">step_over</property>
                <property name="visible">True</property>
                <property name="image">image18</property>
                <property name="use_stock">False</property>
              </object>
            </child>
            <child>
              <object class="GtkImageMenuItem" id="step_out">
                <property name="label" translatable="yes">step_out</property>
                <property name="visible">True</property>
                <property name="image">image19</property>
                <property name="use_stock">False</property>
              </object>
            </child>
            <child>
              <object class="GtkImageMenuItem" id="backward_step">
                <property name="label" translatable="yes">backward step</property>
                <property name="visible">True</property>
                <property name="image">image7</property>
                <property name="use_stock">False</property>
              </object>
            </child>
          </object>
        </child>
      </object>
    </child>
    <child>
      <object class="GtkMenuItem" id="menu_help">
        <property name="visible">True</property>
        <property name="label" translatable="yes">Help</property>
        <property name="use_underline">True</property>
        <child type="submenu">
          <object class="GtkMenu" id="menuitem_help">
            <child>
              <object class="GtkImageMenuItem" id="about">
                <property name="label" translatable="yes">About</property>
                <property name="visible">True</property>
                <property name="image">image13</property>
                <property name="use_stock">False</property>
              </object>
            </child>
          </object>
        </child>
      </object>
    </child>
  </object>
  <object class="GtkImage" id="image18">
    <property name="visible">True</property>
    <property name="stock">gtk-missing-image</property>
  </object>
  <object class="GtkImage" id="image19">
    <property name="visible">True</property>
    <property name="stock">gtk-missing-image</property>
  </object>
<<<<<<< HEAD
=======
  <object class="GtkImage" id="image20">
    <property name="visible">True</property>
    <property name="stock">gtk-missing-image</property>
  </object>
>>>>>>> aa1ec4bb
</interface><|MERGE_RESOLUTION|>--- conflicted
+++ resolved
@@ -351,8 +351,6 @@
                 <property name="visible">True</property>
                 <property name="image">image17</property>
                 <property name="use_stock">False</property>
-<<<<<<< HEAD
-=======
               </object>
             </child>
             <child>
@@ -362,7 +360,6 @@
                 <property name="image">image20</property>
                 <property name="use_stock">False</property>
                 <signal name="activate" handler="on_run_to_selected_state_activate"/>
->>>>>>> aa1ec4bb
               </object>
             </child>
             <child>
@@ -458,11 +455,8 @@
     <property name="visible">True</property>
     <property name="stock">gtk-missing-image</property>
   </object>
-<<<<<<< HEAD
-=======
   <object class="GtkImage" id="image20">
     <property name="visible">True</property>
     <property name="stock">gtk-missing-image</property>
   </object>
->>>>>>> aa1ec4bb
 </interface>