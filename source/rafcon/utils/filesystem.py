"""
.. module:: filesystem
   :platform: Unix, Windows
   :synopsis: A module to hold all filesystem specific utility functions

.. moduleauthor:: Franz Steinmetz


"""


import os
import shutil
from os.path import realpath, dirname, join, exists, expanduser, expandvars, isdir


def create_path(path):
    """Creates a absolute path in the file system.

    :param path: The path to be created
    """
    import os
    if not os.path.exists(path):
        os.makedirs(path)


def remove_path(path):
    """Removes an absolute path in the file system

    :param path: The path to be removed
    """
    import shutil
    shutil.rmtree(path)


def get_md5_file_hash(filename):
    """Calculates the MD5 hash of a file

    :param str filename: The filename (including the path) of the file
    :return: Md5 hash of the file
    :rtype: str
    """
    import hashlib
    BLOCKSIZE = 65536
    hasher = hashlib.md5()
    with open(filename, 'rb') as afile:
        buf = afile.read(BLOCKSIZE)
        while len(buf) > 0:
            hasher.update(buf)
            buf = afile.read(BLOCKSIZE)
    return hasher.hexdigest()


def file_needs_update(target_file, source_file):
    """Checks if target_file is not existing or differing from source_file

    :param target_file: File target for a copy action
    :param source_file: File to be copied
    :return: True, if target_file not existing or differing from source_file, else False
    :rtype: False
    """
    if not os.path.isfile(target_file) or get_md5_file_hash(target_file) != get_md5_file_hash(source_file):
        return True
    return False


def copy_file_if_update_required(source_file, target_file):
    """Copies source_file to target_file if latter one in not existing or outdated

    :param source_file: Source file of the copy operation
    :param target_file: Target file of the copy operation
    """
    if file_needs_update(target_file, source_file):
        shutil.copy(source_file, target_file)


def read_file(file_path, filename=None):
    file_path = os.path.realpath(file_path)
    if filename:
        file_path = os.path.join(file_path, filename)

    file_content = ""
    if os.path.isfile(file_path):
        with open(file_path, 'r') as file_pointer:
            file_content = file_pointer.read()

    return file_content


<<<<<<< HEAD
def get_home_path():
    home_path = expanduser('~')
    if home_path:
        home_path = join(home_path, ".config", "rafcon")
    else:
        home_path = 'None'
=======
def write_file(file_path, content):
    file_path = os.path.realpath(file_path)
    with open(file_path, 'w') as file_pointer:
        file_pointer.write(content)
>>>>>>> c5824705
<|MERGE_RESOLUTION|>--- conflicted
+++ resolved
@@ -86,17 +86,16 @@
 
     return file_content
 
-
-<<<<<<< HEAD
+    
+def write_file(file_path, content):
+    file_path = os.path.realpath(file_path)
+    with open(file_path, 'w') as file_pointer:
+        file_pointer.write(content)
+    
+        
 def get_home_path():
     home_path = expanduser('~')
     if home_path:
         home_path = join(home_path, ".config", "rafcon")
     else:
-        home_path = 'None'
-=======
-def write_file(file_path, content):
-    file_path = os.path.realpath(file_path)
-    with open(file_path, 'w') as file_pointer:
-        file_pointer.write(content)
->>>>>>> c5824705
+        home_path = 'None'