--- conflicted
+++ resolved
@@ -300,13 +300,8 @@
     def on_type_change_activate(self, widget, data=None, target_class=None):
         selection = gui_singletons.state_machine_manager_model.get_selected_state_machine_model().selection
         if len(selection.get_all()) == 1 and len(selection.get_states()) == 1:
-<<<<<<< HEAD
-            gui_helper_state.change_state_type_with_error_handling_and_logger_messages(selection.get_states()[0],
-                                                                                       target_class)
-=======
             gui_helper_state_machine.change_state_type_with_error_handling_and_logger_messages(selection.get_states()[0],
                                                                                                target_class)
->>>>>>> 7a47a763
 
     def mouse_click(self, widget, event=None):
         from rafcon.gui.models.library_state import LibraryStateModel
