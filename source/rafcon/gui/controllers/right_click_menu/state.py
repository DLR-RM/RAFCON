--- conflicted
+++ resolved
@@ -454,17 +454,11 @@
             #menu.popup_at_widget()
             # Note: As currently implemented, the menus root window is not the rafcon root window, but the screen itself
             # so get_root_window().get_pointer() returns the pointer in screen coordinates.
-<<<<<<< HEAD
             self.menu_position = menu.get_root_window().get_pointer().x, menu.get_root_window().get_pointer().y
             from rafcon.gui.helpers.coordinates import screen2main_window
             self.menu_position = screen2main_window(self.menu_position)
-=======
             pointer = menu.get_root_window().get_pointer()
             self.menu_position = pointer.x, pointer.y
-            from rafcon.gui.helpers.coordinate_translation import CoordinateTranslator
-            translator = CoordinateTranslator()
-            self.menu_position = translator.screen_coordinates_to_main_window_coordinates(self.menu_position)
->>>>>>> bb0ce153
             return True
         else:
             return False
@@ -475,7 +469,7 @@
 
     def on_paste_activate(self, widget, data=None):
         # logger.info("trigger gaphas paste")
-        self.shortcut_manager.trigger_action("paste", None, None, cursor_position=self.menu_position)
+        self.shortcut_manager.trigger_action("paste", None, None, self.menu_position)
 
     def on_cut_activate(self, widget, data=None):
         # logger.info("trigger gaphas cut")
