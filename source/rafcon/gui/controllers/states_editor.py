--- conflicted
+++ resolved
@@ -212,14 +212,9 @@
         # TODO check if some models are the same in the new model - but only if widgets update if parent has changed
         def close_all_tabs_of_related_state_models_recursively(parent_state_m):
             if isinstance(parent_state_m, ContainerStateModel):
-<<<<<<< HEAD
                 if parent_state_m.states:  # maybe empty if the states editor is under destruction
                     for child_state_m in parent_state_m.states.values():
                         close_all_tabs_of_related_state_models_recursively(child_state_m)
-=======
-                for child_state_m in list(parent_state_m.states.values()):
-                    close_all_tabs_of_related_state_models_recursively(child_state_m)
->>>>>>> a5818f30
             state_identifier = self.get_state_identifier(parent_state_m)
             self.close_page(state_identifier, delete=True)
 
