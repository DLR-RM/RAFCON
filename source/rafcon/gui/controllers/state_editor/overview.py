# Copyright (C) 2015-2018 DLR
#
# All rights reserved. This program and the accompanying materials are made
# available under the terms of the Eclipse Public License v1.0 which
# accompanies this distribution, and is available at
# http://www.eclipse.org/legal/epl-v10.html
#
# Contributors:
# Franz Steinmetz <franz.steinmetz@dlr.de>
# Lukas Becker <lukas.becker@dlr.de>
# Matthias Buettner <matthias.buettner@dlr.de>
# Rico Belder <rico.belder@dlr.de>
# Sebastian Brunner <sebastian.brunner@dlr.de>

"""
.. module:: state_overview
   :synopsis: A module that holds the controller to give access to basic state information and to edit state name,
     is-start-state flag and state-type.

"""
<<<<<<< HEAD
from gi.repository import GLib
from gi.repository import Gtk
from gi.repository import Gdk
=======
from builtins import str
import glib
import gtk
import gobject
from gtk.gdk import keyval_name
from gtkmvc import Model
>>>>>>> a5818f30

from rafcon.core.states.barrier_concurrency_state import BarrierConcurrencyState, DeciderState
from rafcon.core.states.execution_state import ExecutionState
from rafcon.core.states.hierarchy_state import HierarchyState
from rafcon.core.states.preemptive_concurrency_state import PreemptiveConcurrencyState
from rafcon.core.states.state import StateType
from rafcon.gui.controllers.utils.extended_controller import ExtendedController
import rafcon.gui.helpers.state_machine as gui_helper_state_machine
from rafcon.gui.models.signals import MetaSignalMsg
from rafcon.gui.models import AbstractStateModel, LibraryStateModel
from rafcon.gui.views.state_editor.overview import StateOverviewView
from rafcon.gui.utils import constants
from rafcon.utils import log

logger = log.get_logger(__name__)


class StateOverviewController(ExtendedController):
    """Controller handling the view of properties/attributes of the ContainerStateModel

    This :class:`gtkmvc3.Controller` class is the interface between the GTK widget view
    :class:`gui.views.source_editor.SourceEditorView` and the properties of the
    :class:`gui.models.state.StateModel`. Changes made in
    the GUI are written back to the model and vice versa.

    :param rafcon.gui.models.StateModel model: The state model containing the data
    :param rafcon.gui.views.SourceEditorView view: The GTK view showing the data as a table
    """

    def __init__(self, model, view, with_is_start_state_check_box=False):
        """Constructor
        """
        assert isinstance(model, AbstractStateModel)
        assert isinstance(view, StateOverviewView)
        super(StateOverviewController, self).__init__(model, view)

        self._external_update = False
        self.allowed_state_classes = []
        self.with_is_start_state_check_box = with_is_start_state_check_box

    @staticmethod
    def get_allowed_state_classes(state):
        if isinstance(state, DeciderState):
            return [DeciderState]
        else:
            return [ExecutionState, HierarchyState, BarrierConcurrencyState, PreemptiveConcurrencyState]

    def register_view(self, view):
        """Called when the View was registered

        Can be used e.g. to connect signals. Here, the destroy signal is connected to close the application

        :param rafcon.gui.views.state_editor.overview.StateOverviewView view: A state overview view instance
        """
        # prepare State Type Change ComboBox
        super(StateOverviewController, self).register_view(view)
        self.allowed_state_classes = self.get_allowed_state_classes(self.model.state)

        view['entry_name'].connect('focus-out-event', self.on_focus_out)
        view['entry_name'].connect('key-press-event', self.check_for_enter)
        if self.model.state.name:
            view['entry_name'].set_text(self.model.state.name)
        view['label_id_value'].set_text(self.model.state.state_id)

<<<<<<< HEAD
        l_store = Gtk.ListStore(str)
        combo = Gtk.ComboBoxText()
=======
        cell = gtk.CellRendererText()
        format_cell(cell, constants.BUTTON_MIN_HEIGHT, constants.GRID_SIZE)
        l_store = gtk.ListStore(gobject.TYPE_STRING)
        combo = gtk.ComboBox()
>>>>>>> a5818f30
        combo.set_name("state_type_combo")
        combo.set_focus_on_click(False)
        combo.set_model(l_store)
        combo.show_all()
        view['type_viewport'].add(combo)
        view['type_viewport'].show()

        # Prepare label for state_name -> Library states cannot be changed
        if isinstance(self.model, LibraryStateModel):
            l_store.prepend(['LIBRARY'])
            combo.set_sensitive(False)

            self.view['library_path'].set_text(self.model.state.library_path + "/" + self.model.state.library_name)
            self.view['library_path'].set_sensitive(True)
            self.view['library_path'].set_editable(False)
            view['show_content_checkbutton'].set_active(self.model.meta['gui']['show_content'] is True)
            view['show_content_checkbutton'].connect('toggled', self.on_toggle_show_content)
            # self.view['properties_widget'].remove(self.view['show_content_checkbutton'])
        else:
            self.view['properties_widget'].remove(self.view['label_library_path'])
            self.view['properties_widget'].remove(self.view['library_path'])
            self.view['properties_widget'].remove(self.view['label_show_content'])
            self.view['properties_widget'].remove(self.view['show_content_checkbutton'])
            self.view['properties_widget'].resize(2, 5)

<<<<<<< HEAD
            for state_class in self.allowed_state_classes:
                if isinstance(self.model.state, state_class):
                    l_store.prepend([state_class.__name__])
=======
            for key, value in self.state_types_dict.items():
                if isinstance(self.model.state, value['class']):
                    l_store.prepend([key])
>>>>>>> a5818f30
                else:
                    l_store.append([state_class.__name__])

        combo.set_active(0)
        view['type_combobox'] = combo
        view['type_combobox'].connect('changed', self.change_type)

        # Prepare "is start state check button"
        has_no_start_state_state_types = [BarrierConcurrencyState, PreemptiveConcurrencyState]
        if not self.with_is_start_state_check_box or isinstance(self.model.state, DeciderState) or \
                self.model.state.is_root_state or type(self.model.parent.state) in has_no_start_state_state_types:
            view['is_start_state_checkbutton'].destroy()
        else:
            view['is_start_state_checkbutton'].set_active(bool(self.model.is_start))
            view['is_start_state_checkbutton'].connect('toggled', self.on_toggle_is_start_state)

        if isinstance(self.model.state, DeciderState):
            combo.set_sensitive(False)

        # in case the state is inside of a library
        if self.model.state.get_next_upper_library_root_state():
            view['entry_name'].set_editable(False)
            combo.set_sensitive(False)
            view['is_start_state_checkbutton'].set_sensitive(False)
            if isinstance(self.model, LibraryStateModel):
                self.view['show_content_checkbutton'].set_sensitive(False)

    def rename(self):
        self.view['entry_name'].grab_focus()

    def on_toggle_is_start_state(self, button):
        if not button.get_active() == self.model.is_start:
            # from rafcon.gui.helpers import state_machine as state_machine
            gui_helper_state_machine.selected_state_toggle_is_start_state()

    def on_toggle_show_content(self, checkbox):
        if self._external_update:
            return
        self.model.meta['gui']['show_content'] = checkbox.get_active()
        msg = MetaSignalMsg(origin='state_overview', change='show_content', affects_children=False)
        self.model.meta_signal.emit(msg)

    @ExtendedController.observe("meta_signal", signal=True)
    def show_content_changed(self, model, prop_name, info):
        meta_signal_message = info['arg']
        if meta_signal_message.change == 'show_content':
            self._external_update = True
            self.view['show_content_checkbutton'].set_active(model.meta['gui']['show_content'])
            self._external_update = False

    @ExtendedController.observe('is_start', assign=True)
    def notify_is_start(self, model, prop_name, info):
        if self.view is not None and not self.view['is_start_state_checkbutton'].get_active() == self.model.is_start:
            self.view['is_start_state_checkbutton'].set_active(bool(self.model.is_start))

    @ExtendedController.observe('state', after=True)
    def notify_name_change(self, model, prop_name, info):
        if self.view is not None and info['method_name'] == 'name':
            self.view['entry_name'].set_text(self.model.state.name)

    def on_focus_out(self, entry, event):
        # Originally we had to use idle_add to prevent core dumps:
        # https://mail.gnome.org/archives/gtk-perl-list/2005-September/msg00143.html
        # GLib.idle_add(self.change_name, entry.get_text())
        # Gtk TODO: use idle_add if problems occur
        self.change_name(entry.get_text())

    def change_name(self, new_name):
        if self.model.state.name != new_name:
            try:
                self.model.state.name = new_name
                logger.debug("State '{0}' changed name to '{1}'".format(self.model.state.name, new_name))
            except (TypeError, ValueError) as e:
                logger.warn("Could not change state name: {0}".format(e))
            self.view['entry_name'].set_text(self.model.state.name)

    def change_type(self, widget, model=None, info=None):
        state_class_name = widget.get_active_text()
        for state_class in self.allowed_state_classes:
            if state_class.__name__ == state_class_name:
                break
        else:
            logger.error("The desired state type does not exist")

        gui_helper_state_machine.change_state_type_with_error_handling_and_logger_messages(self.model, state_class)

    def check_for_enter(self, entry, event):
        key_name = Gdk.keyval_name(event.keyval)
        if key_name in ["Return", "KP_Enter"]:
            self.change_name(entry.get_text())<|MERGE_RESOLUTION|>--- conflicted
+++ resolved
@@ -18,18 +18,11 @@
      is-start-state flag and state-type.
 
 """
-<<<<<<< HEAD
 from gi.repository import GLib
 from gi.repository import Gtk
 from gi.repository import Gdk
-=======
+from gi.repository import GObject
 from builtins import str
-import glib
-import gtk
-import gobject
-from gtk.gdk import keyval_name
-from gtkmvc import Model
->>>>>>> a5818f30
 
 from rafcon.core.states.barrier_concurrency_state import BarrierConcurrencyState, DeciderState
 from rafcon.core.states.execution_state import ExecutionState
@@ -94,15 +87,8 @@
             view['entry_name'].set_text(self.model.state.name)
         view['label_id_value'].set_text(self.model.state.state_id)
 
-<<<<<<< HEAD
-        l_store = Gtk.ListStore(str)
+        l_store = Gtk.ListStore(GObject.TYPE_STRING)
         combo = Gtk.ComboBoxText()
-=======
-        cell = gtk.CellRendererText()
-        format_cell(cell, constants.BUTTON_MIN_HEIGHT, constants.GRID_SIZE)
-        l_store = gtk.ListStore(gobject.TYPE_STRING)
-        combo = gtk.ComboBox()
->>>>>>> a5818f30
         combo.set_name("state_type_combo")
         combo.set_focus_on_click(False)
         combo.set_model(l_store)
@@ -128,15 +114,9 @@
             self.view['properties_widget'].remove(self.view['show_content_checkbutton'])
             self.view['properties_widget'].resize(2, 5)
 
-<<<<<<< HEAD
             for state_class in self.allowed_state_classes:
                 if isinstance(self.model.state, state_class):
                     l_store.prepend([state_class.__name__])
-=======
-            for key, value in self.state_types_dict.items():
-                if isinstance(self.model.state, value['class']):
-                    l_store.prepend([key])
->>>>>>> a5818f30
                 else:
                     l_store.append([state_class.__name__])
 
