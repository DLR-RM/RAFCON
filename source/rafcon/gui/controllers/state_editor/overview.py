# Copyright (C) 2015-2017 DLR
#
# All rights reserved. This program and the accompanying materials are made
# available under the terms of the Eclipse Public License v1.0 which
# accompanies this distribution, and is available at
# http://www.eclipse.org/legal/epl-v10.html
#
# Contributors:
# Franz Steinmetz <franz.steinmetz@dlr.de>
# Lukas Becker <lukas.becker@dlr.de>
# Matthias Buettner <matthias.buettner@dlr.de>
# Rico Belder <rico.belder@dlr.de>
# Sebastian Brunner <sebastian.brunner@dlr.de>

"""
.. module:: state_overview
   :synopsis: A module that holds the controller to give access to basic state information and to edit state name,
     is-start-state flag and state-type.

"""
import glib
import gtk
from gtk.gdk import keyval_name
from gtkmvc import Model

from rafcon.core.states.barrier_concurrency_state import BarrierConcurrencyState, DeciderState
from rafcon.core.states.execution_state import ExecutionState
from rafcon.core.states.hierarchy_state import HierarchyState
from rafcon.core.states.library_state import LibraryState
from rafcon.core.states.preemptive_concurrency_state import PreemptiveConcurrencyState
from rafcon.core.states.state import StateType
from rafcon.gui.controllers.utils.extended_controller import ExtendedController
import rafcon.gui.helpers.state_machine as gui_helper_state_machine
from rafcon.gui.helpers.label import format_cell
from rafcon.gui.models.signals import MetaSignalMsg
from rafcon.gui.utils import constants
from rafcon.utils import log

logger = log.get_logger(__name__)


class StateOverviewController(ExtendedController, Model):
    """Controller handling the view of properties/attributes of the ContainerStateModel

    This :class:`gtkmvc.Controller` class is the interface between the GTK widget view
    :class:`gui.views.source_editor.SourceEditorView` and the properties of the
    :class:`gui.models.state.StateModel`. Changes made in
    the GUI are written back to the model and vice versa.

    :param rafcon.gui.models.StateModel model: The state model containing the data
    :param rafcon.gui.views.SourceEditorView view: The GTK view showing the data as a table
    """

    def __init__(self, model, view, with_is_start_state_check_box=False):
        """Constructor
        """
        ExtendedController.__init__(self, model, view)

        self.state_types_dict = {}
        self.with_is_start_state_check_box = with_is_start_state_check_box

    @staticmethod
    def change_state_type_class_dict(state):
        state_types_dict = {}
        if isinstance(state, DeciderState):
            # logger.info(str(StateType))
            state_types_dict[str(StateType.DECIDER_STATE).split('.')[1]] = {
                'Enum': StateType.DECIDER_STATE, 'class': DeciderState}
        else:
            state_types_dict[str(StateType.EXECUTION).split('.')[1]] = {
                'Enum': StateType.EXECUTION, 'class': ExecutionState}
            state_types_dict[str(StateType.HIERARCHY).split('.')[1]] = {
                'Enum': StateType.HIERARCHY, 'class': HierarchyState}
            state_types_dict[str(StateType.BARRIER_CONCURRENCY).split('.')[1]] = {
                'Enum': StateType.BARRIER_CONCURRENCY, 'class': BarrierConcurrencyState}
            state_types_dict[str(StateType.PREEMPTION_CONCURRENCY).split('.')[1]] = {
                'Enum': StateType.PREEMPTION_CONCURRENCY, 'class': PreemptiveConcurrencyState}
        return state_types_dict

    def register_view(self, view):
        """Called when the View was registered

        Can be used e.g. to connect signals. Here, the destroy signal is connected to close the application
        """
        # prepare State Type Change ComboBox
        self.state_types_dict = self.change_state_type_class_dict(self.model.state)

        view['entry_name'].connect('focus-out-event', self.on_focus_out)
        view['entry_name'].connect('key-press-event', self.check_for_enter)
        if self.model.state.name:
            view['entry_name'].set_text(self.model.state.name)
        view['label_id_value'].set_text(self.model.state.state_id)

        cell = gtk.CellRendererText()
        format_cell(cell, constants.BUTTON_MIN_HEIGHT, constants.GRID_SIZE)
        l_store = gtk.ListStore(str)
        combo = gtk.ComboBox()
        combo.set_name("state_type_combo")
        combo.set_focus_on_click(False)
        combo.set_model(l_store)
        combo.pack_start(cell, True)
        combo.add_attribute(cell, 'text', 0)
        combo.show_all()
        view['type_viewport'].add(combo)
        view['type_viewport'].show()

        # Prepare LAbel for state_name -> Library states cannot be changed
        if isinstance(self.model.state, LibraryState):
            l_store.prepend(['LIBRARY'])
            combo.set_sensitive(False)

            self.view['library_path'].set_text(self.model.state.library_path + "/" + self.model.state.library_name)
            view['show_content_checkbutton'].set_active(self.model.meta['gui']['show_content'] is True)
            view['show_content_checkbutton'].connect('toggled', self.on_toggle_show_content)
        else:
            self.view['properties_widget'].remove(self.view['label_library_path'])
            self.view['properties_widget'].remove(self.view['library_path'])
            self.view['properties_widget'].remove(self.view['label_show_content'])
            self.view['properties_widget'].remove(self.view['show_content_checkbutton'])
            self.view['properties_widget'].resize(2, 5)

            for key, value in self.state_types_dict.iteritems():
                if isinstance(self.model.state, value['class']):
                    l_store.prepend([key])
                else:
                    l_store.append([key])

        combo.set_active(0)
        view['type_combobox'] = combo
        view['type_combobox'].connect('changed', self.change_type)

        # Prepare "is start state check button"
        has_no_start_state_state_types = [BarrierConcurrencyState, PreemptiveConcurrencyState]
        if not self.with_is_start_state_check_box or isinstance(self.model.state, DeciderState) or \
                self.model.state.is_root_state or type(self.model.parent.state) in has_no_start_state_state_types:
            view['is_start_state_checkbutton'].destroy()
        else:
            view['is_start_state_checkbutton'].set_active(bool(self.model.is_start))
            view['is_start_state_checkbutton'].connect('toggled', self.on_toggle_is_start_state)

        if isinstance(self.model.state, DeciderState):
            combo.set_sensitive(False)

    def register_adapters(self):
        """Adapters should be registered in this method call

        Each property of the state should have its own adapter, connecting a label in the View with the attribute of
        the State.
        """
        # self.adapt(self.__state_property_adapter("name", "input_name"))
        pass

    def rename(self):
        self.view['entry_name'].grab_focus()

    def on_toggle_is_start_state(self, button):
        if not button.get_active() == self.model.is_start:
            # from rafcon.gui.helpers import state_machine as state_machine
            gui_helper_state_machine.selected_state_toggle_is_start_state()

    def on_toggle_show_content(self, checkbox):
        self.model.meta['gui']['show_content'] = checkbox.get_active()
        msg = MetaSignalMsg(origin='state_overview', change='show_content', affects_children=False)
        self.model.meta_signal.emit(msg)

    @Model.observe('is_start', assign=True)
    def notify_is_start(self, model, prop_name, info):
        if self.view is not None and not self.view['is_start_state_checkbutton'].get_active() == self.model.is_start:
            self.view['is_start_state_checkbutton'].set_active(bool(self.model.is_start))

    @Model.observe('state', after=True)
    def notify_name_change(self, model, prop_name, info):
        if self.view is not None and info['method_name'] == 'name':
            self.view['entry_name'].set_text(self.model.state.name)

    def on_focus_out(self, entry, event):
        # We have to use idle_add to prevent core dumps:
        # https://mail.gnome.org/archives/gtk-perl-list/2005-September/msg00143.html
        glib.idle_add(self.change_name, entry.get_text())

    def change_name(self, new_name):
        if self.model.state.name != new_name:
            try:
                self.model.state.name = new_name
                logger.debug("State '{0}' changed name to '{1}'".format(self.model.state.name, new_name))
            except (TypeError, ValueError) as e:
                logger.warn("Could not change state name: {0}".format(e))
            self.view['entry_name'].set_text(self.model.state.name)

    def change_type(self, widget, model=None, info=None):
        type_text = widget.get_active_text()
        if type_text not in self.state_types_dict:
            logger.error("The desired state type does not exist")
            return

        target_class = self.state_types_dict[type_text]['class']
<<<<<<< HEAD
        import rafcon.gui.helpers.state as gui_helper_state
        gui_helper_state.change_state_type_with_error_handling_and_logger_messages(self.model, target_class)
=======
        gui_helper_state_machine.change_state_type_with_error_handling_and_logger_messages(self.model, target_class)
>>>>>>> 7a47a763

    def check_for_enter(self, entry, event):
        key_name = keyval_name(event.keyval)
        if key_name in ["Return", "KP_Enter"]:
            self.change_name(entry.get_text())<|MERGE_RESOLUTION|>--- conflicted
+++ resolved
@@ -194,12 +194,7 @@
             return
 
         target_class = self.state_types_dict[type_text]['class']
-<<<<<<< HEAD
-        import rafcon.gui.helpers.state as gui_helper_state
-        gui_helper_state.change_state_type_with_error_handling_and_logger_messages(self.model, target_class)
-=======
         gui_helper_state_machine.change_state_type_with_error_handling_and_logger_messages(self.model, target_class)
->>>>>>> 7a47a763
 
     def check_for_enter(self, entry, event):
         key_name = keyval_name(event.keyval)
