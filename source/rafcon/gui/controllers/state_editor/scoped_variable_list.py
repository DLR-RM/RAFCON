# Copyright (C) 2015-2017 DLR
#
# All rights reserved. This program and the accompanying materials are made
# available under the terms of the Eclipse Public License v1.0 which
# accompanies this distribution, and is available at
# http://www.eclipse.org/legal/epl-v10.html
#
# Contributors:
# Annika Wollschlaeger <annika.wollschlaeger@dlr.de>
# Franz Steinmetz <franz.steinmetz@dlr.de>
# Lukas Becker <lukas.becker@dlr.de>
# Mahmoud Akl <mahmoud.akl@dlr.de>
# Matthias Buettner <matthias.buettner@dlr.de>
# Rico Belder <rico.belder@dlr.de>
# Sebastian Brunner <sebastian.brunner@dlr.de>

"""
.. module:: scoped_variable_list
   :synopsis: A module that holds the controller to list and edit all scoped_variables of a state.

"""

<<<<<<< HEAD
from gi.repository import Gtk
from gi.repository import GObject
=======
from builtins import str
import gtk
import gobject
>>>>>>> a5818f30

from rafcon.core.states.library_state import LibraryState
from rafcon.core.state_elements.scope import ScopedVariable

from rafcon.gui.controllers.utils.tree_view_controller import ListViewController, react_to_event
from rafcon.gui.views.state_editor.scoped_variables_list import ScopedVariablesListView
from rafcon.gui.models.container_state import ContainerStateModel
from rafcon.gui.clipboard import global_clipboard
import rafcon.gui.helpers.state_machine as gui_helper_state_machine

from rafcon.gui.utils.comparison import compare_variables
from rafcon.utils import log

logger = log.get_logger(__name__)


class ScopedVariableListController(ListViewController):
    """Controller handling the scoped variable list

    :param rafcon.gui.models.state.StateModel model: The state model, holding state data.
    :param rafcon.gui.views.scoped_variables_list.ScopedVariablesListView view: The GTK view showing the list of scoped
        variables.
    """
    NAME_STORAGE_ID = 0
    DATA_TYPE_NAME_STORAGE_ID = 1
    DEFAULT_VALUE_STORAGE_ID = 2
    ID_STORAGE_ID = 3
    MODEL_STORAGE_ID = 4
    CORE_ELEMENT_CLASS = ScopedVariable

    def __init__(self, model, view):
        """Constructor"""
        super(ScopedVariableListController, self).__init__(model, view, view.get_top_widget(),
                                                           self.get_new_list_store(), logger)

        self.next_focus_column = {}
        self.prev_focus_column = {}

        if self.model.get_state_machine_m() is not None:
            self.observe_model(self.model.get_state_machine_m())
        else:
            logger.warning("State model has no state machine model -> state model: {0}".format(self.model))

    @staticmethod
    def get_new_list_store():
<<<<<<< HEAD
        return Gtk.ListStore(str, str, str, int, GObject.TYPE_PYOBJECT)
=======
        return gtk.ListStore(gobject.TYPE_STRING, gobject.TYPE_STRING, gobject.TYPE_STRING, int, gobject.TYPE_PYOBJECT)
>>>>>>> a5818f30

    def register_view(self, view):
        """Called when the View was registered"""
        super(ScopedVariableListController, self).register_view(view)

        view['name_col'].add_attribute(view['name_text'], 'text', self.NAME_STORAGE_ID)
        if not isinstance(self.model.state, LibraryState) and self.model.state.get_next_upper_library_root_state() is None:
            view['name_text'].set_property("editable", True)
        view['data_type_col'].add_attribute(view['data_type_text'], 'text', self.DATA_TYPE_NAME_STORAGE_ID)
        if not isinstance(self.model.state, LibraryState) and self.model.state.get_next_upper_library_root_state() is None:
            view['data_type_text'].set_property("editable", True)
        if isinstance(view, ScopedVariablesListView):
            view['default_value_col'].add_attribute(view['default_value_text'], 'text', self.DEFAULT_VALUE_STORAGE_ID)
            if not isinstance(self.model.state, LibraryState) and self.model.state.get_next_upper_library_root_state() is None:
                view['default_value_text'].set_property("editable", True)
            self._apply_value_on_edited_and_focus_out(view['default_value_text'],
                                                      self.apply_new_scoped_variable_default_value)

        self._apply_value_on_edited_and_focus_out(view['name_text'], self.apply_new_scoped_variable_name)
        self._apply_value_on_edited_and_focus_out(view['data_type_text'], self.apply_new_scoped_variable_type)

        if isinstance(self.model, ContainerStateModel):
            self.reload_scoped_variables_list_store()

    def register_actions(self, shortcut_manager):
        """Register callback methods for triggered actions

        :param rafcon.gui.shortcut_manager.ShortcutManager shortcut_manager: Shortcut Manager Object holding mappings
            between shortcuts and actions.
        """
        shortcut_manager.add_callback_for_action("delete", self.remove_action_callback)
        shortcut_manager.add_callback_for_action("add", self.add_action_callback)
        shortcut_manager.add_callback_for_action("copy", self.copy_action_callback)
        shortcut_manager.add_callback_for_action("cut", self.cut_action_callback)
        shortcut_manager.add_callback_for_action("paste", self.paste_action_callback)

    def paste_action_callback(self, *event):
        """Callback method for paste action

         The method trigger the clipboard paste of the list of scoped variables in the clipboard or in case this list is
         empty and there are other port types selected in the clipboard it will trigger the paste with convert flag.
         The convert flag will cause the insertion of scoped variables with the same names, data types and default values
         the objects of differing port type (in the clipboard) have.
        """
        if react_to_event(self.view, self.tree_view, event) and self.active_entry_widget is None:
            if not global_clipboard.model_copies["scoped_variables"] and \
                    (global_clipboard.model_copies["input_data_ports"] or
                     global_clipboard.model_copies["output_data_ports"]):
                global_clipboard.paste(self.model, limited=['scoped_variables'], convert=True)
            else:
                global_clipboard.paste(self.model, limited=['scoped_variables'])
            return True

    @ListViewController.observe("scoped_variables", after=True)
    def scoped_variables_changed(self, model, prop_name, info):
        # store port selection
        path_list = None
        if self.view is not None:
            model, path_list = self.view.get_top_widget().get_selection().get_selected_rows()
        selected_data_port_ids = [self.list_store[path[0]][self.ID_STORAGE_ID] for path in path_list] if path_list else []
        self.reload_scoped_variables_list_store()
        # recover port selection
        if selected_data_port_ids:
            [self.select_entry(selected_data_port_id, False) for selected_data_port_id in selected_data_port_ids]

    def on_add(self, widget, data=None):
        """Create a new scoped variable with default values"""
        if isinstance(self.model, ContainerStateModel):
            try:
                scoped_var_ids = gui_helper_state_machine.add_scoped_variable_to_selected_states(selected_states=[self.model])
                if scoped_var_ids:
                    self.select_entry(scoped_var_ids[self.model.state])
            except ValueError as e:
                logger.warn("The scoped variable couldn't be added: {0}".format(e))
                return False

            return True

    def remove_core_element(self, model):
        """Remove respective core element of handed scoped variable model

        :param ScopedVariableModel model: Scoped variable model which core element should be removed
        :return:
        """
        assert model.scoped_variable.parent is self.model.state
        gui_helper_state_machine.delete_core_element_of_model(model)

    def apply_new_scoped_variable_name(self, path, new_name):
        """Applies the new name of the scoped variable defined by path

        :param str path: The path identifying the edited variable
        :param str new_name: New name
        """
        data_port_id = self.list_store[path][self.ID_STORAGE_ID]
        try:
            if self.model.state.scoped_variables[data_port_id].name != new_name:
                self.model.state.scoped_variables[data_port_id].name = new_name
        except TypeError as e:
            logger.error("Error while changing port name: {0}".format(e))

    def apply_new_scoped_variable_type(self, path, new_variable_type_str):
        """Applies the new data type of the scoped variable defined by path

        :param str path: The path identifying the edited variable
        :param str new_variable_type_str: New data type as str
        """
        data_port_id = self.list_store[path][self.ID_STORAGE_ID]
        try:
            if self.model.state.scoped_variables[data_port_id].data_type.__name__ != new_variable_type_str:
                self.model.state.scoped_variables[data_port_id].change_data_type(new_variable_type_str)
        except ValueError as e:
            logger.error("Error while changing data type: {0}".format(e))

    def apply_new_scoped_variable_default_value(self, path, new_default_value_str):
        """Applies the new default value of the scoped variable defined by path

        :param str path: The path identifying the edited variable
        :param str new_default_value_str: New default value as string
        """
        data_port_id = self.get_list_store_row_from_cursor_selection()[self.ID_STORAGE_ID]
        try:
            if str(self.model.state.scoped_variables[data_port_id].default_value) != new_default_value_str:
                self.model.state.scoped_variables[data_port_id].default_value = new_default_value_str
        except (TypeError, AttributeError) as e:
            logger.error("Error while changing default value: {0}".format(e))

    def on_right_click_menu(self):
        pass

    def reload_scoped_variables_list_store(self):
        """Reloads the scoped variable list store from the data port models"""

        if isinstance(self.model, ContainerStateModel):
            tmp = self.get_new_list_store()
            for sv_model in self.model.scoped_variables:
                data_type = sv_model.scoped_variable.data_type
                # get name of type (e.g. ndarray)
                data_type_name = data_type.__name__
                # get module of type, e.g. numpy
                data_type_module = data_type.__module__
                # if the type is not a builtin type, also show the module
                if data_type_module not in ['__builtin__', 'builtins']:
                    data_type_name = data_type_module + '.' + data_type_name
                tmp.append([sv_model.scoped_variable.name, data_type_name,
                            str(sv_model.scoped_variable.default_value), sv_model.scoped_variable.data_port_id,
                                sv_model])
            tms = Gtk.TreeModelSort(tmp)
            tms.set_sort_column_id(0, Gtk.SortType.ASCENDING)
            tms.set_sort_func(0, compare_variables)
            tms.sort_column_changed()
            tmp = tms
            self.list_store.clear()
            for elem in tmp:
                self.list_store.append(elem[:])
        else:
            raise RuntimeError("The reload_scoped_variables_list_store function should be never called for "
                               "a non Container State Model")
<|MERGE_RESOLUTION|>--- conflicted
+++ resolved
@@ -20,14 +20,9 @@
 
 """
 
-<<<<<<< HEAD
 from gi.repository import Gtk
 from gi.repository import GObject
-=======
 from builtins import str
-import gtk
-import gobject
->>>>>>> a5818f30
 
 from rafcon.core.states.library_state import LibraryState
 from rafcon.core.state_elements.scope import ScopedVariable
@@ -73,11 +68,7 @@
 
     @staticmethod
     def get_new_list_store():
-<<<<<<< HEAD
-        return Gtk.ListStore(str, str, str, int, GObject.TYPE_PYOBJECT)
-=======
-        return gtk.ListStore(gobject.TYPE_STRING, gobject.TYPE_STRING, gobject.TYPE_STRING, int, gobject.TYPE_PYOBJECT)
->>>>>>> a5818f30
+        return Gtk.ListStore(GObject.TYPE_STRING, GObject.TYPE_STRING, GObject.TYPE_STRING, int, GObject.TYPE_PYOBJECT)
 
     def register_view(self, view):
         """Called when the View was registered"""
