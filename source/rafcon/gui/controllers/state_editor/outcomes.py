# Copyright (C) 2015-2018 DLR
#
# All rights reserved. This program and the accompanying materials are made
# available under the terms of the Eclipse Public License v1.0 which
# accompanies this distribution, and is available at
# http://www.eclipse.org/legal/epl-v10.html
#
# Contributors:
# Annika Wollschlaeger <annika.wollschlaeger@dlr.de>
# Franz Steinmetz <franz.steinmetz@dlr.de>
# Lukas Becker <lukas.becker@dlr.de>
# Matthias Buettner <matthias.buettner@dlr.de>
# Rico Belder <rico.belder@dlr.de>
# Sebastian Brunner <sebastian.brunner@dlr.de>

"""
.. module:: state_outcomes
   :synopsis: A module that holds the controller to list and edit outcomes of a state and to add-remove or edit
     outcome-related transitions.

"""

<<<<<<< HEAD
from gi.repository import GObject
from gi.repository import Gtk
=======
from builtins import str
import gobject
import gtk
>>>>>>> a5818f30

from rafcon.gui.helpers.meta_data import insert_self_transition_meta_data
from rafcon.core.state_elements.outcome import Outcome
from rafcon.core.states.library_state import LibraryState
from rafcon.gui.clipboard import global_clipboard
from rafcon.gui.controllers.utils.extended_controller import ExtendedController
from rafcon.gui.controllers.utils.tree_view_controller import ListViewController, react_to_event
from rafcon.gui.views.state_editor.outcomes import StateOutcomesTreeView, StateOutcomesEditorView
from rafcon.gui.models.container_state import ContainerStateModel, AbstractStateModel
import rafcon.gui.helpers.state_machine as gui_helper_state_machine
from rafcon.utils import log

logger = log.get_logger(__name__)

# TODO find out why not editable ID-column cause segfault ->  if sometimes move into widget by tab and enter is pressed


class StateOutcomesListController(ListViewController):
    """The controller handles the outcomes of one respective state

    The controller allows to add and remove outcomes as well as to add, remove and to modify the related transition.

    The related transition can be set to a sibling-state, to the state it self or to a outcome of the parent.
    Hereby the transition also can switch from pointing to an outcome or to a state. It react to changes in the
    state's respective outcomes-list, transitions-list or change of parent-state and use additionally the focus change
    to update after a modification (e.g. the focus change updates if not observed state-names change).
    """
    ID_STORAGE_ID = 0
    NAME_STORAGE_ID = 1
    CORE_STORAGE_ID = 4
    CORE_PARENT_STORAGE_ID = 5
    MODEL_STORAGE_ID = 6
    CORE_ELEMENT_CLASS = Outcome

    def __init__(self, model, view):
        assert isinstance(model, AbstractStateModel)
        # initiate data base and tree
        # id, name, to-state, to-outcome, name-color, to-state-color, outcome, state, outcome_model
<<<<<<< HEAD
        list_store = Gtk.ListStore(int, str, str, str, GObject.TYPE_PYOBJECT, GObject.TYPE_PYOBJECT,
                                   GObject.TYPE_PYOBJECT)
        super(StateOutcomesListController, self).__init__(model, view, view['tree_view'], list_store, logger)

        self.to_state_combo_list = Gtk.ListStore(str, str, str)
        self.to_outcome_combo_list = Gtk.ListStore(str, str, str)
=======
        list_store = gtk.ListStore(int, gobject.TYPE_STRING, gobject.TYPE_STRING, gobject.TYPE_STRING, gobject.TYPE_PYOBJECT, gobject.TYPE_PYOBJECT,
                                   gobject.TYPE_PYOBJECT)
        super(StateOutcomesListController, self).__init__(model, view, view['tree_view'], list_store, logger)

        self.to_state_combo_list = gtk.ListStore(gobject.TYPE_STRING, gobject.TYPE_STRING, gobject.TYPE_STRING)
        self.to_outcome_combo_list = gtk.ListStore(gobject.TYPE_STRING, gobject.TYPE_STRING, gobject.TYPE_STRING)
>>>>>>> a5818f30
        # key-outcome_id -> label,  to_state_id,  transition_id
        self.dict_to_other_state = {}
        # key-outcome_id ->  label,  to_outcome_id,  transition_id
        self.dict_to_other_outcome = {}
        # not used at the moment key-outcome_id -> label,  from_state_id,  transition_id
        self.dict_from_other_state = {}  # if widget gets extended
        # TODO check why the can happen should not be handed always the LibraryStateModel
        if not (model.state.is_root_state or model.state.is_root_state_of_library):
            self.observe_model(model.parent)

        if self.model.get_state_machine_m() is not None:
            self.observe_model(self.model.get_state_machine_m())
        else:
            logger.warning("State model has no state machine model -> state model: {0}".format(self.model))

    def destroy(self):
        self.relieve_all_models()
        super(StateOutcomesListController, self).destroy()

    def register_view(self, view):
        """Called when the View was registered

        Can be used e.g. to connect signals. Here, the destroy signal is connected to close the application
        """
        super(StateOutcomesListController, self).register_view(view)
        if isinstance(view, StateOutcomesTreeView):
            self.connect_signal(view['to_state_combo'], "edited", self.on_to_state_edited)
            self.connect_signal(view['to_outcome_combo'], "edited", self.on_to_outcome_edited)

        if isinstance(self.model.state, LibraryState) or self.model.state.get_next_upper_library_root_state():
            view['id_cell'].set_property('editable', False)
            view['name_cell'].set_property('editable', False)

        self._apply_value_on_edited_and_focus_out(view['name_cell'], self.apply_new_outcome_name)

        self.update(initiator='"register view"')

    def apply_new_outcome_name(self, path, new_name):
        """Apply the newly entered outcome name it is was changed

        :param str path: The path string of the renderer
        :param str new_name: Newly entered outcome name
        """
        # Don't do anything if outcome name didn't change
        if new_name == self.list_store[path][self.NAME_STORAGE_ID]:
            return

        outcome = self.list_store[path][self.CORE_STORAGE_ID]
        try:
            outcome.name = new_name
            logger.debug("Outcome name changed to '{0}'".format(outcome.name))
        except (ValueError, TypeError) as e:
            logger.warning("The name of the outcome could not be changed: {0}".format(e))
        self.list_store[path][self.NAME_STORAGE_ID] = outcome.name

    def on_to_state_edited(self, renderer, path, new_state_identifier):
        """Connects the outcome with a transition to the newly set state

        :param Gtk.CellRendererText renderer: The cell renderer that was edited
        :param str path: The path string of the renderer
        :param str new_state_identifier: An identifier for the new state that was selected
        """
        def do_self_transition_check(t_id, new_state_identifier):
            # add self transition meta data
            if 'self' in new_state_identifier.split('.'):
                insert_self_transition_meta_data(self.model, t_id, 'outcomes_widget', combined_action=True)

        outcome_id = self.list_store[path][self.ID_STORAGE_ID]
        if outcome_id in self.dict_to_other_state or outcome_id in self.dict_to_other_outcome:
            transition_parent_state = self.model.parent.state
            if outcome_id in self.dict_to_other_state:
                t_id = self.dict_to_other_state[outcome_id][2]
            else:
                t_id = self.dict_to_other_outcome[outcome_id][2]
            if new_state_identifier is not None:
                to_state_id = new_state_identifier.split('.')[1]
                if not transition_parent_state.transitions[t_id].to_state == to_state_id:
                    try:
                        transition_parent_state.transitions[t_id].modify_target(to_state=to_state_id)
                        do_self_transition_check(t_id, new_state_identifier)
                    except ValueError as e:
                        logger.warn("The target of transition couldn't be modified: {0}".format(e))
            else:
                try:
                    transition_parent_state.remove_transition(t_id)
                except AttributeError as e:
                    logger.warn("The transition couldn't be removed: {0}".format(e))
        else:  # there is no transition till now
            if new_state_identifier is not None and not self.model.state.is_root_state:
                transition_parent_state = self.model.parent.state
                to_state_id = new_state_identifier.split('.')[1]
                try:
                    t_id = transition_parent_state.add_transition(from_state_id=self.model.state.state_id,
                                                                  from_outcome=outcome_id,
                                                                  to_state_id=to_state_id,
                                                                  to_outcome=None, transition_id=None)
                    do_self_transition_check(t_id, new_state_identifier)
                except (ValueError, TypeError) as e:
                    logger.warn("The transition couldn't be added: {0}".format(e))
                    return
            else:
                logger.debug("outcome-editor got None in to_state-combo-change no transition is added")

    def on_to_outcome_edited(self, renderer, path, new_outcome_identifier):
        """Connects the outcome with a transition to the newly set outcome

        :param Gtk.CellRendererText renderer: The cell renderer that was edited
        :param str path: The path string of the renderer
        :param str new_outcome_identifier: An identifier for the new outcome that was selected
        """
        if self.model.parent is None:
            return
        outcome_id = self.list_store[path][self.ID_STORAGE_ID]
        transition_parent_state = self.model.parent.state
        if outcome_id in self.dict_to_other_state or outcome_id in self.dict_to_other_outcome:
            if outcome_id in self.dict_to_other_state:
                t_id = self.dict_to_other_state[outcome_id][2]
            else:
                t_id = self.dict_to_other_outcome[outcome_id][2]
            if new_outcome_identifier is not None:
                new_to_outcome_id = int(new_outcome_identifier.split('.')[2])
                if not transition_parent_state.transitions[t_id].to_outcome == new_to_outcome_id:
                    to_state_id = self.model.parent.state.state_id
                    try:
                        transition_parent_state.transitions[t_id].modify_target(to_state=to_state_id,
                                                                                to_outcome=new_to_outcome_id)
                    except ValueError as e:
                        logger.warn("The target of transition couldn't be modified: {0}".format(e))
            else:

                transition_parent_state.remove_transition(t_id)
        else:  # there is no transition till now
            if new_outcome_identifier is not None:
                to_outcome = int(new_outcome_identifier.split('.')[2])

                try:
                    self.model.parent.state.add_transition(from_state_id=self.model.state.state_id,
                                                           from_outcome=outcome_id,
                                                           to_state_id=self.model.parent.state.state_id,
                                                           to_outcome=to_outcome, transition_id=None)
                except (ValueError, TypeError) as e:
                    logger.warn("The transition couldn't be added: {0}".format(e))
            else:
                logger.debug("outcome-editor got None in to_outcome-combo-change no transition is added")

    def on_add(self, button, info=None):
        try:
            outcome_ids = gui_helper_state_machine.add_outcome_to_selected_states(selected_states=[self.model])
            if outcome_ids:
                self.select_entry(outcome_ids[self.model.state])
        except ValueError as e:
            logger.warn("The outcome couldn't be added: {0}".format(e))
            return False
        return True

    def remove_core_element(self, model):
        """Remove respective core element of handed outcome model

        :param OutcomeModel model: Outcome model which core element should be removed
        :return:
        """
        assert model.outcome.parent is self.model.state
        gui_helper_state_machine.delete_core_element_of_model(model)

    def on_right_click_menu(self):
        pass

    def update_internal_data_base(self):

        model = self.model

        self.to_state_combo_list.clear()
        self.to_state_combo_list.append([None, None, None])
        self.to_outcome_combo_list.clear()
        self.to_outcome_combo_list.append([None, None, None])
        self.dict_to_other_state.clear()
        self.dict_to_other_outcome.clear()
        self.dict_from_other_state.clear()

        # TODO check this work around -> it could be avoided by observation of remove-before-notifications
        if not (model.state.is_root_state or model.state.is_root_state_of_library) and self.model.parent.state:  # if parent model is not already destroyed
            # check for "to state combos" -> so all states in parent
            parent_id = model.parent.state.state_id
            for parent_child_state_m in model.parent.states.values():
                if not model.state.state_id == parent_child_state_m.state.state_id:
                    self.to_state_combo_list.append([parent_child_state_m.state.name + "." + parent_child_state_m.state.state_id,
                                                     parent_child_state_m.state.state_id, parent_id])
                else:
                    self.to_state_combo_list.append(["self." + parent_child_state_m.state.state_id,
                                                     parent_child_state_m.state.state_id, parent_id])
            # check for "to outcome combos" -> so all outcomes of parent
            for outcome in model.parent.state.outcomes.values():
                self.to_outcome_combo_list.append(['parent.' + outcome.name + '.' + str(outcome.outcome_id),
                                                   str(outcome.outcome_id), parent_id])
            for transition_id, transition in model.parent.state.transitions.items():
                # check for "to other state" connections -> so from self-state and self-outcome "external" transitions
                if transition.from_state == model.state.state_id and transition.from_outcome in model.state.outcomes:
                    # check for "to other outcomes" connections -> so to parent-state and parent-outcome "ext" transitions
                    if transition.to_state == model.parent.state.state_id:
                        to_state_id = model.parent.state.state_id
                        to_outcome_name = model.parent.state.outcomes[transition.to_outcome].name
                        self.dict_to_other_outcome[transition.from_outcome] = [to_outcome_name + '.' + str(transition.to_outcome),
                                                                               to_state_id,
                                                                               transition.transition_id]
                    else:  # or to other state
                        if model.parent.states[transition.to_state].state.state_id == self.model.state.state_id:
                            to_state_name = 'self'
                        else:
                            to_state_name = model.parent.states[transition.to_state].state.name
                        self.dict_to_other_state[transition.from_outcome] = [to_state_name + '.' + transition.to_state,
                                                                             '',
                                                                             transition.transition_id]
        if isinstance(model, ContainerStateModel):
            # check for "from other state" connections -> so to self-state and self-outcome "internal" transitions
            for transition_id, transition in model.state.transitions.items():
                if transition.to_state is None:  # no to_state means self
                    if transition.to_outcome in self.dict_from_other_state:
                        self.dict_from_other_state[transition.to_outcome].append([transition.from_state, transition.from_outcome, transition.transition_id])
                    else:
                        self.dict_from_other_state[transition.to_outcome] = [[transition.from_state, transition.from_outcome, transition.transition_id]]

    def update_list_store(self):

        self.list_store.clear()
        for outcome in self.model.state.outcomes.values():
            to_state = None
            if outcome.outcome_id in self.dict_to_other_state:
                to_state = self.dict_to_other_state[outcome.outcome_id][0]
            to_outcome = None
            if outcome.outcome_id in self.dict_to_other_outcome:
                to_outcome = self.dict_to_other_outcome[outcome.outcome_id][0]
                to_state = 'parent'
            self.list_store.append([outcome.outcome_id, outcome.name, to_state, to_outcome,
                                    outcome, self.model.state, self.model.get_outcome_m(outcome.outcome_id)])

        if isinstance(self.view, StateOutcomesTreeView):
            for cell_renderer in self.view['to_state_col'].get_cells():
                if self.model.state.get_next_upper_library_root_state() is None:
                    cell_renderer.set_property("editable", True)
                cell_renderer.set_property("model", self.to_state_combo_list)
                cell_renderer.set_property("text-column", self.ID_STORAGE_ID)
                cell_renderer.set_property("has-entry", False)
        if self.view and isinstance(self.view, StateOutcomesTreeView):
            for cell_renderer in self.view['to_outcome_col'].get_cells():
                if self.model.state.get_next_upper_library_root_state() is None:
                    cell_renderer.set_property("editable", True)
                cell_renderer.set_property("model", self.to_outcome_combo_list)
                cell_renderer.set_property("text-column", self.ID_STORAGE_ID)
                cell_renderer.set_property("has-entry", False)

    def update(self, initiator='Unknown'):
        try:
            self.update_internal_data_base()
            self.update_list_store()
        except Exception as e:
            # TODO this is connected to the destruction_signal TODO some lines below
            # normally this is the case when some of the sibling states are already destroyed i.e. sibling = None
            # and the code line to access the state_id of a sibling state cannot be done any more
            # actually this should be solved by connecting to the destruction_signal and relieve all models upon
            # receiving it, but the TODO below prevents this
            logger.debug("Error: Unexpected failure while update of outcomes of {0} with path {1} "
                             "with initiator {2}".format(self.model.state, self.model.state.get_path(), initiator))

    @ListViewController.observe("parent", after=True)
    @ListViewController.observe("outcomes", after=True)
    @ListViewController.observe("transitions", after=True)
    def outcomes_changed(self, model, prop_name, info):
        self.update(initiator=str(info))

    # TODO Find out why the observation of the destruction_signal cause threading problems
    # @ExtendedController.observe("destruction_signal", signal=True)
    # def get_destruction_signal(self, model, prop_name, info):
    #     """ Relieve models if the parent state model is destroyed"""
    #     # this is necessary because the controller use data of its parent model and would try to adapt to
    #     # transition changes before the self.model is destroyed, too
    #     if not self.model.state.is_root_state and self.model.parent is model:
    #         # as long as a relieve of models before the after will cause threading issues the controller is suspended
    #         self.__suspended = True


class StateOutcomesEditorController(ExtendedController):

    def __init__(self, model, view):
        """Constructor
        """
        super(StateOutcomesEditorController, self).__init__(model, view)
        self.oc_list_ctrl = StateOutcomesListController(model, view.treeView)
        self.add_controller('oc_list_ctrl', self.oc_list_ctrl)

    def register_view(self, view):
        """Called when the View was registered

        Can be used e.g. to connect signals. Here, the destroy signal is connected to close the application
        """
        super(StateOutcomesEditorController, self).register_view(view)
        if isinstance(view, StateOutcomesEditorView):
            self.connect_signal(view['add_button'], "clicked", self.oc_list_ctrl.on_add)
            self.connect_signal(view['remove_button'], "clicked", self.oc_list_ctrl.on_remove)

            if isinstance(self.model.state, LibraryState) or self.model.state.get_next_upper_library_root_state():
                view['add_button'].set_sensitive(False)
                view['remove_button'].set_sensitive(False)

    def register_actions(self, shortcut_manager):
        """Register callback methods for triggered actions

        :param rafcon.gui.shortcut_manager.ShortcutManager shortcut_manager:
        """
        shortcut_manager.add_callback_for_action("copy", self.oc_list_ctrl.copy_action_callback)
        shortcut_manager.add_callback_for_action("delete", self.oc_list_ctrl.remove_action_callback)
        shortcut_manager.add_callback_for_action("add", self.oc_list_ctrl.add_action_callback)
        shortcut_manager.add_callback_for_action("cut", self.oc_list_ctrl.cut_action_callback)
        shortcut_manager.add_callback_for_action("paste", self.paste_action_callback)

    def paste_action_callback(self, *event):
        """Callback method for paste action"""
        if react_to_event(self.view, self.oc_list_ctrl.tree_view, event) and self.oc_list_ctrl.active_entry_widget is None:
            global_clipboard.paste(self.model, limited=['outcomes'])
            return True<|MERGE_RESOLUTION|>--- conflicted
+++ resolved
@@ -20,14 +20,9 @@
 
 """
 
-<<<<<<< HEAD
 from gi.repository import GObject
 from gi.repository import Gtk
-=======
 from builtins import str
-import gobject
-import gtk
->>>>>>> a5818f30
 
 from rafcon.gui.helpers.meta_data import insert_self_transition_meta_data
 from rafcon.core.state_elements.outcome import Outcome
@@ -66,21 +61,12 @@
         assert isinstance(model, AbstractStateModel)
         # initiate data base and tree
         # id, name, to-state, to-outcome, name-color, to-state-color, outcome, state, outcome_model
-<<<<<<< HEAD
-        list_store = Gtk.ListStore(int, str, str, str, GObject.TYPE_PYOBJECT, GObject.TYPE_PYOBJECT,
+        list_store = Gtk.ListStore(int, GObject.TYPE_STRING, GObject.TYPE_STRING, GObject.TYPE_STRING, GObject.TYPE_PYOBJECT, GObject.TYPE_PYOBJECT,
                                    GObject.TYPE_PYOBJECT)
         super(StateOutcomesListController, self).__init__(model, view, view['tree_view'], list_store, logger)
 
-        self.to_state_combo_list = Gtk.ListStore(str, str, str)
-        self.to_outcome_combo_list = Gtk.ListStore(str, str, str)
-=======
-        list_store = gtk.ListStore(int, gobject.TYPE_STRING, gobject.TYPE_STRING, gobject.TYPE_STRING, gobject.TYPE_PYOBJECT, gobject.TYPE_PYOBJECT,
-                                   gobject.TYPE_PYOBJECT)
-        super(StateOutcomesListController, self).__init__(model, view, view['tree_view'], list_store, logger)
-
-        self.to_state_combo_list = gtk.ListStore(gobject.TYPE_STRING, gobject.TYPE_STRING, gobject.TYPE_STRING)
-        self.to_outcome_combo_list = gtk.ListStore(gobject.TYPE_STRING, gobject.TYPE_STRING, gobject.TYPE_STRING)
->>>>>>> a5818f30
+        self.to_state_combo_list = Gtk.ListStore(GObject.TYPE_STRING, GObject.TYPE_STRING, GObject.TYPE_STRING)
+        self.to_outcome_combo_list = Gtk.ListStore(GObject.TYPE_STRING, GObject.TYPE_STRING, GObject.TYPE_STRING)
         # key-outcome_id -> label,  to_state_id,  transition_id
         self.dict_to_other_state = {}
         # key-outcome_id ->  label,  to_outcome_id,  transition_id
