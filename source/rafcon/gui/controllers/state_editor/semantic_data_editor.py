# Copyright (C) 2017-2018 DLR
#
# All rights reserved. This program and the accompanying materials are made
# available under the terms of the Eclipse Public License v1.0 which
# accompanies this distribution, and is available at
# http://www.eclipse.org/legal/epl-v10.html
#
# Contributors:
# Franz Steinmetz <franz.steinmetz@dlr.de>
# Rico Belder <rico.belder@dlr.de>
# Sebastian Brunner <sebastian.brunner@dlr.de>

<<<<<<< HEAD
from gi.repository import Gtk
from gi.repository import GObject
=======
from future.utils import string_types
import gtk
import gobject
>>>>>>> a5818f30
import copy
import os
from functools import partial

from gtkmvc3.model_mt import ModelMT

from rafcon.core.id_generator import generate_semantic_data_key
from rafcon.core.states.library_state import LibraryState
from rafcon.core.storage import storage
from rafcon.core.storage.storage import load_data_file

from rafcon.gui.controllers.utils.tree_view_controller import TreeViewController
from rafcon.gui.models import AbstractStateModel
from rafcon.gui.views.state_editor.semantic_data_editor import SemanticDataEditorView
from rafcon.gui.helpers.label import react_to_event
import rafcon.gui.clipboard
from rafcon.gui.utils.external_editor import AbstractExternalEditor

import rafcon.utils.storage_utils as storage_utils
from rafcon.utils import log
from rafcon.utils import filesystem

logger = log.get_logger(__name__)


class SemanticDataEditorController(TreeViewController, AbstractExternalEditor):
    """ A controller class to visualize and edit the semantic data of a state

    """
    KEY_STORAGE_ID = 0
    VALUE_STORAGE_ID = 1
    IS_DICT_STORAGE_ID = 2
    ID_STORAGE_ID = 3
    MODEL_STORAGE_ID = 3

    def __init__(self, model, view):
        """Constructor
        """
        assert isinstance(model, AbstractStateModel)
        assert isinstance(view, SemanticDataEditorView)

        if isinstance(model.state, LibraryState):
            model_to_observe = model.state_copy
        else:
            model_to_observe = model

        # define tree store with the values in [key, value Is Dict]
<<<<<<< HEAD
        tree_store = Gtk.TreeStore(str, str, bool, GObject.TYPE_PYOBJECT)
=======
        tree_store = gtk.TreeStore(gobject.TYPE_STRING, gobject.TYPE_STRING, bool, gobject.TYPE_PYOBJECT)
>>>>>>> a5818f30

        # unfortunately this cannot be down with super, as gtkmvc3 does not use super() consistently
        TreeViewController.__init__(self, model_to_observe, view,
                                    view["semantic_data_tree_view"], tree_store, logger)
        AbstractExternalEditor.__init__(self)

        self.semantic_data_counter = 0

    def register_view(self, view):
        """Called when the View was registered

        Can be used e.g. to connect signals. Here, the destroy signal is connected to close the application

        :param rafcon.gui.views.state_editor.semantic_data_editor.SemanticDataEditorView view: An view to show all
            semantic data of a state
        """
        super(SemanticDataEditorController, self).register_view(view)

        if isinstance(self.model.state, LibraryState) or self.model.state.get_next_upper_library_root_state():
            self.set_editor_lock(True)

        view['open_externally'].connect('clicked', self.open_externally_clicked)
        view['new_entry'].connect('clicked', self.on_add, False)
        view['new_dict_entry'].connect('clicked', self.on_add, True)
        view['delete_entry'].connect('clicked', self.on_remove)
        self._apply_value_on_edited_and_focus_out(self.widget_columns[view.KEY_COLUMN_ID].get_cells()[0],
                                                  self.key_edited)
        self._apply_value_on_edited_and_focus_out(self.widget_columns[view.VALUE_COLUMN_ID].get_cells()[0],
                                                  self.value_edited)
        self.reload_tree_store_data()

    def set_editor_lock(self, locked=True):
        """ Implements the abstract method of the ExternalEditor class.
        """
        self.view['new_entry'].set_sensitive(not locked)
        self.view['new_dict_entry'].set_sensitive(not locked)
        self.view['delete_entry'].set_sensitive(not locked)
        # self.view['open_externally'].set_sensitive(not locked)

        for current_column in self.view['semantic_data_tree_view'].get_columns():
            current_column.get_cells()[0].set_property('editable', not locked)

    def register_actions(self, shortcut_manager):
        shortcut_manager.add_callback_for_action("delete", self.remove_action_callback)
        shortcut_manager.add_callback_for_action("add", self.add_action_callback)
        shortcut_manager.add_callback_for_action("add_hierarchy_state", partial(self.add_action_callback, True))
        shortcut_manager.add_callback_for_action("copy", self.copy_action_callback)
        shortcut_manager.add_callback_for_action("paste", self.paste_action_callback)
        shortcut_manager.add_callback_for_action("cut", self.cut_action_callback)

    @ModelMT.observe("state", after=True)
    def model_changed(self, model, prop_name, info):
        """ This functions listens to all changes regarding the semantic_data field of the state and updates the
        tree store.

        :param model: the state model
        :param prop_name: the changed property
        :param info: all infos regarding the observable
        :return:
        """
        if "semantic_data" in info["method_name"]:
            self.reload_tree_store_data()

    def get_selected_object(self):
        """ Gets the selected object in the treeview

        :return:
        """
        model, paths = self.tree_view.get_selection().get_selected_rows()
        if len(paths) == 1:
            return self.tree_store.get_iter(paths[0]), paths[0]
        else:
            return None, paths

    def on_add(self, widget, new_dict=False):
        """" Adds a new entry to the semantic data of a state. Reloads the tree store.

        :param widget: The source widget of the action
        :param bool new_dict: A flag to indicate if the new value is of type dict
        :return:
        """
        self.semantic_data_counter += 1
        treeiter, path = self.get_selected_object()

        value = dict() if new_dict else "New Value"

        # get target dict path
        if treeiter:
            target_dict_path_as_list = self.tree_store[path][self.ID_STORAGE_ID]
            if not self.tree_store[path][self.IS_DICT_STORAGE_ID]:
                target_dict_path_as_list.pop()
        else:
            target_dict_path_as_list = []

        # generate key
        target_dict = self.model.state.get_semantic_data(target_dict_path_as_list)
        new_key_string = generate_semantic_data_key(list(target_dict.keys()))
        self.model.state.add_semantic_data(target_dict_path_as_list, value, new_key_string)

        self.reload_tree_store_data()

        # jump to new element
        self.select_entry(target_dict_path_as_list + [new_key_string])
        logger.debug("Added new semantic data entry!")
        return True

    def add_action_callback(self, key_value, modifier_mask, a_dict=False):
        """Callback method for add action"""
        if react_to_event(self.view, self.tree_view, event=(key_value, modifier_mask)) and self.active_entry_widget is None:
            self.on_add(None, a_dict)
            return True

    def on_right_click_menu(self):
        # TODO add right click menu for more control e.g. insert of value element on root level if there are only dict values
        pass

    def on_remove(self, widget, data=None):
        """ Removes an entry of semantic data of a state.

        :param widget:
        :return:
        """
        treeiter, path = self.get_selected_object()
        if not treeiter:
            return

        # check if an element is selected
        dict_path_as_list = self.tree_store[path][self.ID_STORAGE_ID]
        logger.debug("Deleting semantic data entry with name {}!".format(dict_path_as_list[-1]))
        self.model.state.remove_semantic_data(dict_path_as_list)
        self.reload_tree_store_data()

        # hold cursor position where the last element was removed
        try:
            self.select_entry(self.tree_store[path][self.ID_STORAGE_ID])
        except IndexError:
            if len(self.tree_store):
                if len(path) > 1:
                    possible_before_path = tuple(list(path[:-1]) + [path[-1] - 1])
                    if possible_before_path[-1] > -1:
                        self.select_entry(self.tree_store[possible_before_path][self.ID_STORAGE_ID])
                    else:
                        self.select_entry(self.tree_store[path[:-1]][self.ID_STORAGE_ID])
                else:
                    self.select_entry(self.tree_store[path[0] - 1][self.ID_STORAGE_ID])
        return True

    def add_items_to_tree_iter(self, input_dict, treeiter, parent_dict_path=None):
        """ Adds all values of the input dict to self.tree_store

        :param input_dict: The input dictionary holds all values, which are going to be added.
        :param treeiter: The pointer inside the tree store to add the input dict
        :return:
        """
        if parent_dict_path is None:
            parent_dict_path = []
        self.get_view_selection()
        for key, value in sorted(input_dict.items()):
            element_dict_path = copy.copy(parent_dict_path) + [key]
            if isinstance(value, dict):
                new_iter = self.tree_store.append(treeiter, [key, "", True, element_dict_path])
                self.add_items_to_tree_iter(value, new_iter, element_dict_path)
            else:
                self.tree_store.append(treeiter, [key, value, False, element_dict_path])

    def reload_tree_store_data(self):
        """ Reloads the data of the tree store

        :return:
        """
        model, paths = self.tree_view.get_selection().get_selected_rows()

        self.tree_store.clear()
        self.add_items_to_tree_iter(self.model.state.semantic_data, None)
        self.tree_view.expand_all()

        try:
            for path in paths:
                self.tree_view.get_selection().select_path(path)
        except ValueError:
            pass

    @staticmethod
    def create_tree_store_path_from_key_string(path):
        """ Creates a tree store path from a path string

        :param str path: The input path string
        :rtype: tuple
        :return:
        """
        return tuple([int(path_elem_str) for path_elem_str in path.split(":")])

    def copy_action_callback(self, *event):
        """Add a copy of all selected row dict value pairs to the clipboard"""
        if react_to_event(self.view, self.tree_view, event) and self.active_entry_widget is None:
            _, dict_paths = self.get_view_selection()
            selected_data_list = []
            for dict_path_as_list in dict_paths:
                value = self.model.state.semantic_data
                for path_element in dict_path_as_list:
                    value = value[path_element]
                selected_data_list.append((path_element, value))
            rafcon.gui.clipboard.global_clipboard.set_semantic_dictionary_list(selected_data_list)

    def paste_action_callback(self, *event):
        """Add clipboard key value pairs into all selected sub-dictionary"""
        if react_to_event(self.view, self.tree_view, event) and self.active_entry_widget is None:
            _, dict_paths = self.get_view_selection()
            selected_data_list = rafcon.gui.clipboard.global_clipboard.get_semantic_dictionary_list()

            # enforce paste on root level if semantic data empty or nothing is selected
            if not dict_paths and not self.model.state.semantic_data:
                dict_paths = [[]]

            for target_dict_path_as_list in dict_paths:
                prev_value = self.model.state.semantic_data
                value = self.model.state.semantic_data
                for path_element in target_dict_path_as_list:
                    prev_value = value
                    value = value[path_element]
                if not isinstance(value, dict) and len(dict_paths) <= 1:  # if one selection take parent
                    target_dict_path_as_list.pop(-1)
                    value = prev_value
                if isinstance(value, dict):
                    for key_to_paste, value_to_add in selected_data_list:
                        self.model.state.add_semantic_data(target_dict_path_as_list, value_to_add, key_to_paste)
            self.reload_tree_store_data()

    def cut_action_callback(self, *event):
        """Add a copy and cut all selected row dict value pairs to the clipboard"""
        if react_to_event(self.view, self.tree_view, event) and self.active_entry_widget is None:
            _, dict_paths = self.get_view_selection()
            stored_data_list = []
            for dict_path_as_list in dict_paths:
                if dict_path_as_list:
                    value = self.model.state.semantic_data
                    for path_element in dict_path_as_list:
                        value = value[path_element]
                    stored_data_list.append((path_element, value))
                    self.model.state.remove_semantic_data(dict_path_as_list)

            rafcon.gui.clipboard.global_clipboard.set_semantic_dictionary_list(stored_data_list)
            self.reload_tree_store_data()

    def key_edited(self, path, new_key_str):
        """ Edits the key of a semantic data entry

        :param path: The path inside the tree store to the target entry
        :param str new_key_str: The new value of the target cell
        :return:
        """
        tree_store_path = self.create_tree_store_path_from_key_string(path) if isinstance(path, string_types) else path
        if self.tree_store[tree_store_path][self.KEY_STORAGE_ID] == new_key_str:
            return

        dict_path = self.tree_store[tree_store_path][self.ID_STORAGE_ID]
        old_value = self.model.state.get_semantic_data(dict_path)
        self.model.state.remove_semantic_data(dict_path)

        if new_key_str == "":
            target_dict = self.model.state.semantic_data
            for element in dict_path[0:-1]:
                target_dict = target_dict[element]
            new_key_str = generate_semantic_data_key(list(target_dict.keys()))

        new_dict_path = self.model.state.add_semantic_data(dict_path[0:-1], old_value, key=new_key_str)
        self._changed_id_to = {':'.join(dict_path): new_dict_path}  # use hashable key (workaround for tree view ctrl)
        self.reload_tree_store_data()

    def value_edited(self, path, new_value_str):
        """ Adds the value of the semantic data entry

        :param path: The path inside the tree store to the target entry
        :param str new_value_str: The new value of the target cell
        :return:
        """
        tree_store_path = self.create_tree_store_path_from_key_string(path) if isinstance(path, string_types) else path
        if self.tree_store[tree_store_path][self.VALUE_STORAGE_ID] == new_value_str:
            return

        dict_path = self.tree_store[tree_store_path][self.ID_STORAGE_ID]
        self.model.state.add_semantic_data(dict_path[0:-1], new_value_str, key=dict_path[-1])
        self.reload_tree_store_data()

    def get_state_machine_selection(self):
        return None, []

    def update_selection_self_prior(self):
        """Tree view prior update of state machine selection"""
        pass

    def update_selection_sm_prior(self):
        """State machine prior update of tree selection"""
        pass

    def get_path_for_core_element(self, core_element_id):
        """Get path to the row representing core element described by handed core_element_id

        :param list core_element_id: Core element identifier used in the respective list store column
        :rtype: tuple
        :return: path
        """
        def check_function(row_iter, iter_found):
            row_id = self.tree_store.get_value(row_iter, self.ID_STORAGE_ID)
            if len(row_id) == len(core_element_id):
                if row_id == core_element_id:
                    iter_found.append(self.tree_store.get_path(row_iter))

        found_paths = []
        self.iter_tree_with_handed_function(check_function, found_paths)
        return found_paths[0] if found_paths else None

    def get_file_name(self):
        """ Implements the abstract method of the ExternalEditor class.
        """
        return storage.SEMANTIC_DATA_FILE

    def save_file_data(self, path):
        """ Implements the abstract method of the ExternalEditor class.
        """
        try:
            # just create file with empty text first; this command also creates the whole path to the file
            filesystem.write_file(os.path.join(path, storage.SCRIPT_FILE), "", create_full_path=True)
            storage_utils.write_dict_to_json(self.model.state.semantic_data, os.path.join(path, storage.SEMANTIC_DATA_FILE))
        except IOError as e:
            # Only happens if the file doesnt exist yet and would be written to the temp folder.
            # The method write_file doesn't create the path
            logger.error('The operating system raised an error: {}'.format(e))

    def load_and_set_file_content(self, file_system_path):
        """ Implements the abstract method of the ExternalEditor class.
        """
        semantic_data = load_data_file(os.path.join(file_system_path, storage.SEMANTIC_DATA_FILE))
        self.model.state.semantic_data = semantic_data<|MERGE_RESOLUTION|>--- conflicted
+++ resolved
@@ -10,14 +10,9 @@
 # Rico Belder <rico.belder@dlr.de>
 # Sebastian Brunner <sebastian.brunner@dlr.de>
 
-<<<<<<< HEAD
 from gi.repository import Gtk
 from gi.repository import GObject
-=======
 from future.utils import string_types
-import gtk
-import gobject
->>>>>>> a5818f30
 import copy
 import os
 from functools import partial
@@ -65,11 +60,7 @@
             model_to_observe = model
 
         # define tree store with the values in [key, value Is Dict]
-<<<<<<< HEAD
-        tree_store = Gtk.TreeStore(str, str, bool, GObject.TYPE_PYOBJECT)
-=======
-        tree_store = gtk.TreeStore(gobject.TYPE_STRING, gobject.TYPE_STRING, bool, gobject.TYPE_PYOBJECT)
->>>>>>> a5818f30
+        tree_store = Gtk.TreeStore(GObject.TYPE_STRING, GObject.TYPE_STRING, bool, GObject.TYPE_PYOBJECT)
 
         # unfortunately this cannot be down with super, as gtkmvc3 does not use super() consistently
         TreeViewController.__init__(self, model_to_observe, view,
