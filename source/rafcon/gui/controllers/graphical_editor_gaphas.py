--- conflicted
+++ resolved
@@ -20,14 +20,10 @@
 
 """
 
-<<<<<<< HEAD
 from gi.repository import Gtk
 from gi.repository import Gdk
 from gi.repository import GLib
-=======
 from future.utils import string_types
-import gtk
->>>>>>> a5818f30
 import time
 from functools import partial
 from gaphas.aspect import InMotion, ItemFinder
