--- conflicted
+++ resolved
@@ -612,15 +612,7 @@
                                      'input_data_port_runtime_values', 'use_runtime_value_input_data_ports',
                                      'output_data_port_runtime_values', 'use_runtime_value_output_data_ports',
                                      'semantic_data', 'add_semantic_data', 'remove_semantic_data']
-<<<<<<< HEAD
-                if method_name in known_ignore_list:
-                    # TODO: please omit this print in future!
-                    # logger.debug("Method {0} not caught in GraphicalViewer, details: {1}".format(method_name, info))
-                    pass
-                else:
-=======
                 if method_name not in known_ignore_list:
->>>>>>> 970b1871
                     logger.warning("Method {0} not caught in GraphicalViewer, details: {1}".format(method_name, info))
 
             if method_name in ['add_state', 'add_transition', 'add_data_flow', 'add_outcome', 'add_input_data_port',
