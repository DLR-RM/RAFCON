--- conflicted
+++ resolved
@@ -19,14 +19,9 @@
 
 """
 
-<<<<<<< HEAD
 from gi.repository import GObject
 from gi.repository import Gtk
-=======
 from builtins import str
-import gobject
-import gtk
->>>>>>> a5818f30
 
 from rafcon.gui import singleton as gui_singletons
 from rafcon.gui.controllers.utils.extended_controller import ExtendedController
@@ -59,11 +54,7 @@
         self.tree_folded = False
 
         assert self._mode in ['trail', 'branch']
-<<<<<<< HEAD
-        self.history_tree_store = Gtk.TreeStore(str, str, str, str, str, str, GObject.TYPE_PYOBJECT, str, str)
-=======
-        self.history_tree_store = gtk.TreeStore(gobject.TYPE_STRING, gobject.TYPE_STRING, gobject.TYPE_STRING, gobject.TYPE_STRING, gobject.TYPE_STRING, gobject.TYPE_STRING, gobject.TYPE_PYOBJECT, gobject.TYPE_STRING, gobject.TYPE_STRING)
->>>>>>> a5818f30
+        self.history_tree_store = Gtk.TreeStore(GObject.TYPE_STRING, GObject.TYPE_STRING, GObject.TYPE_STRING, GObject.TYPE_STRING, GObject.TYPE_STRING, GObject.TYPE_STRING, GObject.TYPE_PYOBJECT, GObject.TYPE_STRING, GObject.TYPE_STRING)
         if view is not None:
             view['history_tree'].set_model(self.history_tree_store)
         view['history_tree'].set_tooltip_column(8)
