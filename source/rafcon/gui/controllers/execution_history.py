# Copyright (C) 2015-2018 DLR
#
# All rights reserved. This program and the accompanying materials are made
# available under the terms of the Eclipse Public License v1.0 which
# accompanies this distribution, and is available at
# http://www.eclipse.org/legal/epl-v10.html
#
# Contributors:
# Annika Wollschlaeger <annika.wollschlaeger@dlr.de>
# Franz Steinmetz <franz.steinmetz@dlr.de>
# Mahmoud Akl <mahmoud.akl@dlr.de>
# Matthias Buettner <matthias.buettner@dlr.de>
# Rico Belder <rico.belder@dlr.de>
# Sebastian Brunner <sebastian.brunner@dlr.de>
# Sebastian Riedel <sebastian.riedel@dlr.de>

"""
.. module:: execution_history
   :synopsis: A module holding a controller for the ExecutionHistoryView holding information about the
     execution history in a execution tree

"""

from builtins import range
from builtins import next
from builtins import str
from os import path
from gi.repository import Gtk
from gi.repository import Gdk
from gi.repository import GObject
from threading import RLock

import rafcon

from rafcon.core.state_machine_manager import StateMachineManager
from rafcon.core.execution.execution_history import ConcurrencyItem, CallItem, ScopedDataItem, HistoryItem
from rafcon.core.singleton import state_machine_execution_engine
from rafcon.core.execution.execution_status import StateMachineExecutionStatus
from rafcon.core.execution.execution_history import CallType, StateMachineStartItem

from rafcon.gui.controllers.utils.extended_controller import ExtendedController
from rafcon.gui.models.state_machine_manager import StateMachineManagerModel
from rafcon.gui.views.execution_history import ExecutionHistoryView
from rafcon.gui.singleton import state_machine_execution_model
from rafcon.gui.config import global_gui_config

from rafcon.utils import log

logger = log.get_logger(__name__)


class ExecutionHistoryTreeController(ExtendedController):
    """Controller handling the execution history.

    :param rafcon.gui.models.state_machine_manager.StateMachineManagerModel model: The state machine manager model,
        holding data regarding state machines.
    :param rafcon.gui.views.execution_history.ExecutionHistoryTreeView view: The GTK View showing the execution history
        tree.
    :param rafcon.core.state_machine_manager.StateMachineManager state_machine_manager:
    """
    LABEL_NAME_STORAGE_ID = 0
    HISTORY_ITEM_STORAGE_ID = 1
    TOOL_TIP_STORAGE_ID = 2
    TOOL_TIP_TEXT = "Right click for more details\n" \
                    "Middle click for external more detailed viewer\n" \
                    "Double click to select corresponding state"

    def __init__(self, model=None, view=None):
        assert isinstance(model, StateMachineManagerModel)
        assert isinstance(view, ExecutionHistoryView)

        super(ExecutionHistoryTreeController, self).__init__(model, view)
<<<<<<< HEAD
        self.history_tree_store = Gtk.TreeStore(str, GObject.TYPE_PYOBJECT, str)
=======
        self.history_tree_store = gtk.TreeStore(gobject.TYPE_STRING, gobject.TYPE_PYOBJECT, gobject.TYPE_STRING)
>>>>>>> a5818f30
        # a TreeView
        self.history_tree = view['history_tree']
        self.history_tree.set_model(self.history_tree_store)
        view['history_tree'].set_tooltip_column(self.TOOL_TIP_STORAGE_ID)

        self.observe_model(state_machine_execution_model)
        self._expansion_state = {}
        self._update_lock = RLock()

        self.update()

    def destroy(self):
        self.clean_history(None, None)
        super(ExecutionHistoryTreeController, self).destroy()

    def register_view(self, view):
        super(ExecutionHistoryTreeController, self).register_view(view)
        self.history_tree.connect('button_press_event', self.mouse_click)
        view['reload_button'].connect('clicked', self.reload_history)
        view['clean_button'].connect('clicked', self.clean_history)
        view['open_separately_button'].connect('clicked', self.open_selected_history_separately)

    def open_selected_history_separately(self, widget, event=None):
        model, row = self.history_tree.get_selection().get_selected()
        item_path = self.history_tree_store.get_path(row)
        selected_history_item = model[row][self.HISTORY_ITEM_STORAGE_ID]

        # check if valid history item (in case of concurrency not all tree items has a history item in the tree store
        if selected_history_item is None and model.iter_has_child(row):
            child_iter = model.iter_nth_child(row, 0)
            selected_history_item = model.get_value(child_iter, self.HISTORY_ITEM_STORAGE_ID)
            if selected_history_item is None:
                logger.info("The selected element could not be connected to a run-id. Therefore, no run-id is handed "\
                            "to the external execution log viewer.")
                return
        run_id = selected_history_item.run_id if selected_history_item is not None else None

        selected_state_machine = self.model.get_selected_state_machine_model().state_machine

        history_id = len(selected_state_machine.execution_histories) - 1 - item_path[0]
        execution_history = selected_state_machine.execution_histories[history_id]

        from rafcon.core.states.state import StateExecutionStatus
        if execution_history is selected_state_machine.execution_histories[-1] \
                and selected_state_machine.root_state.state_execution_status is not StateExecutionStatus.INACTIVE:
            logger.warning("Stop the execution or wait until it is finished. "
                           "The external execution history viewer can only open finished executions.")
            return

        if execution_history.execution_history_storage and execution_history.execution_history_storage.filename:
            from rafcon.gui.utils.shell_execution import execute_command_in_process
            gui_path = path.dirname(path.dirname(path.realpath(__file__)))
            source_path = path.dirname(path.dirname(gui_path))
            viewer_path = path.join(gui_path, "execution_log_viewer.py")
            # TODO run in fully separate process but from here to use the option for selection synchronization via dict
            cmd = "{path} {filename} {run_id}" \
                  "".format(path=viewer_path, filename=execution_history.execution_history_storage.filename,
                            run_id=run_id)
            execute_command_in_process(cmd, shell=True, cwd=source_path, logger=logger)
        else:
            logger.info("Set EXECUTION_LOG_ENABLE to True in your config to activate execution file logging and to use "
                        "the external execution history viewer.")

    def append_string_to_menu(self, popup_menu, menu_item_string):
        final_string = menu_item_string
        if len(menu_item_string) > 2000:
            final_string = menu_item_string[:1000] + "\n...\n" + menu_item_string[-1000:]
        menu_item = Gtk.MenuItem(final_string)
        menu_item.set_sensitive(False)
        menu_item.show()
        popup_menu.append(menu_item)

    def mouse_click(self, widget, event=None):
        """Triggered when mouse click is pressed in the history tree. The method shows all scoped data for an execution
        step as tooltip or fold and unfold the tree by double-click and select respective state for double clicked
        element.
        """
        if event.type == Gdk.EventType._2BUTTON_PRESS and event.get_button()[1] == 1:

            (model, row) = self.history_tree.get_selection().get_selected()
            if row is not None:
                histroy_item_path = self.history_tree_store.get_path(row)
                histroy_item_iter = self.history_tree_store.get_iter(histroy_item_path)
                # logger.info(history_item.state_reference)
                # TODO generalize double-click folding and unfolding -> also used in states tree of state machine
                if histroy_item_path is not None and self.history_tree_store.iter_n_children(histroy_item_iter):
                    if self.history_tree.row_expanded(histroy_item_path):
                        self.history_tree.collapse_row(histroy_item_path)
                    else:
                        self.history_tree.expand_to_path(histroy_item_path)
                sm = self.get_history_item_for_tree_iter(histroy_item_iter).state_reference.get_state_machine()
                if sm:
                    if sm.state_machine_id != self.model.selected_state_machine_id:
                        self.model.selected_state_machine_id = sm.state_machine_id
                else:
                    logger.info("No state machine could be found for selected item's state reference and "
                                "therefore no selection is performed.")
                    return
                active_sm_m = self.model.get_selected_state_machine_model()
                assert active_sm_m.state_machine is sm
                state_path = self.get_history_item_for_tree_iter(histroy_item_iter).state_reference.get_path()
                ref_state_m = active_sm_m.get_state_model_by_path(state_path)
                if ref_state_m and active_sm_m:
                    active_sm_m.selection.set(ref_state_m)

            return True

        if event.type == Gdk.EventType.BUTTON_PRESS and event.get_button()[1] == 2:
            x = int(event.x)
            y = int(event.y)
            pthinfo = self.history_tree.get_path_at_pos(x, y)
            if pthinfo is not None:
                path, col, cellx, celly = pthinfo
                self.history_tree.grab_focus()
                self.history_tree.set_cursor(path, col, 0)
                self.open_selected_history_separately(None)

        if event.type == Gdk.EventType.BUTTON_PRESS and event.get_button()[1] == 3:
            x = int(event.x)
            y = int(event.y)
            time = event.time
            pthinfo = self.history_tree.get_path_at_pos(x, y)
            if pthinfo is not None:
                path, col, cellx, celly = pthinfo
                self.history_tree.grab_focus()
                self.history_tree.set_cursor(path, col, 0)

                popup_menu = Gtk.Menu()

                model, row = self.history_tree.get_selection().get_selected()
                history_item = model[row][self.HISTORY_ITEM_STORAGE_ID]
                if not isinstance(history_item, ScopedDataItem) or history_item.scoped_data is None:
                    return
                scoped_data = history_item.scoped_data
                input_output_data = history_item.child_state_input_output_data
                state_reference = history_item.state_reference

                self.append_string_to_menu(popup_menu, "------------------------")
                self.append_string_to_menu(popup_menu, "Scoped Data: ")
                self.append_string_to_menu(popup_menu, "------------------------")
                for key, data in scoped_data.items():
                    menu_item_string = "    %s (%s - %s):\t%s" % (
                        data.name.replace("_", "__"), key, data.value_type, data.value)
                    self.append_string_to_menu(popup_menu, menu_item_string)

                if input_output_data:
                    if isinstance(history_item, CallItem):
                        self.append_string_to_menu(popup_menu, "------------------------")
                        self.append_string_to_menu(popup_menu, "Input Data:")
                        self.append_string_to_menu(popup_menu, "------------------------")
                    else:
                        self.append_string_to_menu(popup_menu, "------------------------")
                        self.append_string_to_menu(popup_menu, "Output Data:")
                        self.append_string_to_menu(popup_menu, "------------------------")

                    for key, data in input_output_data.items():
                        menu_item_string = "    %s :\t%s" % (key.replace("_", "__"), data)
                        self.append_string_to_menu(popup_menu, menu_item_string)

                if state_reference:
                    if history_item.outcome:
                        self.append_string_to_menu(popup_menu, "------------------------")
                        final_outcome_menu_item_string = "Final outcome: " + str(history_item.outcome)
                        self.append_string_to_menu(popup_menu, final_outcome_menu_item_string)
                        self.append_string_to_menu(popup_menu, "------------------------")

                popup_menu.show()
                popup_menu.popup(None, None, None, None, event.get_button()[1], time)

            return True

    # TODO: implement! To do this efficiently a mechanism is needed that does not regenerate the whole tree view
    # TODO: the appropriate state machine would have to be observed as well
    # @ExtendedController.observe("execution_history_container", after=True)
    # def model_changed(self, model, prop_name, info):
    #     #self.update()

    def get_history_item_for_tree_iter(self, child_tree_iter):
        """Hands history item for tree iter and compensate if tree item is a dummy item

        :param Gtk.TreeIter child_tree_iter: Tree iter of row
        :rtype rafcon.core.execution.execution_history.HistoryItem:
        :return history tree item:
        """
        history_item = self.history_tree_store[child_tree_iter][self.HISTORY_ITEM_STORAGE_ID]
        if history_item is None:  # is dummy item
            if self.history_tree_store.iter_n_children(child_tree_iter) > 0:
                child_iter = self.history_tree_store.iter_nth_child(child_tree_iter, 0)
                history_item = self.history_tree_store[child_iter][self.HISTORY_ITEM_STORAGE_ID]
            else:
                logger.warning("In a dummy history should be respective real call element.")
        return history_item

    def _store_expansion_state(self):
        """Iter recursively all tree items and store expansion state"""

        def store_tree_expansion(child_tree_iter, expansion_state):

            tree_item_path = self.history_tree_store.get_path(child_tree_iter)
            history_item = self.get_history_item_for_tree_iter(child_tree_iter)

            # store expansion state if tree item path is valid and expansion state was not stored already
            if tree_item_path is not None:
                # if first element of sub-tree has same history_item as the parent ignore it's expansion state
                if history_item not in expansion_state:
                    expansion_state[history_item] = self.history_tree.row_expanded(tree_item_path)

            for n in range(self.history_tree_store.iter_n_children(child_tree_iter)):
                child_iter = self.history_tree_store.iter_nth_child(child_tree_iter, n)
                store_tree_expansion(child_iter, expansion_state)

        root_iter = self.history_tree_store.get_iter_first()
        if not root_iter:
            return
        current_expansion_state = {}
        # this can be the case when the execution history tree is currently being deleted
        if not self.get_history_item_for_tree_iter(root_iter).state_reference:
            return
        state_machine = self.get_history_item_for_tree_iter(root_iter).state_reference.get_state_machine()
        self._expansion_state[state_machine.state_machine_id] = current_expansion_state
        while root_iter:
            store_tree_expansion(root_iter, current_expansion_state)
            root_iter = self.history_tree_store.iter_next(root_iter)

    def _restore_expansion_state(self):
        """Iter recursively all tree items and restore expansion state"""

        def restore_tree_expansion(child_tree_iter, expansion_state):
            tree_item_path = self.history_tree_store.get_path(child_tree_iter)
            history_item = self.get_history_item_for_tree_iter(child_tree_iter)

            # restore expansion state if tree item path is valid and expansion state was not stored already
            if tree_item_path and history_item in expansion_state:
                if expansion_state[history_item]:
                    self.history_tree.expand_to_path(tree_item_path)

            for n in range(self.history_tree_store.iter_n_children(child_tree_iter)):
                child_iter = self.history_tree_store.iter_nth_child(child_tree_iter, n)
                restore_tree_expansion(child_iter, expansion_state)

        root_iter = self.history_tree_store.get_iter_first()
        if not root_iter:
            return
        state_machine = self.get_history_item_for_tree_iter(root_iter).state_reference.get_state_machine()
        if state_machine.state_machine_id not in self._expansion_state:
            return
        while root_iter:
            restore_tree_expansion(root_iter, self._expansion_state[state_machine.state_machine_id])
            root_iter = self.history_tree_store.iter_next(root_iter)

    @ExtendedController.observe("selected_state_machine_id", assign=True)
    def notification_selected_sm_changed(self, model, prop_name, info):
        """If a new state machine is selected, make sure expansion state is stored and tree updated"""
        selected_state_machine_id = self.model.selected_state_machine_id
        if selected_state_machine_id is None:
            return
        self.update()

    @ExtendedController.observe("state_machines", after=True)
    def notification_sm_changed(self, model, prop_name, info):
        """Remove references to non-existing state machines"""
        for state_machine_id in list(self._expansion_state.keys()):
            if state_machine_id not in self.model.state_machines:
                del self._expansion_state[state_machine_id]

    @ExtendedController.observe("execution_engine", after=True)
    def execution_history_focus(self, model, prop_name, info):
        """ Arranges to put execution-history widget page to become top page in notebook when execution starts and stops
        and resets the boolean of modification_history_was_focused to False each time this notification are observed.
        """
        if state_machine_execution_engine.status.execution_mode in \
                [StateMachineExecutionStatus.STARTED, StateMachineExecutionStatus.STOPPED,
                 StateMachineExecutionStatus.FINISHED]:
            if self.parent is not None and hasattr(self.parent, "focus_notebook_page_of_controller"):
                # request focus -> which has not have to be satisfied
                self.parent.focus_notebook_page_of_controller(self)
                self.model.selected_state_machine_id = self.model.state_machine_manager.active_state_machine_id

        if state_machine_execution_engine.status.execution_mode is not StateMachineExecutionStatus.STARTED:
            if not self.model.selected_state_machine_id == self.model.state_machine_manager.active_state_machine_id:
                self.model.selected_state_machine_id = self.model.state_machine_manager.active_state_machine_id
            else:
                self.update()

    def clean_history(self, widget, event=None):
        """Triggered when the 'Clean History' button is clicked.

        Empties the execution history tree by adjusting the start index and updates tree store and view.
        """
        self.history_tree_store.clear()
        selected_sm_m = self.model.get_selected_state_machine_model()
        if selected_sm_m:
            selected_sm_m.state_machine.clear_execution_histories()
            self.update()

    def reload_history(self, widget, event=None):
        """Triggered when the 'Reload History' button is clicked."""
        self.update()

    def update(self):
        """
        rebuild the tree view of the history item tree store
        :return:
        """
        # with self._update_lock:
        self._update_lock.acquire()
        self._store_expansion_state()
        self.history_tree_store.clear()
        selected_sm_m = self.model.get_selected_state_machine_model()
        if not selected_sm_m:
            return

        for execution_number, execution_history in enumerate(selected_sm_m.state_machine.execution_histories):
            if len(execution_history) > 0:
                first_history_item = execution_history[0]
                # the next lines filter out the StateMachineStartItem, which is not intended to
                # be displayed, but merely as convenient entry point in the saved log file
                if isinstance(first_history_item, StateMachineStartItem):
                    if len(execution_history) > 1:
                        first_history_item = execution_history[1]
                        tree_item = self.history_tree_store.insert_after(
                            None,
                            None,
                            (first_history_item.state_reference.name + " - Run " + str(execution_number + 1),
                             first_history_item, self.TOOL_TIP_TEXT))
                        self.insert_execution_history(tree_item, execution_history[1:], is_root=True)
                    else:
                        pass  # there was only the Start item in the history
                else:
                    tree_item = self.history_tree_store.insert_after(
                        None,
                        None,
                        (first_history_item.state_reference.name + " - Run " + str(execution_number + 1),
                         first_history_item, self.TOOL_TIP_TEXT))
                    self.insert_execution_history(tree_item, execution_history, is_root=True)

        self._restore_expansion_state()
        self._update_lock.release()

    def insert_history_item(self, parent, history_item, description, dummy=False):
        """Enters a single history item into the tree store

        :param Gtk.TreeItem parent: Parent tree item
        :param HistoryItem history_item: History item to be inserted
        :param str description: A description to be added to the entry
        :param None dummy: Whether this is just a dummy entry (wrapper for concurrency items)
        :return: Inserted tree item
        :rtype: Gtk.TreeItem
        """
        if not history_item.state_reference:
            logger.error("This must never happen! Current history_item is {}".format(history_item))
            return None
        content = None

        if global_gui_config.get_config_value("SHOW_PATH_NAMES_IN_EXECUTION_HISTORY", False):
            content = (history_item.state_reference.name + " - " +
                           history_item.state_reference.get_path() + " - " +
                           description, None if dummy else history_item,
                           None if dummy else self.TOOL_TIP_TEXT)
        else:
            content = (history_item.state_reference.name + " - " +
                           description, None if dummy else history_item,
                           None if dummy else self.TOOL_TIP_TEXT)

        tree_item = self.history_tree_store.insert_before(
            parent, None, content)
        return tree_item

    def insert_execution_history(self, parent, execution_history, is_root=False):
        """Insert a list of history items into a the tree store

        If there are concurrency history items, the method is called recursively.

        :param Gtk.TreeItem parent: the parent to add the next history item to
        :param ExecutionHistory execution_history: all history items of a certain state machine execution
        :param bool is_root: Whether this is the root execution history
        """
        current_parent = parent
        execution_history_iterator = iter(execution_history)
        for history_item in execution_history_iterator:
            if isinstance(history_item, ConcurrencyItem):
                self.insert_concurrent_execution_histories(current_parent, history_item.execution_histories)

            elif isinstance(history_item, CallItem):
                tree_item = self.insert_history_item(current_parent, history_item, "Enter" if is_root else "Call")
                if not tree_item:
                    return
                if history_item.call_type is CallType.EXECUTE:
                    # this is necessary that already the CallType.EXECUTE item opens a new hierarchy in the
                    # tree view and not the CallType.CONTAINER item
                    next_history_item = history_item.next
                    if next_history_item and next_history_item.call_type is CallType.CONTAINER:
                        current_parent = tree_item
                        self.insert_history_item(current_parent, next_history_item, "Enter")
                        try:
                            next(execution_history_iterator)  # skips the next history item in the iterator
                        except StopIteration as e:
                            # the execution engine does not have another item
                            return

            else:  # history_item is ReturnItem
                if current_parent is None:
                    # The reasons here can be: missing history items, items in the wrong order etc.
                    # Does not happen when using RAFCON without plugins
                    logger.error("Invalid execution history: current_parent is None")
                    return
                if history_item.call_type is CallType.EXECUTE:
                    self.insert_history_item(current_parent, history_item, "Return")
                else:  # CONTAINER
                    self.insert_history_item(current_parent, history_item, "Exit")
                    current_parent = self.history_tree_store.iter_parent(current_parent)

            is_root = False

    def insert_concurrent_execution_histories(self, parent, concurrent_execution_histories):
        """Adds the child execution histories of a concurrency state.

        :param Gtk.TreeItem parent: the parent to add the next history item to
        :param list[ExecutionHistory] concurrent_execution_histories: a list of all child execution histories
        :return:
        """
        for execution_history in concurrent_execution_histories:
            if len(execution_history) >= 1:
                first_history_item = execution_history[0]
                # this is just a dummy item to have an extra parent for each branch
                # gives better overview in case that one of the child state is a simple execution state
                tree_item = self.insert_history_item(parent, first_history_item, "Concurrency Branch", dummy=True)
                self.insert_execution_history(tree_item, execution_history)<|MERGE_RESOLUTION|>--- conflicted
+++ resolved
@@ -70,11 +70,7 @@
         assert isinstance(view, ExecutionHistoryView)
 
         super(ExecutionHistoryTreeController, self).__init__(model, view)
-<<<<<<< HEAD
-        self.history_tree_store = Gtk.TreeStore(str, GObject.TYPE_PYOBJECT, str)
-=======
-        self.history_tree_store = gtk.TreeStore(gobject.TYPE_STRING, gobject.TYPE_PYOBJECT, gobject.TYPE_STRING)
->>>>>>> a5818f30
+        self.history_tree_store = Gtk.TreeStore(GObject.TYPE_STRING, GObject.TYPE_PYOBJECT, GObject.TYPE_STRINGtr)
         # a TreeView
         self.history_tree = view['history_tree']
         self.history_tree.set_model(self.history_tree_store)
