--- conflicted
+++ resolved
@@ -20,16 +20,14 @@
 
 """
 
-<<<<<<< HEAD
 from gi.repository import GObject
 from gi.repository import Gtk
 from gi.repository import Gdk
-=======
+
 from builtins import range
 from builtins import filter
 from past.builtins import map
-import gobject
->>>>>>> a5818f30
+
 import itertools
 import sys
 import time
