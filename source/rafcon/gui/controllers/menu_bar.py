# Copyright (C) 2015-2017 DLR
#
# All rights reserved. This program and the accompanying materials are made
# available under the terms of the Eclipse Public License v1.0 which
# accompanies this distribution, and is available at
# http://www.eclipse.org/legal/epl-v10.html
#
# Contributors:
# Annika Wollschlaeger <annika.wollschlaeger@dlr.de>
# Benno Voggenreiter <benno.voggenreiter@dlr.de>
# Franz Steinmetz <franz.steinmetz@dlr.de>
# Lukas Becker <lukas.becker@dlr.de>
# Mahmoud Akl <mahmoud.akl@dlr.de>
# Matthias Buettner <matthias.buettner@dlr.de>
# Rico Belder <rico.belder@dlr.de>
# Sebastian Brunner <sebastian.brunner@dlr.de>

"""
.. module:: menu_bar
   :synopsis: A module that holds the menu bar controller with respective functionalities for each menu element.

"""

import glib
import gtk
from functools import partial

import rafcon.core.singleton as core_singletons
from rafcon.core.singleton import state_machine_manager, library_manager
from rafcon.core.states.barrier_concurrency_state import BarrierConcurrencyState
from rafcon.core.states.preemptive_concurrency_state import PreemptiveConcurrencyState
from rafcon.gui import singleton as gui_singletons
import rafcon.gui.helpers.label as gui_helper_label
from rafcon.gui.config import global_gui_config
from rafcon.gui.controllers.config_window import ConfigWindowController
from rafcon.gui.controllers.utils.extended_controller import ExtendedController
import rafcon.gui.helpers.state_machine as gui_helper_state_machine
from rafcon.gui.models.abstract_state import AbstractStateModel
from rafcon.gui.runtime_config import global_runtime_config
from rafcon.gui.utils import constants
from rafcon.gui.utils.dialog import RAFCONButtonDialog
from rafcon.gui.views.config_window import ConfigWindowView
from rafcon.gui.views.main_window import MainWindowView
from rafcon.gui.views.utils.about_dialog import AboutDialogView
import rafcon.gui.backup.session as backup_session
from rafcon.utils import plugins
from rafcon.utils import log, log_helpers

logger = log.get_logger(__name__)


class MenuBarController(ExtendedController):
    """Controller handling the Menu Bar

    The class to trigger all the actions, available in the menu bar.

    :param rafcon.gui.models.state_machine_manager.StateMachineManagerModel state_machine_manager_model: The state
        machine manager model, holding data regarding state machines. Should be exchangeable.
    :param rafcon.gui.views.menu_bar.MenuBarView view: The GTK View showing the Menu Bar and Menu Items.
    """

    def __init__(self, state_machine_manager_model, view, shortcut_manager, sm_execution_engine):
        assert isinstance(view, MainWindowView)
        ExtendedController.__init__(self, state_machine_manager_model, view.menu_bar)
        self.shortcut_manager = shortcut_manager
        self.logging_console_view = view.logging_console_view
        self.main_window_view = view
        self.observe_model(gui_singletons.core_config_model)
        self.observe_model(gui_singletons.gui_config_model)
        self.observe_model(gui_singletons.runtime_config_model)

        self._destroyed = False
        self.handler_ids = {}
        self.registered_shortcut_callbacks = {}
        self.registered_view = False
        # this is not a model but the state machine execution engine of the core (or the overwritten execution engine
        # of the monitoring plugin
        self.state_machine_execution_engine = sm_execution_engine
        self.full_screen_flag = False
        self.full_screen_window = gtk.Window(type=gtk.WINDOW_TOPLEVEL)
        self.main_position = None
        self.sm_notebook = self.main_window_view.state_machines_editor['notebook']
        self.full_screen_window.add_accel_group(self.shortcut_manager.accel_group)
        self.main_window_view.right_bar_window.get_top_widget().add_accel_group(self.shortcut_manager.accel_group)
        self.main_window_view.left_bar_window.get_top_widget().add_accel_group(self.shortcut_manager.accel_group)
        self.main_window_view.console_bar_window.get_top_widget().add_accel_group(self.shortcut_manager.accel_group)

    def register_view(self, view):
        """Called when the View was registered"""
        data_flow_mode = global_runtime_config.get_config_value("DATA_FLOW_MODE", False)
        view["data_flow_mode"].set_active(data_flow_mode)

        show_data_flows = global_runtime_config.get_config_value("SHOW_DATA_FLOWS", True)
        view["show_data_flows"].set_active(show_data_flows)

        show_data_values = global_runtime_config.get_config_value("SHOW_DATA_FLOW_VALUE_LABELS", True)
        view["show_data_values"].set_active(show_data_values)

        show_aborted_preempted = global_runtime_config.get_config_value("SHOW_ABORTED_PREEMPTED", False)
        view["show_aborted_preempted"].set_active(show_aborted_preempted)

        if not global_gui_config.get_config_value('GAPHAS_EDITOR'):
            view["data_flow_mode"].hide()
            view["show_data_values"].hide()

        # use dedicated function to connect the buttons to be able to access the handler id later on
        self.connect_button_to_function('new', 'activate', self.on_new_activate)
        self.connect_button_to_function('open', 'activate', self.on_open_activate)
        self.connect_button_to_function('save', 'activate', self.on_save_activate)
        self.connect_button_to_function('save_as', 'activate', self.on_save_as_activate)
        self.connect_button_to_function('save_as_copy', 'activate', self.on_save_as_copy_activate)
        self.connect_button_to_function('menu_properties', 'activate', self.on_menu_properties_activate)
        self.connect_button_to_function('refresh_all', 'activate', self.on_refresh_all_activate)
        self.connect_button_to_function('refresh_libraries', 'activate', self.on_refresh_libraries_activate)
        self.connect_button_to_function('quit', 'activate', self.on_quit_activate)

        self.connect_button_to_function('cut', 'activate', self.on_cut_selection_activate)
        self.connect_button_to_function('copy', 'activate', self.on_copy_selection_activate)
        self.connect_button_to_function('paste', 'activate', self.on_paste_clipboard_activate)
        self.connect_button_to_function('delete', 'activate', self.on_delete_activate)
        self.connect_button_to_function('is_start_state', 'activate', self.on_toggle_is_start_state_active)
        self.connect_button_to_function('add', 'activate', self.on_add_state_activate)
        self.connect_button_to_function('group', 'activate', self.on_group_states_activate)
        self.connect_button_to_function('ungroup', 'activate', self.on_ungroup_state_activate)
        self.connect_button_to_function('substitute_state', 'activate', self.on_substitute_selected_state_activate)
        self.connect_button_to_function('save_state_as', 'activate', self.on_save_selected_state_as_activate)
        self.connect_button_to_function('undo', 'activate', self.on_undo_activate)
        self.connect_button_to_function('redo', 'activate', self.on_redo_activate)
        self.connect_button_to_function('grid', 'activate', self.on_grid_toggled)

        self.connect_button_to_function('data_flow_mode', 'toggled', self.on_data_flow_mode_toggled)
        self.connect_button_to_function('show_data_flows', 'toggled', self.on_show_data_flows_toggled)
        self.connect_button_to_function('show_data_values', 'toggled', self.on_show_data_values_toggled)
        self.connect_button_to_function('show_aborted_preempted', 'toggled', self.on_show_aborted_preempted_toggled)
        self.connect_button_to_function('expert_view', 'activate', self.on_expert_view_activate)
        self.connect_button_to_function('full_screen', 'toggled', self.on_full_screen_mode_toggled)

        self.connect_button_to_function('start', 'activate', self.on_start_activate)
        self.connect_button_to_function('start_from_selected', 'activate', self.on_start_from_selected_state_activate)
        self.connect_button_to_function('run_to_selected', 'activate', self.on_run_to_selected_state_activate)
        self.connect_button_to_function('pause', 'activate', self.on_pause_activate)
        self.connect_button_to_function('stop', 'activate', self.on_stop_activate)
        self.connect_button_to_function('step_mode', 'activate', self.on_step_mode_activate)
        self.connect_button_to_function('step_into', 'activate', self.on_step_into_activate)
        self.connect_button_to_function('step_over', 'activate', self.on_step_over_activate)
        self.connect_button_to_function('step_out', 'activate', self.on_step_out_activate)
        self.connect_button_to_function('backward_step', 'activate', self.on_backward_step_activate)
        self.connect_button_to_function('about', 'activate', self.on_about_activate)
        self.full_screen_window.connect('key_press_event', self.on_key_press_event)
        self.view['menu_edit'].connect('select', self.check_edit_menu_items_status)
        self.registered_view = True
<<<<<<< HEAD
        self.update_recently_opened_state_machines()
=======
        self._update_recently_opened_state_machines()
>>>>>>> 75850b7b

    @ExtendedController.observe('config', after=True)
    def on_config_value_changed(self, config_m, prop_name, info):
        """Callback when a config value has been changed

        :param ConfigModel config_m: The config model that has been changed
        :param str prop_name: Should always be 'config'
        :param dict info: Information e.g. about the changed config key
        """
        config_key = info['args'][1]
        # config_value = info['args'][2]

        if config_key == "LIBRARY_PATHS":
            library_manager.refresh_libraries()
        elif config_key == "SHORTCUTS":
            self.refresh_shortcuts()
        elif config_key == "recently_opened_state_machines":
<<<<<<< HEAD
            self.update_recently_opened_state_machines()

    def update_recently_opened_state_machines(self):
        """Update the sub menu Open Recent in File menu"""
        if not self.registered_view:
            return
        for item in self.view.sub_menu_open_recently.get_children():
            self.view.sub_menu_open_recently.remove(item)
        self.view.sub_menu_open_recently.show_all()
        for sm_path in global_runtime_config.get_config_value("recently_opened_state_machines", []):
            # print "insert recent", sm_path

            # define label string
            root_state_name = gui_helper_state_machine.get_root_state_name_of_sm_file_system_path(sm_path)
            label_string = "'{0}' -> {1}".format(root_state_name, sm_path) if root_state_name is not None else sm_path

            # define icon of menu item
            is_in_libs = library_manager.is_os_path_within_library_root_paths(sm_path)
            button_image = constants.SIGN_LIB if is_in_libs else constants.BUTTON_LEFTA
=======
            self._update_recently_opened_state_machines()

    def _update_recently_opened_state_machines(self):
        """Update the sub menu Open Recent in File menu

        Method clean's first all menu items of the sub menu 'recent open', then insert the user menu item to clean
        recent opened state machine paths and finally insert menu items for all elements in recent opened state machines
        list.
        """
        if not self.registered_view:
            return

        for item in self.view.sub_menu_open_recently.get_children():
            self.view.sub_menu_open_recently.remove(item)

        menu_item = gui_helper_label.create_image_menu_item("cleanup onto feasible paths", constants.ICON_ERASE,
                                                            global_runtime_config.clean_recently_opened_state_machines)
        self.view.sub_menu_open_recently.append(menu_item)
        self.view.sub_menu_open_recently.append(gtk.SeparatorMenuItem())

        for sm_path in global_runtime_config.get_config_value("recently_opened_state_machines", []):
            # define label string
            root_state_name = gui_helper_state_machine.get_root_state_name_of_sm_file_system_path(sm_path)
            label_string = "'{0}' in {1}".format(root_state_name, sm_path) if root_state_name is not None else sm_path

            # define icon of menu item
            is_in_libs = library_manager.is_os_path_within_library_root_paths(sm_path)
            button_image = constants.SIGN_LIB if is_in_libs else constants.BUTTON_OPEN
>>>>>>> 75850b7b

            # prepare state machine open call_back function
            sm_open_function = partial(self.on_open_activate, path=sm_path)

            # create and insert new menu item
            menu_item = gui_helper_label.create_image_menu_item(label_string, button_image, sm_open_function)
            self.view.sub_menu_open_recently.append(menu_item)

        self.view.sub_menu_open_recently.show_all()

    def on_toggle_full_screen_mode(self, *args):
        if self.view["full_screen"].get_active():
            self.view["full_screen"].toggle()
            self.view["full_screen"].set_active(False)  # because toggle is not always working
        else:
            self.view["full_screen"].toggle()  # because set active is not always working
            self.view["full_screen"].set_active(True)

    def on_full_screen_mode_toggled(self, *args):
        if self.full_screen_flag == self.view["full_screen"].active:
            return False

        if self.view["full_screen"].active and not self.full_screen_flag:
            self.full_screen_flag = True
            self.on_full_screen_activate()
        else:
            self.full_screen_flag = False
            self.on_full_screen_deactivate()
        return True

    def on_key_press_event(self, widget, event):
        keyname = gtk.gdk.keyval_name(event.keyval)
        if keyname == "Escape" and self.full_screen_window.get_window().get_state() == gtk.gdk.WINDOW_STATE_FULLSCREEN:
            self.view["full_screen"].set_active(False)
            return True

    def on_full_screen_activate(self, *args):
        """
        function to display the currently selected state machine in full screen mode
        :param args:
        :return:
        """
        self.sm_notebook.set_show_tabs(False)
        self.sm_notebook.reparent(self.full_screen_window)
        position = self.main_window_view.get_top_widget().get_position()
        self.full_screen_window.show()
        self.full_screen_window.move(position[0], position[1])
        self.full_screen_window.set_decorated(False)
        self.full_screen_window.fullscreen()
        self.main_window_view.get_top_widget().iconify()

    def on_full_screen_deactivate(self):
        # gui_helper.set_window_size_and_position(self.main_window_view.get_top_widget(), "MAIN_WINDOW")
        self.main_window_view.get_top_widget().present()
        self.sm_notebook.reparent(self.main_window_view['graphical_editor_vbox'])
        self.main_window_view['graphical_editor_vbox'].reorder_child(self.sm_notebook, 0)
        self.sm_notebook.set_show_tabs(True)
        self.full_screen_window.hide()

    def connect_button_to_function(self, view_index, button_state, function):
        """
        Connect callback to a button
        :param view_index: the index of the button in the view
        :param button_state: the state of the button the function should be connected to
        :param function: the function to be connected
        :return:
        """
        handler_id = self.view[view_index].connect(button_state, function)
        self.handler_ids[view_index] = handler_id

    def unregister_view(self):
        """import log
        Unregister all registered functions to a view element
        :return:
        """
        for handler_id in self.handler_ids.iterkeys():
            self.view[handler_id].disconnect(self.handler_ids[handler_id])

    def register_adapters(self):
        """Adapters should be registered in this method call"""
        pass

    def register_actions(self, shortcut_manager):
        """Register callback methods for triggered actions

        :param rafcon.gui.shortcut_manager.ShortcutManager shortcut_manager: Shortcut Manager Object holding mappings
            between shortcuts and actions.
        """
        self.add_callback_to_shortcut_manager('save', partial(self.call_action_callback, "on_save_activate"))
        self.add_callback_to_shortcut_manager('save_as', partial(self.call_action_callback, "on_save_as_activate"))
        self.add_callback_to_shortcut_manager('save_as_copy', partial(self.call_action_callback,
                                                                      "on_save_as_copy_activate"))
        self.add_callback_to_shortcut_manager('save_state_as', partial(self.call_action_callback,
                                                                       "on_save_selected_state_as_activate"))
        self.add_callback_to_shortcut_manager('substitute_state', partial(self.call_action_callback,
                                                                          "on_substitute_selected_state_activate"))
        self.add_callback_to_shortcut_manager('substitute_library_with_template',
                                              partial(self.call_action_callback,
                                                      "on_substitute_library_with_template_activate"))
        self.add_callback_to_shortcut_manager('open', partial(self.call_action_callback, "on_open_activate"))
        self.add_callback_to_shortcut_manager('new', partial(self.call_action_callback, "on_new_activate"))
        self.add_callback_to_shortcut_manager('quit', partial(self.call_action_callback, "on_quit_activate"))

        self.add_callback_to_shortcut_manager('is_start_state', partial(self.call_action_callback,
                                                                        "on_toggle_is_start_state_active"))
        self.add_callback_to_shortcut_manager('group', partial(self.call_action_callback, "on_group_states_activate"))
        self.add_callback_to_shortcut_manager('ungroup', partial(self.call_action_callback,
                                                                 "on_ungroup_state_activate"))

        self.add_callback_to_shortcut_manager('start', partial(self.call_action_callback, "on_start_activate"))
        self.add_callback_to_shortcut_manager('start_from_selected', partial(self.call_action_callback,
                                                                             "on_start_from_selected_state_activate"))
        self.add_callback_to_shortcut_manager('run_to_selected', partial(self.call_action_callback,
                                                                         "on_run_to_selected_state_activate"))

        self.add_callback_to_shortcut_manager('stop', partial(self.call_action_callback, "on_stop_activate"))
        self.add_callback_to_shortcut_manager('pause', partial(self.call_action_callback, "on_pause_activate"))
        self.add_callback_to_shortcut_manager('step_mode', partial(self.call_action_callback, "on_step_mode_activate"))
        self.add_callback_to_shortcut_manager('step', partial(self.call_action_callback, "on_step_into_activate"))
        self.add_callback_to_shortcut_manager('backward_step', partial(self.call_action_callback,
                                                                       "on_backward_step_activate"))

        self.add_callback_to_shortcut_manager('reload', partial(self.call_action_callback, "on_refresh_all_activate"))

        self.add_callback_to_shortcut_manager('show_data_flows', self.show_data_flows_toggled_shortcut)
        self.add_callback_to_shortcut_manager('show_data_values', self.show_data_values_toggled_shortcut)
        self.add_callback_to_shortcut_manager('data_flow_mode', self.data_flow_mode_toggled_shortcut)
        self.add_callback_to_shortcut_manager('show_aborted_preempted', self.show_aborted_preempted)

        self.add_callback_to_shortcut_manager('fullscreen', self.on_toggle_full_screen_mode)

    def call_action_callback(self, callback_name, *args):
        """Wrapper for action callbacks

        Returns True after executing the callback. This is needed in order to prevent the shortcut from being passed
        on to the system. The callback methods itself cannot return True, as they are also used with idle_add,
        which would call the method over and over again.
        :param str callback_name: The name of the method to call
        :param args: Any remaining parameters, which are passed on to the callback method
        :return: True
        """
        getattr(self, callback_name)(*args)
        return True

    def add_callback_to_shortcut_manager(self, action, callback):
        """
        Helper function to add an callback for an action to the shortcut manager.
        :param action: the action to add a shortcut for
        :param callback: the callback if the action is executed
        :return:
        """
        if action not in self.registered_shortcut_callbacks:
            self.registered_shortcut_callbacks[action] = []
        self.registered_shortcut_callbacks[action].append(callback)
        self.shortcut_manager.add_callback_for_action(action, callback)

    def remove_all_callbacks(self):
        """
        Remove all callbacks registered to the shortcut manager
        :return:
        """
        for action in self.registered_shortcut_callbacks.iterkeys():
            for callback in self.registered_shortcut_callbacks[action]:
                self.shortcut_manager.remove_callback_for_action(action, callback)
        # delete all registered shortcut callbacks
        self.registered_shortcut_callbacks = {}

    ######################################################
    # menu bar functionality - File
    ######################################################

    def on_new_activate(self, widget=None, data=None):
        gui_helper_state_machine.new_state_machine()

    @staticmethod
    def on_open_activate(widget=None, data=None, path=None):
        gui_helper_state_machine.open_state_machine(path=path, recent_opened_notification=True)

<<<<<<< HEAD
    def on_save_activate(self, widget, data=None, save_as=False, delete_old_state_machine=False):
        return gui_helper_state_machine.save_state_machine(save_as=save_as,
                                                           delete_old_state_machine=delete_old_state_machine,
=======
    def on_save_activate(self, widget, data=None, delete_old_state_machine=False):
        return gui_helper_state_machine.save_state_machine(delete_old_state_machine=delete_old_state_machine,
>>>>>>> 75850b7b
                                                           recent_opened_notification=True)

    def on_save_as_activate(self, widget=None, data=None, path=None):
        return gui_helper_state_machine.save_state_machine_as(path=path, recent_opened_notification=True)
<<<<<<< HEAD
=======

    def on_save_as_copy_activate(self, widget=None, data=None, path=None):
        return gui_helper_state_machine.save_state_machine_as(path, recent_opened_notification=True, as_copy=True)
>>>>>>> 75850b7b

    @staticmethod
    def on_refresh_libraries_activate():
        gui_helper_state_machine.refresh_libraries()

    def on_refresh_all_activate(self, widget, data=None, force=False):
        gui_helper_state_machine.refresh_all(force=force)

    def on_refresh_selected_activate(self, widget, data=None, force=False):
        gui_helper_state_machine.refresh_selected_state_machine()

    @staticmethod
    def on_substitute_selected_state_activate(widget=None, data=None, path=None):
        return gui_helper_state_machine.substitute_selected_state_and_use_choice_dialog()

    @staticmethod
    def on_substitute_library_with_template_activate(widget=None, data=None):
        keep_name = global_gui_config.get_config_value('SUBSTITUTE_STATE_KEEPS_STATE_NAME')
        return gui_helper_state_machine.substitute_selected_library_state_with_template(keep_name)

    @staticmethod
    def on_save_selected_state_as_activate(widget=None, data=None, path=None):
        return gui_helper_state_machine.save_selected_state_as()

    @staticmethod
    def on_menu_properties_activate(widget, data=None):
        config_window_view = ConfigWindowView()
        config_window_ctrl = ConfigWindowController(gui_singletons.core_config_model, config_window_view,
                                                    gui_singletons.gui_config_model)
        gui_singletons.main_window_controller.add_controller('config_window_ctrl', config_window_ctrl)
        config_window_view.show()
        config_window_view.get_top_widget().present()

    def on_quit_activate(self, widget, data=None, force=False):
<<<<<<< HEAD
        self.model.prepare_recent_opened_state_machines_list_for_storage()
        if force:
            self.model.reset_session_storage()
        if not force and global_gui_config.get_config_value("AUTO_SESSION_RECOVERY_ENABLED"):
            self.model.store_session()
=======
        global_runtime_config.prepare_recently_opened_state_machines_list_for_storage()
        if force:
            backup_session.reset_session()
        if not force and global_gui_config.get_config_value("SESSION_RESTORE_ENABLED"):
            backup_session.store_session()
>>>>>>> 75850b7b
            self.on_delete_check_sm_running()
            force = True
        avoid_shutdown = self.on_delete_event(widget, None, force=force)
        if not avoid_shutdown:
            self.on_destroy(None)

    def on_delete_event(self, widget, event, data=None, force=False):
        logger.debug("Delete event received")

        # State machine was modified, callback method handles closing operation
        if not force and self.on_delete_check_sm_modified():
            return True  # prevents closing operation
        # State machine is running, callback method handles closing operation
        if not force and self.on_delete_check_sm_running():
            return True  # prevents closing operation

        self.prepare_destruction()
        return False

    def refresh_shortcuts(self):
        self.shortcut_manager.remove_shortcuts()
        self.shortcut_manager.update_shortcuts()
        for item_name, shortcuts in global_gui_config.get_config_value('SHORTCUTS', {}).iteritems():
            if shortcuts and item_name in self.view.buttons:
                self.view.set_menu_item_accelerator(item_name, shortcuts[0])

    def on_delete_check_sm_modified(self):
        if state_machine_manager.has_dirty_state_machine():

            message_string = "Are you sure you want to exit RAFCON?\n\n" \
                             "The following state machines have been modified and not saved. " \
                             "These changes will get lost:"
            for sm_id, sm in state_machine_manager.state_machines.iteritems():
                if sm.marked_dirty:
                    message_string = "%s\n#%s: %s " % (message_string, str(sm_id), sm.root_state.name)
            dialog = RAFCONButtonDialog(message_string, ["Close without saving", "Cancel"],
                                        message_type=gtk.MESSAGE_WARNING, parent=self.get_root_window())
            response_id = dialog.run()
            dialog.destroy()
            if response_id == 1:  # Close without saving - button pressed
                if not self.state_machine_execution_engine.finished_or_stopped():
                    self.on_delete_check_sm_running()
                else:
                    self.prepare_destruction()
                    self.on_destroy(None)
            elif response_id == 2:  # Cancel - button pressed
                logger.debug("Close main window canceled")
            return True
        return False

    def on_delete_check_sm_running(self):
        if not self.state_machine_execution_engine.finished_or_stopped():

            message_string = "The state machine is still running. Do you want to stop the execution before closing?"
            dialog = RAFCONButtonDialog(message_string, ["Stop execution", "Keep running"],
                                        message_type=gtk.MESSAGE_QUESTION, parent=self.get_root_window())
            response_id = dialog.run()
            dialog.destroy()
            if response_id == 1:  # Stop execution
                self.state_machine_execution_engine.stop()
            elif response_id == 2:  # Keep running
                logger.debug("State machine will stay running!")
            self.prepare_destruction()
            self.on_destroy(None)
            return True
        return False

    def on_destroy(self, widget, data=None):
        from rafcon.core.start import reactor_required

        logger.debug("The GUI is being closed now")
        self.main_window_view.hide()

        if reactor_required():  # shutdown reactor
            from twisted.internet import reactor
            if reactor.running:
                reactor.callFromThread(reactor.stop)
            else:
                glib.idle_add(gtk.main_quit)
        else:  # shutdown gtk
            glib.idle_add(gtk.main_quit)

        # Run the GTK loop until no more events are being generated and thus the GUI is fully destroyed
        while gtk.events_pending():
            gtk.main_iteration(False)

    def prepare_destruction(self):
        """Saves current configuration of windows and panes to the runtime config file, before RAFCON is closed."""
        plugins.run_hook("pre_destruction")

        logger.debug("Saving runtime config")

        global_runtime_config.store_widget_properties(self.main_window_view['top_level_h_pane'], 'LEFT_BAR_DOCKED')
        global_runtime_config.store_widget_properties(self.main_window_view['right_h_pane'], 'RIGHT_BAR_DOCKED')
        global_runtime_config.store_widget_properties(self.main_window_view['central_v_pane'], 'CONSOLE_DOCKED')
        global_runtime_config.store_widget_properties(self.main_window_view['left_bar'], 'LEFT_BAR_INNER_PANE')

        global_runtime_config.save_configuration()

        import glib

        # Should close all tabs
        core_singletons.state_machine_manager.delete_all_state_machines()
        # Recursively destroys the main window
        gui_singletons.main_window_controller.destroy()
        self.logging_console_view.quit_flag = True
        glib.idle_add(log_helpers.LoggingViewHandler.remove_logging_view, 'main')

    ######################################################
    # menu bar functionality - Edit
    ######################################################

    @staticmethod
    def on_toggle_is_start_state_active(widget, data=None):
        return gui_helper_state_machine.selected_state_toggle_is_start_state()

    def on_copy_selection_activate(self, widget, data=None):
        self.shortcut_manager.trigger_action("copy", None, None)

    def on_paste_clipboard_activate(self, widget, data=None):
        self.shortcut_manager.trigger_action("paste", None, None)

    def on_cut_selection_activate(self, widget, data=None):
        self.shortcut_manager.trigger_action("cut", None, None)

    def on_delete_activate(self, widget, data=None):
        self.shortcut_manager.trigger_action("delete", None, None)

    def on_add_state_activate(self, widget, method=None, *arg):
        self.shortcut_manager.trigger_action("add_execution_state", None, None)

    def on_group_states_activate(self, widget, data=None):
        gui_helper_state_machine.group_selected_states_and_scoped_variables()

    def on_ungroup_state_activate(self, widget, data=None):
        gui_helper_state_machine.ungroup_selected_state()

    def on_undo_activate(self, widget, data=None):
        self.shortcut_manager.trigger_action("undo", None, None)

    def on_redo_activate(self, widget, data=None):
        self.shortcut_manager.trigger_action("redo", None, None)

    def on_grid_toggled(self, widget, data=None):
        pass

    ######################################################
    # menu bar functionality - View
    ######################################################
    def data_flow_mode_toggled_shortcut(self, *args):
        if self.view["data_flow_mode"].get_active():
            self.view["data_flow_mode"].set_active(False)
        else:
            self.view["data_flow_mode"].set_active(True)

    def show_data_flows_toggled_shortcut(self, *args):
        if self.view["show_data_flows"].get_active():
            self.view["show_data_flows"].set_active(False)
        else:
            self.view["show_data_flows"].set_active(True)

    def show_data_values_toggled_shortcut(self, *args):
        if self.view["show_data_values"].get_active():
            self.view["show_data_values"].set_active(False)
        else:
            self.view["show_data_values"].set_active(True)

    def show_aborted_preempted(self, *args):
        if self.view["show_aborted_preempted"].get_active():
            self.view["show_aborted_preempted"].set_active(False)
        else:
            self.view["show_aborted_preempted"].set_active(True)

    @staticmethod
    def on_data_flow_mode_toggled(widget, data=None):
        if widget.get_active():
            global_runtime_config.set_config_value("DATA_FLOW_MODE", True)
        else:
            global_runtime_config.set_config_value("DATA_FLOW_MODE", False)

    @staticmethod
    def on_show_data_flows_toggled(widget, data=None):
        if widget.get_active():
            global_runtime_config.set_config_value("SHOW_DATA_FLOWS", True)
        else:
            global_runtime_config.set_config_value("SHOW_DATA_FLOWS", False)

    @staticmethod
    def on_show_data_values_toggled(widget, data=None):
        if widget.get_active():
            global_runtime_config.set_config_value("SHOW_DATA_FLOW_VALUE_LABELS", True)
        else:
            global_runtime_config.set_config_value("SHOW_DATA_FLOW_VALUE_LABELS", False)

    @staticmethod
    def on_show_aborted_preempted_toggled(widget, data=None):
        if widget.get_active():
            global_runtime_config.set_config_value("SHOW_ABORTED_PREEMPTED", True)
        else:
            global_runtime_config.set_config_value("SHOW_ABORTED_PREEMPTED", False)

    def on_expert_view_activate(self, widget, data=None):
        pass

    ######################################################
    # menu bar functionality - Execution
    ######################################################
    def execution_status_dependent_correction_of_selected_and_active_state_machine(self):
        active_state_machine_id = None
        if core_singletons.state_machine_manager.get_active_state_machine():
            active_state_machine_id = core_singletons.state_machine_manager.get_active_state_machine().state_machine_id
        selected_state_machine_id = gui_singletons.state_machine_manager_model.selected_state_machine_id
        if core_singletons.state_machine_manager.get_active_state_machine():
            # is the state machine active change the selection accordingly to be the active state machine
            if not self.state_machine_execution_engine.finished_or_stopped():
                gui_singletons.state_machine_manager_model.selected_state_machine_id = active_state_machine_id
            else:  # change the active state machine to be the selected state machine
                core_singletons.state_machine_manager.active_state_machine_id = selected_state_machine_id

    def on_start_activate(self, widget, data=None):
        self.execution_status_dependent_correction_of_selected_and_active_state_machine()
        self.state_machine_execution_engine.start(self.model.selected_state_machine_id)

    def on_start_from_selected_state_activate(self, widget, data=None):
        logger.debug("Run from selected state ...")
        self.execution_status_dependent_correction_of_selected_and_active_state_machine()
        selection = gui_singletons.state_machine_manager_model.get_selected_state_machine_model().selection
        selected_state_models = selection.get_states()
        if len(selected_state_models) is not 1:
            logger.error("Exactly one state must be selected!")
        else:
            self.state_machine_execution_engine.start(self.model.selected_state_machine_id,
                                                      selected_state_models[0].state.get_path())

    def on_pause_activate(self, widget, data=None):
        self.execution_status_dependent_correction_of_selected_and_active_state_machine()
        self.state_machine_execution_engine.pause()

    def on_stop_activate(self, widget, data=None):
        self.execution_status_dependent_correction_of_selected_and_active_state_machine()
        self.state_machine_execution_engine.stop()

    def on_step_mode_activate(self, widget, data=None):
        self.execution_status_dependent_correction_of_selected_and_active_state_machine()
        self.state_machine_execution_engine.step_mode(self.model.selected_state_machine_id)

    def on_step_into_activate(self, widget, data=None):
        self.execution_status_dependent_correction_of_selected_and_active_state_machine()
        self.state_machine_execution_engine.step_into()

    def on_step_over_activate(self, widget, data=None):
        self.execution_status_dependent_correction_of_selected_and_active_state_machine()
        self.state_machine_execution_engine.step_over()

    def on_step_out_activate(self, widget, data=None):
        self.execution_status_dependent_correction_of_selected_and_active_state_machine()
        self.state_machine_execution_engine.step_out()

    def on_backward_step_activate(self, widget, data=None):
        self.execution_status_dependent_correction_of_selected_and_active_state_machine()
        self.state_machine_execution_engine.backward_step()

    def on_run_to_selected_state_activate(self, widget, data=None):
        self.execution_status_dependent_correction_of_selected_and_active_state_machine()
        logger.debug("Run to selected state ...")

        selection = gui_singletons.state_machine_manager_model.get_selected_state_machine_model().selection
        selected_state_models = selection.get_states()
        if len(selected_state_models) is not 1:
            logger.error("Exactly one state must be selected!")
        else:
            self.state_machine_execution_engine.run_to_selected_state(selected_state_models[0].state.get_path(),
                                                                      self.model.selected_state_machine_id)

    ######################################################
    # menu bar functionality - Help
    ######################################################
    @staticmethod
    def on_about_activate(widget, data=None):
        about = AboutDialogView()
        gui_helper_label.set_button_children_size_request(about)
        response = about.run()
        if response == gtk.RESPONSE_DELETE_EVENT or response == gtk.RESPONSE_CANCEL:
            about.destroy()

    def check_edit_menu_items_status(self, widget):

        # check if "is start state" is used,
        is_start_state_inactive = False
        if self.model.get_selected_state_machine_model():
            state_m_list = self.model.get_selected_state_machine_model().selection.get_states()
            has_no_start_state_state_types = (BarrierConcurrencyState, PreemptiveConcurrencyState)
            if len(state_m_list) == 1 and isinstance(state_m_list[0], AbstractStateModel) and \
                    not state_m_list[0].state.is_root_state and \
                    not isinstance(state_m_list[0].parent.state, has_no_start_state_state_types):
                # if is start state -> enabled-box
                if state_m_list[0].is_start:
                    self.view.set_menu_item_icon('is_start_state', constants.BUTTON_CHECK)
                else:  # if is not start state -> empty-box
                    self.view.set_menu_item_icon('is_start_state', constants.BUTTON_SQUARE)
                self.view.set_menu_item_sensitive('is_start_state', True)
            else:
                is_start_state_inactive = True
        else:
            is_start_state_inactive = True
        if is_start_state_inactive:  # if root state or otherwise -> inactive
            self.view.set_menu_item_icon('is_start_state', constants.BUTTON_SQUARE)
            self.view.set_menu_item_sensitive('is_start_state', False)<|MERGE_RESOLUTION|>--- conflicted
+++ resolved
@@ -149,11 +149,7 @@
         self.full_screen_window.connect('key_press_event', self.on_key_press_event)
         self.view['menu_edit'].connect('select', self.check_edit_menu_items_status)
         self.registered_view = True
-<<<<<<< HEAD
-        self.update_recently_opened_state_machines()
-=======
         self._update_recently_opened_state_machines()
->>>>>>> 75850b7b
 
     @ExtendedController.observe('config', after=True)
     def on_config_value_changed(self, config_m, prop_name, info):
@@ -171,27 +167,6 @@
         elif config_key == "SHORTCUTS":
             self.refresh_shortcuts()
         elif config_key == "recently_opened_state_machines":
-<<<<<<< HEAD
-            self.update_recently_opened_state_machines()
-
-    def update_recently_opened_state_machines(self):
-        """Update the sub menu Open Recent in File menu"""
-        if not self.registered_view:
-            return
-        for item in self.view.sub_menu_open_recently.get_children():
-            self.view.sub_menu_open_recently.remove(item)
-        self.view.sub_menu_open_recently.show_all()
-        for sm_path in global_runtime_config.get_config_value("recently_opened_state_machines", []):
-            # print "insert recent", sm_path
-
-            # define label string
-            root_state_name = gui_helper_state_machine.get_root_state_name_of_sm_file_system_path(sm_path)
-            label_string = "'{0}' -> {1}".format(root_state_name, sm_path) if root_state_name is not None else sm_path
-
-            # define icon of menu item
-            is_in_libs = library_manager.is_os_path_within_library_root_paths(sm_path)
-            button_image = constants.SIGN_LIB if is_in_libs else constants.BUTTON_LEFTA
-=======
             self._update_recently_opened_state_machines()
 
     def _update_recently_opened_state_machines(self):
@@ -220,7 +195,6 @@
             # define icon of menu item
             is_in_libs = library_manager.is_os_path_within_library_root_paths(sm_path)
             button_image = constants.SIGN_LIB if is_in_libs else constants.BUTTON_OPEN
->>>>>>> 75850b7b
 
             # prepare state machine open call_back function
             sm_open_function = partial(self.on_open_activate, path=sm_path)
@@ -399,24 +373,15 @@
     def on_open_activate(widget=None, data=None, path=None):
         gui_helper_state_machine.open_state_machine(path=path, recent_opened_notification=True)
 
-<<<<<<< HEAD
-    def on_save_activate(self, widget, data=None, save_as=False, delete_old_state_machine=False):
-        return gui_helper_state_machine.save_state_machine(save_as=save_as,
-                                                           delete_old_state_machine=delete_old_state_machine,
-=======
     def on_save_activate(self, widget, data=None, delete_old_state_machine=False):
         return gui_helper_state_machine.save_state_machine(delete_old_state_machine=delete_old_state_machine,
->>>>>>> 75850b7b
                                                            recent_opened_notification=True)
 
     def on_save_as_activate(self, widget=None, data=None, path=None):
         return gui_helper_state_machine.save_state_machine_as(path=path, recent_opened_notification=True)
-<<<<<<< HEAD
-=======
 
     def on_save_as_copy_activate(self, widget=None, data=None, path=None):
         return gui_helper_state_machine.save_state_machine_as(path, recent_opened_notification=True, as_copy=True)
->>>>>>> 75850b7b
 
     @staticmethod
     def on_refresh_libraries_activate():
@@ -451,19 +416,11 @@
         config_window_view.get_top_widget().present()
 
     def on_quit_activate(self, widget, data=None, force=False):
-<<<<<<< HEAD
-        self.model.prepare_recent_opened_state_machines_list_for_storage()
-        if force:
-            self.model.reset_session_storage()
-        if not force and global_gui_config.get_config_value("AUTO_SESSION_RECOVERY_ENABLED"):
-            self.model.store_session()
-=======
         global_runtime_config.prepare_recently_opened_state_machines_list_for_storage()
         if force:
             backup_session.reset_session()
         if not force and global_gui_config.get_config_value("SESSION_RESTORE_ENABLED"):
             backup_session.store_session()
->>>>>>> 75850b7b
             self.on_delete_check_sm_running()
             force = True
         avoid_shutdown = self.on_delete_event(widget, None, force=force)
