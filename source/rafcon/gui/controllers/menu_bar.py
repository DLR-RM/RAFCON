--- conflicted
+++ resolved
@@ -27,15 +27,10 @@
 from rafcon.gui.models.state import StateModel
 from rafcon.gui.runtime_config import global_runtime_config
 from rafcon.gui.utils import constants
-<<<<<<< HEAD
-from rafcon.gui.utils.dialog import RAFCONButtonDialog, ButtonDialog
+from rafcon.gui.utils.dialog import RAFCONButtonDialog
 from rafcon.gui.views.config_window import ConfigWindowView
 from rafcon.gui.views.main_window import MainWindowView
 from rafcon.gui.views.utils.about_dialog import MyAboutDialog
-=======
-from rafcon.gui.utils.dialog import RAFCONButtonDialog
-from rafcon.utils import plugins
->>>>>>> 36f092f2
 from rafcon.utils import log
 from rafcon.utils import plugins
 
@@ -324,59 +319,10 @@
         gui_helper_state_machine.open_state_machine(path=path)
 
     def on_save_activate(self, widget, data=None, save_as=False, delete_old_state_machine=False):
-<<<<<<< HEAD
         return gui_helper_state_machine.save_state_machine(menubar=self,
                                                     widget=widget,
                                                     save_as=save_as,
                                                     delete_old_state_machine=delete_old_state_machine)
-=======
-        def on_message_dialog_response_signal(widget, response_id, source_editor_ctrl):
-            state = source_editor_ctrl.model.state
-            if response_id == 1:
-                logger.debug("Applying source code changes of state '{}'".format(state.name))
-                source_editor_ctrl.apply_clicked(None)
-
-            elif response_id == 2:
-                logger.debug("Ignoring source code changes of state '{}'".format(state.name))
-            widget.destroy()
-
-        state_machine_m = self.model.get_selected_state_machine_model()
-        if state_machine_m is None:
-            return
-
-        all_tabs = self.states_editor_ctrl.tabs.values()
-        all_tabs.extend(self.states_editor_ctrl.closed_tabs.values())
-        dirty_source_editor_ctrls = [tab_dict['controller'].get_controller('source_ctrl') for tab_dict in all_tabs if
-                                     tab_dict['source_code_view_is_dirty'] is True and
-                                     tab_dict['state_m'].state.get_state_machine().state_machine_id ==
-                                     state_machine_m.state_machine.state_machine_id]
-
-        for dirty_source_editor_ctrl in dirty_source_editor_ctrls:
-            state = dirty_source_editor_ctrl.model.state
-            message_string = "The source code of the state '{}' (path: {}) has net been applied yet and would " \
-                             "therefore not be stored.\n\nDo you want to apply the changes now?".format(state.name,
-                                                                                                     state.get_path())
-            if global_gui_config.get_config_value("AUTO_APPLY_SOURCE_CODE_CHANGES", False):
-                dirty_source_editor_ctrl.apply_clicked(None)
-            else:
-                RAFCONButtonDialog(message_string, ["Apply", "Ignore changes"], on_message_dialog_response_signal,
-                                   [dirty_source_editor_ctrl], message_type=gtk.MESSAGE_WARNING, parent=self.get_root_window())
-
-        save_path = state_machine_m.state_machine.file_system_path
-        if save_path is None:
-            if not self.on_save_as_activate(widget, data=None):
-                return
-
-        logger.debug("Saving state machine to {0}".format(save_path))
-
-        state_machine = self.model.get_selected_state_machine_model().state_machine
-        storage.save_state_machine_to_path(state_machine, state_machine.file_system_path,
-                                           delete_old_state_machine=delete_old_state_machine, save_as=save_as)
-
-        self.model.get_selected_state_machine_model().store_meta_data()
-        logger.debug("Successfully saved state machine and its meta data.")
-        return True
->>>>>>> 36f092f2
 
     def on_save_as_activate(self, widget=None, data=None, path=None):
         gui_helper_state_machine.save_state_machine_as(menubar=self,
@@ -388,7 +334,6 @@
     def on_refresh_libraries_activate():
         gui_helper_state_machine.refresh_libraries()
 
-<<<<<<< HEAD
     def on_refresh_all_activate(self, widget, data=None, force=False):
         gui_helper_state_machine.refresh_all(menubar=self,
                                              force=force)
@@ -396,7 +341,6 @@
     @staticmethod
     def on_substitute_selected_state_activate(widget=None, data=None, path=None):
         return gui_helper_state.substitute_selected_state()
-
     @staticmethod
     def on_substitute_library_with_template_activate(widget=None, data=None):
         return gui_helper_state.substitute_library_with_template()
@@ -404,91 +348,6 @@
     @staticmethod
     def on_save_selected_state_as_activate(widget=None, data=None, path=None):
         return gui_helper_state.save_selected_state_as()
-=======
-    def on_save_selected_state_as_activate(self, widget=None, data=None, path=None):
-        selected_states = self.model.get_selected_state_machine_model().selection.get_states()
-        if selected_states and len(selected_states) == 1:
-            import copy
-            state_m = copy.copy(selected_states[0])
-            from rafcon.gui.models.state_machine import StateMachineModel
-            sm_m = StateMachineModel(StateMachine(root_state=state_m.state), self.model)
-            sm_m.root_state = state_m
-            from rafcon.core.storage.storage import save_state_machine_to_path
-            path = interface.create_folder_func("Please choose a root folder and a name for the state-machine")
-            if path:
-                save_state_machine_to_path(sm_m.state_machine, base_path=path, save_as=True)
-                sm_m.store_meta_data()
-            else:
-                return False
-            # check if state machine is in library path
-            if library_manager.is_os_path_in_library_paths(path):
-                # TODO use a check box dialog with three check boxes and an confirmation and cancel button
-
-                # Library refresh dialog
-                def on_message_dialog_response_signal(widget, response_id):
-                    if response_id == 1:
-                        logger.debug("Library refresh is triggered.")
-                        self.on_refresh_libraries_activate(None)
-                    elif response_id == 2:
-                        logger.debug("Refresh all is triggered.")
-                        self.on_refresh_all_activate(None)
-                    elif response_id in [3, -4]:
-                        pass
-                    else:
-                        logger.warning("Response id: {} is not considered".format(response_id))
-                    widget.destroy()
-
-                message_string = "You stored your state machine in a path that is included into the library paths.\n\n"\
-                                 "Do you want to refresh the libraries or refresh libraries and state machines?"
-                RAFCONButtonDialog(message_string, ["Refresh libraries", "Refresh everything", "Do nothing"],
-                                   on_message_dialog_response_signal,
-                                   message_type=gtk.MESSAGE_QUESTION, parent=self.get_root_window())
-
-                # Offer state substitution dialog
-                def on_message_dialog_response_signal(widget, response_id):
-                    if response_id in [1, 2, -4]:
-                        widget.destroy()
-
-                    if response_id == 1:
-                        logger.debug("Substitute saved state with Library.")
-                        self.on_refresh_libraries_activate(None)
-                        [library_path, library_name] = library_manager.get_library_path_and_name_for_os_path(path)
-                        state = library_manager.get_library_instance(library_path, library_name)
-                        state_machine_helper.substitute_state(state, as_template=False)
-                    elif response_id in [2, -4]:
-                        pass
-                    else:
-                        logger.warning("Response id: {} is not considered".format(response_id))
-
-                message_string = "You stored your state machine in a path that is included into the library paths.\n\n"\
-                                 "Do you want to substitute the state you saved by this library?"
-                RAFCONButtonDialog(message_string, ["Substitute", "Do nothing"],
-                                   on_message_dialog_response_signal,
-                                   message_type=gtk.MESSAGE_QUESTION, parent=self.get_root_window())
-
-            # Offer to open saved state machine dialog
-            def on_message_dialog_response_signal(widget, response_id):
-                if response_id == 1:
-                    logger.debug("Open state machine.")
-                    try:
-                        state_machine = storage.load_state_machine_from_path(path)
-                        state_machine_manager.add_state_machine(state_machine)
-                    except (ValueError, IOError) as e:
-                        logger.error('Error while trying to open state machine: {0}'.format(e))
-                elif response_id in [2, -4]:
-                    pass
-                else:
-                    logger.warning("Response id: {} is not considered".format(response_id))
-                widget.destroy()
-
-            message_string = "Should the newly created state machine be opened?"
-            RAFCONButtonDialog(message_string, ["Open", "Do not open"], on_message_dialog_response_signal,
-                               message_type=gtk.MESSAGE_QUESTION, parent=self.get_root_window())
-            return True
-        else:
-            logger.warning("Multiple states can not be saved as state machine directly. Group them before.")
-            return False
->>>>>>> 36f092f2
 
     @staticmethod
     def on_menu_properties_activate(widget, data=None):
@@ -499,64 +358,6 @@
         config_window_view.show()
         config_window_view.get_top_widget().present()
 
-<<<<<<< HEAD
-=======
-    def on_refresh_libraries_activate(self, widget, data=None):
-        """
-        Deletes and reloads all libraries from the filesystem.
-        :param widget: the main widget
-        :param data: optional data
-        :return:
-        """
-        library_manager.refresh_libraries()
-
-    def on_refresh_all_activate(self, widget, data=None, force=False):
-        """Reloads all libraries and thus all state machines as well.
-
-        :param widget: the main widget
-        :param data: optional data
-        """
-        if force:
-            self.refresh_libs_and_state_machines()
-        else:
-
-            # check if a state machine is still running
-            if not self.state_machine_execution_engine.finished_or_stopped:
-                if self.stopped_state_machine_to_proceed():
-                    pass  # state machine was stopped, proceeding reloading library
-                else:
-                    return
-
-            # check if the a dirty flag is still set
-            all_tabs = self.states_editor_ctrl.tabs.values()
-            all_tabs.extend(self.states_editor_ctrl.closed_tabs.values())
-            dirty_source_editor = [tab_dict['controller'] for tab_dict in all_tabs if
-                                   tab_dict['source_code_view_is_dirty'] is True]
-            if state_machine_manager.has_dirty_state_machine() or dirty_source_editor:
-
-                def on_message_dialog_response_signal(widget, response_id):
-                    if response_id == 1:
-                        self.refresh_libs_and_state_machines()
-                    else:
-                        logger.debug("Refresh canceled")
-                    widget.destroy()
-
-                message_string = "Are you sure you want to reload the libraries and all state machines?\n\n" \
-                                 "The following elements have been modified and not saved. " \
-                                 "These changes will get lost:"
-                for sm_id, sm in state_machine_manager.state_machines.iteritems():
-                    if sm.marked_dirty:
-                        message_string = "%s\n* State machine #%s and name '%s'" % (
-                            message_string, str(sm_id), sm.root_state.name)
-                for ctrl in dirty_source_editor:
-                    message_string = "%s\n* Source code of state with name '%s' and path '%s'" % (
-                        message_string, ctrl.model.state.name, ctrl.model.state.get_path())
-                RAFCONButtonDialog(message_string, ["Reload anyway", "Cancel"], on_message_dialog_response_signal,
-                                   message_type=gtk.MESSAGE_WARNING, parent=self.get_root_window())
-            else:
-                self.refresh_libs_and_state_machines()
-
->>>>>>> 36f092f2
     def stopped_state_machine_to_proceed(self):
 
             def on_message_dialog_response_signal(widget, response_id):
