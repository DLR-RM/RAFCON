# Copyright (C) 2015-2017 DLR
#
# All rights reserved. This program and the accompanying materials are made
# available under the terms of the Eclipse Public License v1.0 which
# accompanies this distribution, and is available at
# http://www.eclipse.org/legal/epl-v10.html
#
# Contributors:
# Annika Wollschlaeger <annika.wollschlaeger@dlr.de>
# Benno Voggenreiter <benno.voggenreiter@dlr.de>
# Franz Steinmetz <franz.steinmetz@dlr.de>
# Lukas Becker <lukas.becker@dlr.de>
# Mahmoud Akl <mahmoud.akl@dlr.de>
# Matthias Buettner <matthias.buettner@dlr.de>
# Rico Belder <rico.belder@dlr.de>
# Sebastian Brunner <sebastian.brunner@dlr.de>

"""
.. module:: menu_bar
   :synopsis: A module that holds the menu bar controller with respective functionalities for each menu element.

"""

import glib
import gtk
from functools import partial

import rafcon.core.singleton as core_singletons
from rafcon.core.singleton import state_machine_manager, library_manager
from rafcon.core.states.barrier_concurrency_state import BarrierConcurrencyState
from rafcon.core.states.preemptive_concurrency_state import PreemptiveConcurrencyState
from rafcon.gui import singleton as gui_singletons
import rafcon.gui.helpers.label as gui_helper_label
from rafcon.gui.config import global_gui_config
from rafcon.gui.controllers.config_window import ConfigWindowController
from rafcon.gui.controllers.utils.extended_controller import ExtendedController
import rafcon.gui.helpers.state_machine as gui_helper_state_machine
from rafcon.gui.models.abstract_state import AbstractStateModel
from rafcon.gui.runtime_config import global_runtime_config
from rafcon.gui.utils import constants
from rafcon.gui.utils.dialog import RAFCONButtonDialog
from rafcon.gui.views.config_window import ConfigWindowView
from rafcon.gui.views.main_window import MainWindowView
from rafcon.gui.views.utils.about_dialog import AboutDialogView
import rafcon.gui.backup.session as backup_session
from rafcon.utils import plugins
from rafcon.utils import log, log_helpers

logger = log.get_logger(__name__)


class MenuBarController(ExtendedController):
    """Controller handling the Menu Bar

    The class to trigger all the actions, available in the menu bar.

    :param rafcon.gui.models.state_machine_manager.StateMachineManagerModel state_machine_manager_model: The state
        machine manager model, holding data regarding state machines. Should be exchangeable.
    :param rafcon.gui.views.menu_bar.MenuBarView view: The GTK View showing the Menu Bar and Menu Items.
    """

    def __init__(self, state_machine_manager_model, view, shortcut_manager, sm_execution_engine):
        assert isinstance(view, MainWindowView)
        ExtendedController.__init__(self, state_machine_manager_model, view.menu_bar)
        self.shortcut_manager = shortcut_manager
        self.logging_console_view = view.logging_console_view
        self.main_window_view = view
        self.observe_model(gui_singletons.core_config_model)
        self.observe_model(gui_singletons.gui_config_model)
        self.observe_model(gui_singletons.runtime_config_model)

        self._destroyed = False
        self.handler_ids = {}
        self.registered_shortcut_callbacks = {}
        self.registered_view = False
        # this is not a model but the state machine execution engine of the core (or the overwritten execution engine
        # of the monitoring plugin
        self.state_machine_execution_engine = sm_execution_engine
        self.full_screen_flag = False
        self.full_screen_window = gtk.Window(type=gtk.WINDOW_TOPLEVEL)
        self.main_position = None
        self.sm_notebook = self.main_window_view.state_machines_editor['notebook']
        self.full_screen_window.add_accel_group(self.shortcut_manager.accel_group)
        self.main_window_view.right_bar_window.get_top_widget().add_accel_group(self.shortcut_manager.accel_group)
        self.main_window_view.left_bar_window.get_top_widget().add_accel_group(self.shortcut_manager.accel_group)
        self.main_window_view.console_bar_window.get_top_widget().add_accel_group(self.shortcut_manager.accel_group)

    def register_view(self, view):
        """Called when the View was registered"""
        data_flow_mode = global_runtime_config.get_config_value("DATA_FLOW_MODE", False)
        view["data_flow_mode"].set_active(data_flow_mode)

        show_data_flows = global_runtime_config.get_config_value("SHOW_DATA_FLOWS", True)
        view["show_data_flows"].set_active(show_data_flows)

        show_data_values = global_runtime_config.get_config_value("SHOW_DATA_FLOW_VALUE_LABELS", True)
        view["show_data_values"].set_active(show_data_values)

        show_aborted_preempted = global_runtime_config.get_config_value("SHOW_ABORTED_PREEMPTED", False)
        view["show_aborted_preempted"].set_active(show_aborted_preempted)

        if not global_gui_config.get_config_value('GAPHAS_EDITOR'):
            view["data_flow_mode"].hide()
            view["show_data_values"].hide()

        # use dedicated function to connect the buttons to be able to access the handler id later on
        self.connect_button_to_function('new', 'activate', self.on_new_activate)
        self.connect_button_to_function('open', 'activate', self.on_open_activate)
        self.connect_button_to_function('save', 'activate', self.on_save_activate)
        self.connect_button_to_function('save_as', 'activate', self.on_save_as_activate)
        self.connect_button_to_function('menu_properties', 'activate', self.on_menu_properties_activate)
        self.connect_button_to_function('refresh_all', 'activate', self.on_refresh_all_activate)
        self.connect_button_to_function('refresh_libraries', 'activate', self.on_refresh_libraries_activate)
        self.connect_button_to_function('quit', 'activate', self.on_quit_activate)

        self.connect_button_to_function('cut', 'activate', self.on_cut_selection_activate)
        self.connect_button_to_function('copy', 'activate', self.on_copy_selection_activate)
        self.connect_button_to_function('paste', 'activate', self.on_paste_clipboard_activate)
        self.connect_button_to_function('delete', 'activate', self.on_delete_activate)
        self.connect_button_to_function('is_start_state', 'activate', self.on_toggle_is_start_state_active)
        self.connect_button_to_function('add', 'activate', self.on_add_state_activate)
        self.connect_button_to_function('group', 'activate', self.on_group_states_activate)
        self.connect_button_to_function('ungroup', 'activate', self.on_ungroup_state_activate)
        self.connect_button_to_function('substitute_state', 'activate', self.on_substitute_selected_state_activate)
        self.connect_button_to_function('save_state_as', 'activate', self.on_save_selected_state_as_activate)
        self.connect_button_to_function('undo', 'activate', self.on_undo_activate)
        self.connect_button_to_function('redo', 'activate', self.on_redo_activate)
        self.connect_button_to_function('grid', 'activate', self.on_grid_toggled)

        self.connect_button_to_function('data_flow_mode', 'toggled', self.on_data_flow_mode_toggled)
        self.connect_button_to_function('show_data_flows', 'toggled', self.on_show_data_flows_toggled)
        self.connect_button_to_function('show_data_values', 'toggled', self.on_show_data_values_toggled)
        self.connect_button_to_function('show_aborted_preempted', 'toggled', self.on_show_aborted_preempted_toggled)
        self.connect_button_to_function('expert_view', 'activate', self.on_expert_view_activate)
        self.connect_button_to_function('full_screen', 'toggled', self.on_full_screen_mode_toggled)

        self.connect_button_to_function('start', 'activate', self.on_start_activate)
        self.connect_button_to_function('start_from_selected', 'activate', self.on_start_from_selected_state_activate)
        self.connect_button_to_function('run_to_selected', 'activate', self.on_run_to_selected_state_activate)
        self.connect_button_to_function('pause', 'activate', self.on_pause_activate)
        self.connect_button_to_function('stop', 'activate', self.on_stop_activate)
        self.connect_button_to_function('step_mode', 'activate', self.on_step_mode_activate)
        self.connect_button_to_function('step_into', 'activate', self.on_step_into_activate)
        self.connect_button_to_function('step_over', 'activate', self.on_step_over_activate)
        self.connect_button_to_function('step_out', 'activate', self.on_step_out_activate)
        self.connect_button_to_function('backward_step', 'activate', self.on_backward_step_activate)
        self.connect_button_to_function('about', 'activate', self.on_about_activate)
        self.full_screen_window.connect('key_press_event', self.on_key_press_event)
        self.view['menu_edit'].connect('select', self.check_edit_menu_items_status)
        self.registered_view = True
        self._update_recently_opened_state_machines()

    @ExtendedController.observe('config', after=True)
    def on_config_value_changed(self, config_m, prop_name, info):
        """Callback when a config value has been changed

        :param ConfigModel config_m: The config model that has been changed
        :param str prop_name: Should always be 'config'
        :param dict info: Information e.g. about the changed config key
        """
        config_key = info['args'][1]
        # config_value = info['args'][2]

        if config_key == "LIBRARY_PATHS":
            library_manager.refresh_libraries()
        elif config_key == "SHORTCUTS":
            self.refresh_shortcuts()
        elif config_key == "recently_opened_state_machines":
            self._update_recently_opened_state_machines()

    def _update_recently_opened_state_machines(self):
        """Update the sub menu Open Recent in File menu"""
        if not self.registered_view:
            return
        for item in self.view.sub_menu_open_recently.get_children():
            self.view.sub_menu_open_recently.remove(item)
        for sm_path in global_runtime_config.get_config_value("recently_opened_state_machines", []):
            # print "insert recent", sm_path

            # define label string
            root_state_name = gui_helper_state_machine.get_root_state_name_of_sm_file_system_path(sm_path)
            label_string = "'{0}' in {1}".format(root_state_name, sm_path) if root_state_name is not None else sm_path

            # define icon of menu item
            is_in_libs = library_manager.is_os_path_within_library_root_paths(sm_path)
            button_image = constants.SIGN_LIB if is_in_libs else constants.BUTTON_OPEN

            # prepare state machine open call_back function
            sm_open_function = partial(self.on_open_activate, path=sm_path)

            # create and insert new menu item
            menu_item = gui_helper_label.create_image_menu_item(label_string, button_image, sm_open_function)
            self.view.sub_menu_open_recently.append(menu_item)

        self.view.sub_menu_open_recently.show_all()

    def on_toggle_full_screen_mode(self, *args):
        if self.view["full_screen"].get_active():
            self.view["full_screen"].toggle()
            self.view["full_screen"].set_active(False)  # because toggle is not always working
        else:
            self.view["full_screen"].toggle()  # because set active is not always working
            self.view["full_screen"].set_active(True)

    def on_full_screen_mode_toggled(self, *args):
        if self.full_screen_flag == self.view["full_screen"].active:
            return False

        if self.view["full_screen"].active and not self.full_screen_flag:
            self.full_screen_flag = True
            self.on_full_screen_activate()
        else:
            self.full_screen_flag = False
            self.on_full_screen_deactivate()
        return True

    def on_key_press_event(self, widget, event):
        keyname = gtk.gdk.keyval_name(event.keyval)
        if keyname == "Escape" and self.full_screen_window.get_window().get_state() == gtk.gdk.WINDOW_STATE_FULLSCREEN:
            self.view["full_screen"].set_active(False)
            return True

    def on_full_screen_activate(self, *args):
        """
        function to display the currently selected state machine in full screen mode
        :param args:
        :return:
        """
        self.sm_notebook.set_show_tabs(False)
        self.sm_notebook.reparent(self.full_screen_window)
        position = self.main_window_view.get_top_widget().get_position()
        self.full_screen_window.show()
        self.full_screen_window.move(position[0], position[1])
        self.full_screen_window.set_decorated(False)
        self.full_screen_window.fullscreen()
        self.main_window_view.get_top_widget().iconify()

    def on_full_screen_deactivate(self):
        # gui_helper.set_window_size_and_position(self.main_window_view.get_top_widget(), "MAIN_WINDOW")
        self.main_window_view.get_top_widget().present()
        self.sm_notebook.reparent(self.main_window_view['graphical_editor_vbox'])
        self.main_window_view['graphical_editor_vbox'].reorder_child(self.sm_notebook, 0)
        self.sm_notebook.set_show_tabs(True)
        self.full_screen_window.hide()

    def connect_button_to_function(self, view_index, button_state, function):
        """
        Connect callback to a button
        :param view_index: the index of the button in the view
        :param button_state: the state of the button the function should be connected to
        :param function: the function to be connected
        :return:
        """
        handler_id = self.view[view_index].connect(button_state, function)
        self.handler_ids[view_index] = handler_id

    def unregister_view(self):
        """import log
        Unregister all registered functions to a view element
        :return:
        """
        for handler_id in self.handler_ids.iterkeys():
            self.view[handler_id].disconnect(self.handler_ids[handler_id])

    def register_adapters(self):
        """Adapters should be registered in this method call"""
        pass

    def register_actions(self, shortcut_manager):
        """Register callback methods for triggered actions

        :param rafcon.gui.shortcut_manager.ShortcutManager shortcut_manager: Shortcut Manager Object holding mappings
            between shortcuts and actions.
        """
        self.add_callback_to_shortcut_manager('save', partial(self.call_action_callback, "on_save_activate"))
        self.add_callback_to_shortcut_manager('save_as', partial(self.call_action_callback, "on_save_as_activate"))
        self.add_callback_to_shortcut_manager('save_state_as', partial(self.call_action_callback,
                                                                       "on_save_selected_state_as_activate"))
        self.add_callback_to_shortcut_manager('substitute_state', partial(self.call_action_callback,
                                                                          "on_substitute_selected_state_activate"))
        self.add_callback_to_shortcut_manager('substitute_library_with_template',
                                              partial(self.call_action_callback,
                                                      "on_substitute_library_with_template_activate"))
        self.add_callback_to_shortcut_manager('open', partial(self.call_action_callback, "on_open_activate"))
        self.add_callback_to_shortcut_manager('new', partial(self.call_action_callback, "on_new_activate"))
        self.add_callback_to_shortcut_manager('quit', partial(self.call_action_callback, "on_quit_activate"))

        self.add_callback_to_shortcut_manager('is_start_state', partial(self.call_action_callback, "on_toggle_is_start_state_active"))
        self.add_callback_to_shortcut_manager('group', partial(self.call_action_callback, "on_group_states_activate"))
        self.add_callback_to_shortcut_manager('ungroup', partial(self.call_action_callback, "on_ungroup_state_activate"))

        self.add_callback_to_shortcut_manager('start', partial(self.call_action_callback, "on_start_activate"))
        self.add_callback_to_shortcut_manager('start_from_selected', partial(self.call_action_callback,
                                                                                   "on_start_from_selected_state_activate"))
        self.add_callback_to_shortcut_manager('run_to_selected', partial(self.call_action_callback,
                                                                               "on_run_to_selected_state_activate"))

        self.add_callback_to_shortcut_manager('stop', partial(self.call_action_callback, "on_stop_activate"))
        self.add_callback_to_shortcut_manager('pause', partial(self.call_action_callback, "on_pause_activate"))
        self.add_callback_to_shortcut_manager('step_mode', partial(self.call_action_callback, "on_step_mode_activate"))
        self.add_callback_to_shortcut_manager('step', partial(self.call_action_callback, "on_step_into_activate"))
        self.add_callback_to_shortcut_manager('backward_step', partial(self.call_action_callback, "on_backward_step_activate"))

        self.add_callback_to_shortcut_manager('reload', partial(self.call_action_callback, "on_refresh_all_activate"))

        self.add_callback_to_shortcut_manager('show_data_flows', self.show_data_flows_toggled_shortcut)
        self.add_callback_to_shortcut_manager('show_data_values', self.show_data_values_toggled_shortcut)
        self.add_callback_to_shortcut_manager('data_flow_mode', self.data_flow_mode_toggled_shortcut)
        self.add_callback_to_shortcut_manager('show_aborted_preempted', self.show_aborted_preempted)

        self.add_callback_to_shortcut_manager('fullscreen', self.on_toggle_full_screen_mode)

    def call_action_callback(self, callback_name, *args):
        """Wrapper for action callbacks

        Returns True after executing the callback. This is needed in order to prevent the shortcut from being passed
        on to the system. The callback methods itself cannot return True, as they are also used with idle_add,
        which would call the method over and over again.
        :param str callback_name: The name of the method to call
        :param args: Any remaining parameters, which are passed on to the callback method
        :return: True
        """
        getattr(self, callback_name)(*args)
        return True

    def add_callback_to_shortcut_manager(self, action, callback):
        """
        Helper function to add an callback for an action to the shortcut manager.
        :param action: the action to add a shortcut for
        :param callback: the callback if the action is executed
        :return:
        """
        if action not in self.registered_shortcut_callbacks:
            self.registered_shortcut_callbacks[action] = []
        self.registered_shortcut_callbacks[action].append(callback)
        self.shortcut_manager.add_callback_for_action(action, callback)

    def remove_all_callbacks(self):
        """
        Remove all callbacks registered to the shortcut manager
        :return:
        """
        for action in self.registered_shortcut_callbacks.iterkeys():
            for callback in self.registered_shortcut_callbacks[action]:
                self.shortcut_manager.remove_callback_for_action(action, callback)
        # delete all registered shortcut callbacks
        self.registered_shortcut_callbacks = {}

    ######################################################
    # menu bar functionality - File
    ######################################################

    def on_new_activate(self, widget=None, data=None):
        gui_helper_state_machine.new_state_machine()

    @staticmethod
    def on_open_activate(widget=None, data=None, path=None):
        gui_helper_state_machine.open_state_machine(path=path, recent_opened_notification=True)

<<<<<<< HEAD
    def on_save_activate(self, widget, data=None, save_as=False, delete_old_state_machine=False):
        return gui_helper_state_machine.save_state_machine(save_as=save_as,
                                                           delete_old_state_machine=delete_old_state_machine,
                                                           recent_opened_notification=True)
=======
    def on_save_activate(self, widget, data=None, delete_old_state_machine=False):
        return gui_helper_state_machine.save_state_machine(delete_old_state_machine=delete_old_state_machine)
>>>>>>> ffa762aa

    def on_save_as_activate(self, widget=None, data=None, path=None):
        return gui_helper_state_machine.save_state_machine_as(path=path, recent_opened_notification=True)

    @staticmethod
    def on_refresh_libraries_activate():
        gui_helper_state_machine.refresh_libraries()

    def on_refresh_all_activate(self, widget, data=None, force=False):
        gui_helper_state_machine.refresh_all(force=force)

    def on_refresh_selected_activate(self, widget, data=None, force=False):
        gui_helper_state_machine.refresh_selected_state_machine()

    @staticmethod
    def on_substitute_selected_state_activate(widget=None, data=None, path=None):
        return gui_helper_state_machine.substitute_selected_state_and_use_choice_dialog()

    @staticmethod
    def on_substitute_library_with_template_activate(widget=None, data=None):
        keep_name = global_gui_config.get_config_value('SUBSTITUTE_STATE_KEEPS_STATE_NAME')
        return gui_helper_state_machine.substitute_selected_library_state_with_template(keep_name)

    @staticmethod
    def on_save_selected_state_as_activate(widget=None, data=None, path=None):
        return gui_helper_state_machine.save_selected_state_as()

    @staticmethod
    def on_menu_properties_activate(widget, data=None):
        config_window_view = ConfigWindowView()
        config_window_ctrl = ConfigWindowController(gui_singletons.core_config_model, config_window_view,
                                                    gui_singletons.gui_config_model)
        gui_singletons.main_window_controller.add_controller('config_window_ctrl', config_window_ctrl)
        config_window_view.show()
        config_window_view.get_top_widget().present()

    def on_quit_activate(self, widget, data=None, force=False):
        global_runtime_config.prepare_recently_opened_state_machines_list_for_storage()
        if force:
            backup_session.reset_session()
        if not force and global_gui_config.get_config_value("AUTO_SESSION_RECOVERY_ENABLED"):
            backup_session.store_session()
            self.on_delete_check_sm_running()
            force = True
        avoid_shutdown = self.on_delete_event(widget, None, force=force)
        if not avoid_shutdown:
            self.on_destroy(None)

    def on_delete_event(self, widget, event, data=None, force=False):
        logger.debug("Delete event received")

        # State machine was modified, callback method handles closing operation
        if not force and self.on_delete_check_sm_modified():
            return True  # prevents closing operation
        # State machine is running, callback method handles closing operation
        if not force and self.on_delete_check_sm_running():
            return True  # prevents closing operation

        self.prepare_destruction()
        return False

    def refresh_shortcuts(self):
        self.shortcut_manager.remove_shortcuts()
        self.shortcut_manager.update_shortcuts()
        for item_name, shortcuts in global_gui_config.get_config_value('SHORTCUTS', {}).iteritems():
            if shortcuts and item_name in self.view.buttons:
                self.view.set_menu_item_accelerator(item_name, shortcuts[0])

    def on_delete_check_sm_modified(self):
        if state_machine_manager.has_dirty_state_machine():

            message_string = "Are you sure you want to exit RAFCON?\n\n" \
                             "The following state machines have been modified and not saved. " \
                             "These changes will get lost:"
            for sm_id, sm in state_machine_manager.state_machines.iteritems():
                if sm.marked_dirty:
                    message_string = "%s\n#%s: %s " % (message_string, str(sm_id), sm.root_state.name)
            dialog = RAFCONButtonDialog(message_string, ["Close without saving", "Cancel"],
                                        message_type=gtk.MESSAGE_WARNING, parent=self.get_root_window())
            response_id = dialog.run()
            dialog.destroy()
            if response_id == 1:  # Close without saving - button pressed
                if not self.state_machine_execution_engine.finished_or_stopped():
                    self.on_delete_check_sm_running()
                else:
                    self.prepare_destruction()
                    self.on_destroy(None)
            elif response_id == 2:  # Cancel - button pressed
                logger.debug("Close main window canceled")
            return True
        return False

    def on_delete_check_sm_running(self):
        if not self.state_machine_execution_engine.finished_or_stopped():

            message_string = "The state machine is still running. Do you want to stop the execution before closing?"
            dialog = RAFCONButtonDialog(message_string, ["Stop execution", "Keep running"],
                                        message_type=gtk.MESSAGE_QUESTION, parent=self.get_root_window())
            response_id = dialog.run()
            dialog.destroy()
            if response_id == 1:  # Stop execution
                self.state_machine_execution_engine.stop()
            elif response_id == 2:  # Keep running
                logger.debug("State machine will stay running!")
            self.prepare_destruction()
            self.on_destroy(None)
            return True
        return False

    def on_destroy(self, widget, data=None):
        from rafcon.core.start import reactor_required

        logger.debug("The GUI is being closed now")
        self.main_window_view.hide()

        if reactor_required():  # shutdown reactor
            from twisted.internet import reactor
            if reactor.running:
                reactor.callFromThread(reactor.stop)
            else:
                glib.idle_add(gtk.main_quit)
        else:  # shutdown gtk
            glib.idle_add(gtk.main_quit)

        # Run the GTK loop until no more events are being generated and thus the GUI is fully destroyed
        while gtk.events_pending():
            gtk.main_iteration(False)

    def prepare_destruction(self):
        """Saves current configuration of windows and panes to the runtime config file, before RAFCON is closed."""
        plugins.run_hook("pre_destruction")

        logger.debug("Saving runtime config")

        global_runtime_config.store_widget_properties(self.main_window_view['top_level_h_pane'], 'LEFT_BAR_DOCKED')
        global_runtime_config.store_widget_properties(self.main_window_view['right_h_pane'], 'RIGHT_BAR_DOCKED')
        global_runtime_config.store_widget_properties(self.main_window_view['central_v_pane'], 'CONSOLE_DOCKED')
        global_runtime_config.store_widget_properties(self.main_window_view['left_bar'], 'LEFT_BAR_INNER_PANE')

        global_runtime_config.save_configuration()

        import glib

        # Should close all tabs
        core_singletons.state_machine_manager.delete_all_state_machines()
        # Recursively destroys the main window
        gui_singletons.main_window_controller.destroy()
        self.logging_console_view.quit_flag = True
        glib.idle_add(log_helpers.LoggingViewHandler.remove_logging_view, 'main')

    ######################################################
    # menu bar functionality - Edit
    ######################################################

    @staticmethod
    def on_toggle_is_start_state_active(widget, data=None):
        return gui_helper_state_machine.selected_state_toggle_is_start_state()

    def on_copy_selection_activate(self, widget, data=None):
        self.shortcut_manager.trigger_action("copy", None, None)

    def on_paste_clipboard_activate(self, widget, data=None):
        self.shortcut_manager.trigger_action("paste", None, None)

    def on_cut_selection_activate(self, widget, data=None):
        self.shortcut_manager.trigger_action("cut", None, None)

    def on_delete_activate(self, widget, data=None):
        self.shortcut_manager.trigger_action("delete", None, None)

    def on_add_state_activate(self, widget, method=None, *arg):
        self.shortcut_manager.trigger_action("add_execution_state", None, None)

    def on_group_states_activate(self, widget, data=None):
        gui_helper_state_machine.group_selected_states_and_scoped_variables()

    def on_ungroup_state_activate(self, widget, data=None):
        gui_helper_state_machine.ungroup_selected_state()

    def on_undo_activate(self, widget, data=None):
        self.shortcut_manager.trigger_action("undo", None, None)

    def on_redo_activate(self, widget, data=None):
        self.shortcut_manager.trigger_action("redo", None, None)

    def on_grid_toggled(self, widget, data=None):
        pass

    ######################################################
    # menu bar functionality - View
    ######################################################
    def data_flow_mode_toggled_shortcut(self, *args):
        if self.view["data_flow_mode"].get_active():
            self.view["data_flow_mode"].set_active(False)
        else:
            self.view["data_flow_mode"].set_active(True)

    def show_data_flows_toggled_shortcut(self, *args):
        if self.view["show_data_flows"].get_active():
            self.view["show_data_flows"].set_active(False)
        else:
            self.view["show_data_flows"].set_active(True)

    def show_data_values_toggled_shortcut(self, *args):
        if self.view["show_data_values"].get_active():
            self.view["show_data_values"].set_active(False)
        else:
            self.view["show_data_values"].set_active(True)

    def show_aborted_preempted(self, *args):
        if self.view["show_aborted_preempted"].get_active():
            self.view["show_aborted_preempted"].set_active(False)
        else:
            self.view["show_aborted_preempted"].set_active(True)

    @staticmethod
    def on_data_flow_mode_toggled(widget, data=None):
        if widget.get_active():
            global_runtime_config.set_config_value("DATA_FLOW_MODE", True)
        else:
            global_runtime_config.set_config_value("DATA_FLOW_MODE", False)

    @staticmethod
    def on_show_data_flows_toggled(widget, data=None):
        if widget.get_active():
            global_runtime_config.set_config_value("SHOW_DATA_FLOWS", True)
        else:
            global_runtime_config.set_config_value("SHOW_DATA_FLOWS", False)

    @staticmethod
    def on_show_data_values_toggled(widget, data=None):
        if widget.get_active():
            global_runtime_config.set_config_value("SHOW_DATA_FLOW_VALUE_LABELS", True)
        else:
            global_runtime_config.set_config_value("SHOW_DATA_FLOW_VALUE_LABELS", False)

    @staticmethod
    def on_show_aborted_preempted_toggled(widget, data=None):
        if widget.get_active():
            global_runtime_config.set_config_value("SHOW_ABORTED_PREEMPTED", True)
        else:
            global_runtime_config.set_config_value("SHOW_ABORTED_PREEMPTED", False)

    def on_expert_view_activate(self, widget, data=None):
        pass

    ######################################################
    # menu bar functionality - Execution
    ######################################################
    def execution_status_dependent_correction_of_selected_and_active_state_machine(self):
        active_state_machine_id = None
        if core_singletons.state_machine_manager.get_active_state_machine():
            active_state_machine_id = core_singletons.state_machine_manager.get_active_state_machine().state_machine_id
        selected_state_machine_id = gui_singletons.state_machine_manager_model.selected_state_machine_id
        if core_singletons.state_machine_manager.get_active_state_machine():
            # is the state machine active change the selection accordingly to be the active state machine
            if not self.state_machine_execution_engine.finished_or_stopped():
                gui_singletons.state_machine_manager_model.selected_state_machine_id = active_state_machine_id
            else:  # change the active state machine to be the selected state machine
                core_singletons.state_machine_manager.active_state_machine_id = selected_state_machine_id

    def on_start_activate(self, widget, data=None):
        self.execution_status_dependent_correction_of_selected_and_active_state_machine()
        self.state_machine_execution_engine.start(self.model.selected_state_machine_id)

    def on_start_from_selected_state_activate(self, widget, data=None):
        logger.debug("Run from selected state ...")
        self.execution_status_dependent_correction_of_selected_and_active_state_machine()
        selection = gui_singletons.state_machine_manager_model.get_selected_state_machine_model().selection
        selected_state_models = selection.get_states()
        if len(selected_state_models) is not 1:
            logger.error("Exactly one state must be selected!")
        else:
            self.state_machine_execution_engine.start(self.model.selected_state_machine_id,
                                                      selected_state_models[0].state.get_path())

    def on_pause_activate(self, widget, data=None):
        self.execution_status_dependent_correction_of_selected_and_active_state_machine()
        self.state_machine_execution_engine.pause()

    def on_stop_activate(self, widget, data=None):
        self.execution_status_dependent_correction_of_selected_and_active_state_machine()
        self.state_machine_execution_engine.stop()

    def on_step_mode_activate(self, widget, data=None):
        self.execution_status_dependent_correction_of_selected_and_active_state_machine()
        self.state_machine_execution_engine.step_mode(self.model.selected_state_machine_id)

    def on_step_into_activate(self, widget, data=None):
        self.execution_status_dependent_correction_of_selected_and_active_state_machine()
        self.state_machine_execution_engine.step_into()

    def on_step_over_activate(self, widget, data=None):
        self.execution_status_dependent_correction_of_selected_and_active_state_machine()
        self.state_machine_execution_engine.step_over()

    def on_step_out_activate(self, widget, data=None):
        self.execution_status_dependent_correction_of_selected_and_active_state_machine()
        self.state_machine_execution_engine.step_out()

    def on_backward_step_activate(self, widget, data=None):
        self.execution_status_dependent_correction_of_selected_and_active_state_machine()
        self.state_machine_execution_engine.backward_step()

    def on_run_to_selected_state_activate(self, widget, data=None):
        self.execution_status_dependent_correction_of_selected_and_active_state_machine()
        logger.debug("Run to selected state ...")

        selection = gui_singletons.state_machine_manager_model.get_selected_state_machine_model().selection
        selected_state_models = selection.get_states()
        if len(selected_state_models) is not 1:
            logger.error("Exactly one state must be selected!")
        else:
            self.state_machine_execution_engine.run_to_selected_state(selected_state_models[0].state.get_path(),
                                                                      self.model.selected_state_machine_id)

    ######################################################
    # menu bar functionality - Help
    ######################################################
    @staticmethod
    def on_about_activate(widget, data=None):
        about = AboutDialogView()
        gui_helper_label.set_button_children_size_request(about)
        response = about.run()
        if response == gtk.RESPONSE_DELETE_EVENT or response == gtk.RESPONSE_CANCEL:
            about.destroy()

    def check_edit_menu_items_status(self, widget):

        # check if "is start state" is used,
        is_start_state_inactive = False
        if self.model.get_selected_state_machine_model():
            state_m_list = self.model.get_selected_state_machine_model().selection.get_states()
            has_no_start_state_state_types = (BarrierConcurrencyState, PreemptiveConcurrencyState)
            if len(state_m_list) == 1 and isinstance(state_m_list[0], AbstractStateModel) and \
                    not state_m_list[0].state.is_root_state and \
                    not isinstance(state_m_list[0].parent.state, has_no_start_state_state_types):
                # if is start state -> enabled-box
                if state_m_list[0].is_start:
                    self.view.set_menu_item_icon('is_start_state', constants.BUTTON_CHECK)
                else:  # if is not start state -> empty-box
                    self.view.set_menu_item_icon('is_start_state', constants.BUTTON_SQUARE)
                self.view.set_menu_item_sensitive('is_start_state', True)
            else:
                is_start_state_inactive = True
        else:
            is_start_state_inactive = True
        if is_start_state_inactive:  # if root state or otherwise -> inactive
            self.view.set_menu_item_icon('is_start_state', constants.BUTTON_SQUARE)
            self.view.set_menu_item_sensitive('is_start_state', False)<|MERGE_RESOLUTION|>--- conflicted
+++ resolved
@@ -357,15 +357,9 @@
     def on_open_activate(widget=None, data=None, path=None):
         gui_helper_state_machine.open_state_machine(path=path, recent_opened_notification=True)
 
-<<<<<<< HEAD
-    def on_save_activate(self, widget, data=None, save_as=False, delete_old_state_machine=False):
-        return gui_helper_state_machine.save_state_machine(save_as=save_as,
-                                                           delete_old_state_machine=delete_old_state_machine,
+    def on_save_activate(self, widget, data=None, delete_old_state_machine=False):
+        return gui_helper_state_machine.save_state_machine(delete_old_state_machine=delete_old_state_machine,
                                                            recent_opened_notification=True)
-=======
-    def on_save_activate(self, widget, data=None, delete_old_state_machine=False):
-        return gui_helper_state_machine.save_state_machine(delete_old_state_machine=delete_old_state_machine)
->>>>>>> ffa762aa
 
     def on_save_as_activate(self, widget=None, data=None, path=None):
         return gui_helper_state_machine.save_state_machine_as(path=path, recent_opened_notification=True)
