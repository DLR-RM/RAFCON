--- conflicted
+++ resolved
@@ -269,11 +269,7 @@
         :rtype: rafcon.gui.selection.Selection, set
         """
         sm_selection = self.model.get_state_machine_m().selection if self.model.get_state_machine_m() else None
-<<<<<<< HEAD
         return sm_selection, sm_selection.get_selected_elements_of_core_class(self.CORE_ELEMENT_CLASS) if sm_selection else set()
-=======
-        return sm_selection, sm_selection.get_selected_elements_of_core_class(self.CORE_ELEMENT_CLASS) if sm_selection else []
->>>>>>> 554c6692
 
     def get_selections(self):
         """Get current model selection status in state machine selection (filtered according the purpose of the widget)
