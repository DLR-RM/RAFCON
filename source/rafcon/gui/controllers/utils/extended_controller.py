--- conflicted
+++ resolved
@@ -81,14 +81,8 @@
             key = controller
         # print self.__class__.__name__, " remove key ", key, self.__child_controllers.keys()
         if key in self.__child_controllers:
-<<<<<<< HEAD
-            if key in self.__action_registered_controllers:
-                self.__action_registered_controllers.remove(self.__child_controllers[key])
-            if self.__shortcut_manager is not None:
-=======
             if self.__shortcut_manager is not None:
                 self.__action_registered_controllers.remove(self.__child_controllers[key])
->>>>>>> b10b608d
                 self.__child_controllers[key].unregister_actions(self.__shortcut_manager)
             self.__child_controllers[key].destroy()
             del self.__child_controllers[key]
