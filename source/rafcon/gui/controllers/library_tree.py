--- conflicted
+++ resolved
@@ -283,21 +283,12 @@
         return False
 
     def substitute_as_library_clicked(self, widget):
-<<<<<<< HEAD
-        import rafcon.gui.helpers.state as gui_helper_state
-        gui_helper_state.substitute_selected_state(self._get_selected_library_state(), as_template=False)
-
-    def substitute_as_template_clicked(self, widget):
-        import rafcon.gui.helpers.state as gui_helper_state
-        gui_helper_state.substitute_selected_state(self._get_selected_library_state(), as_template=True)
-=======
         import rafcon.gui.helpers.state_machine as gui_helper_state_machine
         gui_helper_state_machine.substitute_selected_state(self._get_selected_library_state(), as_template=False)
 
     def substitute_as_template_clicked(self, widget):
         import rafcon.gui.helpers.state_machine as gui_helper_state_machine
         gui_helper_state_machine.substitute_selected_state(self._get_selected_library_state(), as_template=True)
->>>>>>> 7a47a763
 
     def _get_selected_library_state(self):
         """Returns the LibraryState which was selected in the LibraryTree
