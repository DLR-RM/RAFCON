# Copyright (C) 2015-2018 DLR
#
# All rights reserved. This program and the accompanying materials are made
# available under the terms of the Eclipse Public License v1.0 which
# accompanies this distribution, and is available at
# http://www.eclipse.org/legal/epl-v10.html
#
# Contributors:
# Annika Wollschlaeger <annika.wollschlaeger@dlr.de>
# Franz Steinmetz <franz.steinmetz@dlr.de>
# Lukas Becker <lukas.becker@dlr.de>
# Matthias Buettner <matthias.buettner@dlr.de>
# Rico Belder <rico.belder@dlr.de>
# Sebastian Brunner <sebastian.brunner@dlr.de>

"""
.. module:: library_tree
   :synopsis: The module holds controller tree overview of all mounted libraries and access to general
     functionality to add element or templates of those to a state-machine.

"""

<<<<<<< HEAD
from gi.repository import GObject
from gi.repository import Gtk
from gi.repository import Gdk
=======
from future.utils import string_types
from builtins import str
import gobject
import gtk
>>>>>>> a5818f30
import os
from functools import partial

from rafcon.core.states.library_state import LibraryState
from rafcon.gui.config import global_gui_config
from rafcon.gui.runtime_config import global_runtime_config
from rafcon.gui.controllers.utils.extended_controller import ExtendedController
from rafcon.gui.models.library_manager import LibraryManagerModel
from rafcon.gui.helpers.label import create_menu_item, append_sub_menu_to_parent_menu
from rafcon.gui.helpers.text_formatting import format_folder_name_human_readable
import rafcon.gui.singleton as gui_singletons
from rafcon.gui.utils import constants
from rafcon.gui.utils.dialog import RAFCONButtonDialog
from rafcon.utils import log

logger = log.get_logger(__name__)


class LibraryTreeController(ExtendedController):

    ID_STORAGE_ID = 0
    ITEM_STORAGE_ID = 1
    LIB_PATH_STORAGE_ID = 2
    OS_PATH_STORAGE_ID = 3
    TOOL_TIP_STORAGE_ID = 3
    LIB_KEY_STORAGE_ID = 4

    def __init__(self, model, view):
        assert isinstance(model, LibraryManagerModel)
        assert isinstance(view, Gtk.TreeView)
        ExtendedController.__init__(self, model, view)
<<<<<<< HEAD
        self.tree_store = Gtk.TreeStore(str, GObject.TYPE_PYOBJECT, str, str, str)
=======
        self.tree_store = gtk.TreeStore(gobject.TYPE_STRING, gobject.TYPE_PYOBJECT, gobject.TYPE_STRING, gobject.TYPE_STRING, gobject.TYPE_STRING)
>>>>>>> a5818f30
        view.set_model(self.tree_store)
        view.set_tooltip_column(3)

        # Gtk TODO: solve via Gtk.TargetList? https://python-gtk-3-tutorial.readthedocs.io/en/latest/drag_and_drop.html
        view.drag_source_set(Gdk.ModifierType.BUTTON1_MASK, [Gtk.TargetEntry.new('STRING', 0, 0)], Gdk.DragAction.COPY)

        self.library_row_iter_dict_by_library_path = {}
        self.__expansion_state = None

        self.update()

    def register_view(self, view):
        super(LibraryTreeController, self).register_view(view)
        self.view.connect('button_press_event', self.mouse_click)

        self.view.connect("drag-data-get", self.on_drag_data_get)
        self.view.connect("drag-begin", self.on_drag_begin)

    def generate_right_click_menu(self, kind='library'):
        menu = Gtk.Menu()
        if kind == 'library':
            menu.append(create_menu_item("Add as library (link)", constants.BUTTON_ADD,
                                         partial(self.insert_button_clicked, as_template=False)))
            menu.append(create_menu_item("Add as template (copy)", constants.BUTTON_COPY,
                                         partial(self.insert_button_clicked, as_template=True)))
            menu.append(Gtk.SeparatorMenuItem())
            menu.append(create_menu_item("Open", constants.BUTTON_OPEN, self.open_button_clicked))
            menu.append(create_menu_item("Open and run", constants.BUTTON_START, self.open_run_button_clicked))
            menu.append(Gtk.SeparatorMenuItem())
            menu.append(create_menu_item("Remove library", constants.BUTTON_DEL, self.delete_button_clicked))

            sub_menu_item, sub_menu = append_sub_menu_to_parent_menu("Substitute as library", menu,
                                                                     constants.BUTTON_REFR)

            sub_menu.append(create_menu_item("Keep state name", constants.BUTTON_LEFTA,
                                             partial(self.substitute_as_library_clicked, keep_name=True)))
            sub_menu.append(create_menu_item("Take name from Library", constants.BUTTON_EXCHANGE,
                                             partial(self.substitute_as_library_clicked, keep_name=False)))

            sub_menu_item, sub_menu = append_sub_menu_to_parent_menu("Substitute as template", menu,
                                                                     constants.BUTTON_REFR)

            sub_menu.append(create_menu_item("Keep state name", constants.BUTTON_LEFTA,
                                             partial(self.substitute_as_template_clicked, keep_name=True)))
            sub_menu.append(create_menu_item("Take name from Library", constants.BUTTON_EXCHANGE,
                                             partial(self.substitute_as_template_clicked, keep_name=False)))
        elif kind == 'library root':
            menu.append(create_menu_item("Add library root", constants.BUTTON_DEL, self.add_button_clicked))
            menu.append(create_menu_item("Remove library root", constants.BUTTON_DEL, self.delete_button_clicked))
        elif kind == 'libraries':
            menu.append(create_menu_item("Remove libraries", constants.BUTTON_DEL, self.delete_button_clicked))
        elif kind == 'library tree':
            menu.append(create_menu_item("Add library root", constants.BUTTON_DEL, self.add_button_clicked))

        return menu

    def mouse_click(self, widget, event=None):
        # Double click with left mouse button
        if event.type == Gdk.EventType._2BUTTON_PRESS and event.get_button()[1] == 1:
            (model, row) = self.view.get_selection().get_selected()
            if isinstance(model[row][self.ITEM_STORAGE_ID], dict):  # double click on folder, not library
                state_row_path = self.tree_store.get_path(row)
                if state_row_path is not None:
                    if self.view.row_expanded(state_row_path):
                        self.view.collapse_row(state_row_path)
                    else:
                        self.view.expand_to_path(state_row_path)
                return False
            self.open_button_clicked(None)
            return True

        # Single right click
        if event.type == Gdk.EventType.BUTTON_PRESS and event.get_button()[1] == 3:

            x = int(event.x)
            y = int(event.y)
            time = event.time
            pthinfo = self.view.get_path_at_pos(x, y)
            if pthinfo is not None:
                path, col, cellx, celly = pthinfo
                self.view.grab_focus()
                self.view.set_cursor(path, col, 0)

                (model, row) = self.view.get_selection().get_selected()
                if isinstance(model[row][self.ITEM_STORAGE_ID], dict):  # right click on folder, not library
                    if model[row][self.LIB_PATH_STORAGE_ID] == '':
                        menu = self.generate_right_click_menu('library root')
                    else:
                        menu = self.generate_right_click_menu('libraries')
                else:
                    menu = self.generate_right_click_menu('library')
            else:
                menu = self.generate_right_click_menu('library tree')
            menu.show_all()
            menu.popup(None, None, None, None, event.get_button()[1], time)
            return True

    @ExtendedController.observe("library_manager", after=True)
    def model_changed(self, model, prop_name, info):
        self.update()

    def store_expansion_state(self):
        # print "\n\n store of state machine {0} \n\n".format(self.__my_selected_sm_id)
        try:
            act_expansion_library = {}
            for library_path, library_row_iter in self.library_row_iter_dict_by_library_path.items():
                library_row_path = self.tree_store.get_path(library_row_iter)
                act_expansion_library[library_path] = self.view.row_expanded(library_row_path)
                # if act_expansion_library[library_path]:
                #     print library_path
            self.__expansion_state = act_expansion_library
        except TypeError:
            logger.warn("expansion state of library could not be stored")

    def redo_expansion_state(self):
        if self.__expansion_state:
            # print "\n\n redo of state machine {0} \n\n".format(self.__my_selected_sm_id)
            try:
                for library_path, library_row_expanded in self.__expansion_state.items():
                    library_row_iter = self.library_row_iter_dict_by_library_path[library_path]
                    if library_row_iter:  # may elements are missing afterwards
                        library_row_path = self.tree_store.get_path(library_row_iter)
                        if library_row_expanded:
                            self.view.expand_to_path(library_row_path)
                            # print library_path
            except (TypeError, KeyError):
                logger.warn("expansion state of library tree could not be re-done")

    def update(self):
        self.store_expansion_state()
        self.tree_store.clear()
        self.library_row_iter_dict_by_library_path.clear()
        for library_key, library_item in self.model.library_manager.libraries.items():
            self.insert_rec(None, library_key, library_item, "")
        self.redo_expansion_state()
        if self.__expansion_state:
            logger.info("Libraries have been updated")
        else:
            logger.info("Library tree has been initialized")

    @staticmethod
    def convert_if_human_readable(s):
        """Converts a string to format which is more human readable"""
        return format_folder_name_human_readable(s) \
            if global_gui_config.get_config_value('LIBRARY_TREE_PATH_HUMAN_READABLE', False) else s

    def insert_rec(self, parent, library_key, library_item, library_path, library_root_path=None):
        """

        :param parent:
        :param str library_key:
        :param library_item:
        :param str library_path:
        :param str library_root_path:
        :return:
        """
        _library_key = self.convert_if_human_readable(library_key)
        tool_tip = library_item if isinstance(library_item, string_types) else ''
        if not tool_tip and parent is None:
            library_root_path = tool_tip = self.model.library_manager._library_root_paths.get(library_key, '')
        if not tool_tip:
            partial_path = ''
            if len(library_path.split(os.path.sep)) > 1:
                partial_path = os.path.sep.join(library_path.split(os.path.sep)[1:])
            tool_tip = os.path.join(library_root_path, partial_path, library_key)
        tree_item = self.tree_store.insert_before(parent, None, (_library_key, library_item, library_path,
                                                                 tool_tip, library_key))
        if isinstance(library_item, dict) and not library_item:
            return
        if not library_path:
            library_path = library_key
        else:
            library_path = os.path.join(library_path, library_key)
        self.library_row_iter_dict_by_library_path[library_path] = tree_item
        if isinstance(library_item, dict):
            for child_library_key, child_library_item in library_item.items():
                self.insert_rec(tree_item, child_library_key, child_library_item, library_path, library_root_path)

    def on_drag_data_get(self, widget, context, data, info, time):
        """dragged state is inserted and its state_id sent to the receiver

        :param widget:
        :param context:
        :param data: SelectionData: contains state_id
        :param info:
        :param time:
        """
        library_state = self._get_selected_library_state()
        import rafcon.gui.helpers.state_machine as gui_helper_state_machine
        gui_helper_state_machine.add_state_by_drag_and_drop(library_state, data)

    def on_drag_begin(self, widget, context):
        """replace drag icon

        :param widget:
        :param context:
        """
        self.view.drag_source_set_icon_stock(Gtk.STOCK_NEW)

    def insert_button_clicked(self, widget, as_template=False):
        import rafcon.gui.helpers.state_machine as gui_helper_state_machine
        gui_helper_state_machine.insert_state_into_selected_state(self._get_selected_library_state(), as_template)

    def select_open_state_machine_of_selected_library_element(self):
        """Select respective state machine of selected library in state machine manager if already open """
        (model, row_path) = self.view.get_selection().get_selected()
        if row_path:
            physical_library_path = model[row_path][self.ITEM_STORAGE_ID]
            smm = gui_singletons.state_machine_manager_model.state_machine_manager
            sm = smm.get_open_state_machine_of_file_system_path(physical_library_path)
            if sm:
                gui_singletons.state_machine_manager_model.selected_state_machine_id = sm.state_machine_id

    def open_button_clicked(self, widget):
        try:
            self.open_library_as_state_machine()
        except (AttributeError, ValueError) as e:
            logger.error("Could not open library: {0}".format(e))

    def open_run_button_clicked(self, widget):
        from rafcon.core.singleton import state_machine_execution_engine
        state_machine = self.open_library_as_state_machine()
        state_machine_execution_engine.start(state_machine.state_machine_id)

    def open_library_as_state_machine(self):
        import rafcon.gui.helpers.state_machine as gui_helper_state_machine
        (model, row) = self.view.get_selection().get_selected()
        physical_library_path = model[row][self.ITEM_STORAGE_ID]
        assert isinstance(physical_library_path, string_types)

        logger.debug("Opening library as state-machine from path '{0}'".format(physical_library_path))
        state_machine = gui_helper_state_machine.open_state_machine(physical_library_path)
        global_runtime_config.update_recently_opened_state_machines_with(state_machine)
        return state_machine

    def add_button_clicked(self, widget):
        if "library root" in widget.get_label():
            logger.info("Get new path and mounting key.")
            from rafcon.gui import interface
            from rafcon.gui.singleton import global_config, global_runtime_config

            _path = interface.save_folder("Please choose the folder to be mounted and insert your mounting key.",
                                          "insert your mounting key here")

            if _path is None:
                return
            path_elements = _path.split(os.path.sep)
            library_root_key = path_elements[-1]  # the file/folder name is the mounting key
            library_root_path = os.path.sep.join(path_elements[:-1])

            logger.info("Add new library root '{0}: {1}' to config.".format(library_root_key, library_root_path))
            library_paths = global_config.get_config_value('LIBRARY_PATHS')
            library_paths[library_root_key] = library_root_path
            global_config.save_configuration()
            self.model.library_manager.refresh_libraries()

    def delete_button_clicked(self, widget):
        """Removes library from hard drive after request second confirmation"""
        logger.info("delete library" + str(widget) + str(widget.get_label()))
        model, path = self.view.get_selection().get_selected()
        if path:
            # Second confirmation to delete library
            tree_m_row = self.tree_store[path]
            library_os_path, library_path, library_name, item_key = self.extract_library_properties_from_selected_row()
            # assert isinstance(tree_m_row[self.ITEM_STORAGE_ID], str)
            library_file_system_path = library_os_path

            if "root" in widget.get_label():
                button_texts = [widget.get_label() + "from tree and config", "Cancel"]
                partial_message = "This will remove the library root from your configuration (config.yaml)."
            else:
                button_texts = [widget.get_label(), "Cancel"]
                partial_message = "This folder will be removed from hard drive! You really wanna do that?"

            message_string = "You choose to {2} with " \
                             "\n\nlibrary tree path:   {0}" \
                             "\n\nphysical path:        {1}.\n\n\n"\
                             "{3}" \
                             "".format(os.path.join(self.convert_if_human_readable(tree_m_row[self.LIB_PATH_STORAGE_ID]),
                                                    item_key),
                                       library_file_system_path,
                                       widget.get_label().lower(),
                                       partial_message)

            width = 8*len("physical path:        " + library_file_system_path)
            dialog = RAFCONButtonDialog(message_string, button_texts, message_type=Gtk.MessageType.QUESTION,
                                        parent=self.get_root_window(), width=min(width, 1400))
            response_id = dialog.run()
            dialog.destroy()
            if response_id == 1:
                if "root" in widget.get_label():
                    logger.info("Remove library root key '{0}' from config.".format(item_key))
                    from rafcon.gui.singleton import global_config
                    library_paths = global_config.get_config_value('LIBRARY_PATHS')
                    del library_paths[tree_m_row[self.LIB_KEY_STORAGE_ID]]
                    global_config.save_configuration()
                    self.model.library_manager.refresh_libraries()
                elif "libraries" in widget.get_label():
                    logger.debug("Remove of all libraries in {} is triggered.".format(library_os_path))
                    import shutil
                    shutil.rmtree(library_os_path)
                    self.model.library_manager.refresh_libraries()
                else:

                    logger.debug("Remove of Library {} is triggered.".format(library_os_path))
                    self.model.library_manager.remove_library_from_file_system(library_path,
                                                                               library_name)
            elif response_id in [2, -4]:
                pass
            else:
                logger.warning("Response id: {} is not considered".format(response_id))

            return True
        return False

    def substitute_as_library_clicked(self, widget, keep_name=True):
        import rafcon.gui.helpers.state_machine as gui_helper_state_machine
        gui_helper_state_machine.substitute_selected_state(self._get_selected_library_state(), as_template=False,
                                                           keep_name=keep_name)

    def substitute_as_template_clicked(self, widget, keep_name=True):
        import rafcon.gui.helpers.state_machine as gui_helper_state_machine
        gui_helper_state_machine.substitute_selected_state(self._get_selected_library_state(), as_template=True,
                                                           keep_name=keep_name)

    def extract_library_properties_from_selected_row(self):
        """ Extracts properties library_os_path, library_path, library_name and tree_item_key from tree store row """
        (model, row) = self.view.get_selection().get_selected()
        tree_item_key = model[row][self.ID_STORAGE_ID]
        library_item = model[row][self.ITEM_STORAGE_ID]
        library_path = model[row][self.LIB_PATH_STORAGE_ID]
        if isinstance(library_item, dict):  # sub-tree
            os_path = model[row][self.OS_PATH_STORAGE_ID]
            return os_path, None, None, tree_item_key  # relevant elements of sub-tree
        assert isinstance(library_item, string_types)
        library_os_path = library_item

        library_name = library_os_path.split(os.path.sep)[-1]

        return library_os_path, library_path, library_name, tree_item_key

    def _get_selected_library_state(self):
        """Returns the LibraryState which was selected in the LibraryTree

        :return: selected state in TreeView
        :rtype: LibraryState
        """
        library_os_path, library_path, library_name, item_key = self.extract_library_properties_from_selected_row()
        if library_path is None:
            return None

        logger.debug("Link library state '{0}' (with library tree path: {2} and file system path: {1}) into state "
                     "machine.".format(str(item_key), library_os_path,
                                       self.convert_if_human_readable(str(library_path)) + "/" + str(item_key)))
        library_name = library_os_path.split(os.path.sep)[-1]
        return LibraryState(library_path, library_name, "0.1", format_folder_name_human_readable(library_name))<|MERGE_RESOLUTION|>--- conflicted
+++ resolved
@@ -20,16 +20,11 @@
 
 """
 
-<<<<<<< HEAD
 from gi.repository import GObject
 from gi.repository import Gtk
 from gi.repository import Gdk
-=======
 from future.utils import string_types
 from builtins import str
-import gobject
-import gtk
->>>>>>> a5818f30
 import os
 from functools import partial
 
@@ -61,11 +56,7 @@
         assert isinstance(model, LibraryManagerModel)
         assert isinstance(view, Gtk.TreeView)
         ExtendedController.__init__(self, model, view)
-<<<<<<< HEAD
-        self.tree_store = Gtk.TreeStore(str, GObject.TYPE_PYOBJECT, str, str, str)
-=======
-        self.tree_store = gtk.TreeStore(gobject.TYPE_STRING, gobject.TYPE_PYOBJECT, gobject.TYPE_STRING, gobject.TYPE_STRING, gobject.TYPE_STRING)
->>>>>>> a5818f30
+        self.tree_store = Gtk.TreeStore(GObject.TYPE_STRING, GObject.TYPE_PYOBJECT, GObject.TYPE_STRING, GObject.TYPE_STRING, GObject.TYPE_STRING)
         view.set_model(self.tree_store)
         view.set_tooltip_column(3)
 
