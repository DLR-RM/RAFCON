--- conflicted
+++ resolved
@@ -278,27 +278,15 @@
         state_machine_execution_engine.start(state_machine.state_machine_id)
 
     def open_library_as_state_machine(self):
-<<<<<<< HEAD
-        from rafcon.core.storage import storage
-        smm_m = gui_singletons.state_machine_manager_model
-=======
         import rafcon.gui.helpers.state_machine as gui_helper_state_machine
->>>>>>> 75850b7b
         (model, row) = self.view.get_selection().get_selected()
         physical_library_path = model[row][self.ITEM_STORAGE_ID]
         assert isinstance(physical_library_path, str)
 
         logger.debug("Opening library as state-machine from path '{0}'".format(physical_library_path))
-<<<<<<< HEAD
-        state_machine = storage.load_state_machine_from_path(physical_library_path)
-
-        smm_m.state_machine_manager.add_state_machine(state_machine)
-        smm_m.update_recently_opened_state_machines(smm_m.state_machines[state_machine.state_machine_id])
-=======
         state_machine = gui_helper_state_machine.open_state_machine(physical_library_path)
         sm_m = gui_singletons.state_machine_manager_model.state_machines[state_machine.state_machine_id]
         global_runtime_config.update_recently_opened_state_machines_with(sm_m)
->>>>>>> 75850b7b
         return state_machine
 
     def add_button_clicked(self, widget):
