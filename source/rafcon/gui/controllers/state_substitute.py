--- conflicted
+++ resolved
@@ -68,14 +68,9 @@
         self.set_markup("Choose a Library to substitute the state with.")
 
         button_texts = ['As library', 'As template', 'Cancel']
-<<<<<<< HEAD
-        for button_text, option in zip(button_texts, ButtonDialog):
-            self.add_button(button_text, option.value)
-=======
         for index, button_text in enumerate(button_texts):
             self.add_button(button_text, index)
         self.add_callback(self.check_for_library_path)
->>>>>>> 36f092f2
 
         self.widget_view = LibraryTreeView()
         self.widget_ctrl = StateSubstituteChooseLibraryDialogTreeController(self.model, self.widget_view,
@@ -85,7 +80,6 @@
 
         self.widget_view.show()
 
-        self.finalize(self.check_for_library_path)
         self.grab_focus()
         self.run()
 
@@ -95,12 +89,7 @@
         super(StateSubstituteChooseLibraryDialog, self).destroy()
 
     def check_for_library_path(self, widget, response_id):
-<<<<<<< HEAD
-
-        if response_id == ButtonDialog.OPTION_1.value:
-=======
         if response_id == 1:
->>>>>>> 36f092f2
             logger.debug("Library substitute state as library triggered.")
             self.widget_ctrl.substitute_as_library_clicked(None)
         elif response_id == 2:
@@ -110,11 +99,5 @@
             pass
         else:
             logger.warning("Response id: {} is not considered".format(response_id))
-<<<<<<< HEAD
-
-        if response_id in [ButtonDialog.OPTION_1.value, ButtonDialog.OPTION_2.value,
-                           ButtonDialog.OPTION_3.value, -4]:
-            self.destroy()
-=======
+            return
         self.destroy()
->>>>>>> 36f092f2
