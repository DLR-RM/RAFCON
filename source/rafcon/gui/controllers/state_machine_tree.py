--- conflicted
+++ resolved
@@ -19,15 +19,10 @@
 
 """
 
-<<<<<<< HEAD
 from gi.repository import GObject
 from gi.repository import Gtk
 from gi.repository import Gdk
-=======
 from builtins import range
-import gobject
-import gtk
->>>>>>> a5818f30
 from functools import partial
 
 from rafcon.core.states.state import State
@@ -66,11 +61,7 @@
 
     def __init__(self, model, view):
         assert isinstance(model, StateMachineManagerModel)
-<<<<<<< HEAD
-        tree_store = Gtk.TreeStore(str, str, str, GObject.TYPE_PYOBJECT, str)
-=======
-        tree_store = gtk.TreeStore(gobject.TYPE_STRING, gobject.TYPE_STRING, gobject.TYPE_STRING, gobject.TYPE_PYOBJECT, gobject.TYPE_STRING)
->>>>>>> a5818f30
+        tree_store = Gtk.TreeStore(GObject.TYPE_STRING, GObject.TYPE_STRING, GObject.TYPE_STRING, GObject.TYPE_PYOBJECT, GObject.TYPE_STRING)
         super(StateMachineTreeController, self).__init__(model, view, view, tree_store)
 
         self.add_controller("state_right_click_ctrl", StateMachineTreeRightClickMenuController(model, view))
