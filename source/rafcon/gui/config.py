--- conflicted
+++ resolved
@@ -128,7 +128,6 @@
         except IOError:
             raise ValueError("No color definitions found")
 
-<<<<<<< HEAD
         for color_name, color_code in colors.items():
             # replace unicode strings with str strings
             color_name = str(color_name)
@@ -147,16 +146,6 @@
     @staticmethod
     def get_assets_path(folder=None, filename=None, for_theme=True):
         theme = "share/themes/RAFCON/" if for_theme else ""
-=======
-        # replace unicode strings with str strings
-        colors = {str(key): str(value) for key, value in colors.items()}
-        gtk_colors = {str(key): gtk.gdk.Color(str(value)) for key, value in colors.items()}
-        self.gtk_colors.update(gtk_colors)
-        self.colors.update(colors)
-
-    def get_assets_path(self, folder=None, filename=None, for_theme=True):
-        theme = "themes/{}/".format(self.get_config_value('THEME', 'dark')) if for_theme else ""
->>>>>>> a5818f30
         folder = folder + "/" if folder else ""
         filename = filename if filename else ""
         return "assets/{theme}{folder}{filename}".format(theme=theme, folder=folder, filename=filename)
