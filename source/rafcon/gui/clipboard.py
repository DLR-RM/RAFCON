# Copyright (C) 2015-2017 DLR
#
# All rights reserved. This program and the accompanying materials are made
# available under the terms of the Eclipse Public License v1.0 which
# accompanies this distribution, and is available at
# http://www.eclipse.org/legal/epl-v10.html
#
# Contributors:
# Annika Wollschlaeger <annika.wollschlaeger@dlr.de>
# Franz Steinmetz <franz.steinmetz@dlr.de>
# Rico Belder <rico.belder@dlr.de>
# Sebastian Brunner <sebastian.brunner@dlr.de>

from copy import deepcopy

from gtkmvc import Observable

from rafcon.core.state_elements.data_port import InputDataPort, OutputDataPort
from rafcon.core.state_elements.scope import ScopedVariable
from rafcon.core.id_generator import state_id_generator, generate_data_port_id
from rafcon.core.states.container_state import ContainerState

from rafcon.gui.models.selection import Selection
from rafcon.gui.models.state import StateModel
from rafcon.gui.models.signals import MetaSignalMsg, ActionSignalMsg

from rafcon.utils import log
logger = log.get_logger(__name__)


class Clipboard(Observable):
    """A class to hold models and selection for later usage in cut/paste or copy/paste actions.
    In cut/paste action the selection stored is used while later paste. In a copy/paste actions
    """
    _execution_state_unlimited = ['outcomes', 'input_data_ports', 'output_data_ports']
    _container_state_unlimited = _execution_state_unlimited + ['scoped_variables', 'states', 'transitions', 'data_flows']

    def __init__(self):
        Observable.__init__(self)

        self.selected_models = {list_name: [] for list_name in self._container_state_unlimited}
        self.model_copies = {list_name: [] for list_name in self._container_state_unlimited}

        self.copy_parent_state_id = None
        self.outcome_id_mapping_dict = {}
        self.port_id_mapping_dict = {}
        # TODO check if it is secure that new state ids don't interfere with old state ids
        self.state_id_mapping_dict = {}

    def __str__(self):
        return "Clipboard: parent of copy is state with state_id {0} and selection is {1}" \
               "".format(self.copy_parent_state_id, self.selected_models)

    def copy(self, selection, smart_selection_adaption=True):
        """ Copy all selected items to the clipboard using smart selection adaptation by default
        
        :param selection: the current selection
        :param bool smart_selection_adaption: flag to enable smart selection adaptation mode
        :return:
        """
        assert isinstance(selection, Selection)
        self.reset_clipboard()
        self.__create_core_object_copies(selection, smart_selection_adaption)

    def cut(self, selection, smart_selection_adaption=True):
        """Cuts all selected items and copy them to the clipboard using smart selection adaptation by default

        :param selection: the current selection
        :param bool smart_selection_adaption: flag to enable smart selection adaptation mode
        :return:
        """
        assert isinstance(selection, Selection)
        self.reset_clipboard()
        self.__create_core_object_copies(selection, smart_selection_adaption)
        self.do_cut_removal()

    def prepare_new_copy(self):
        self.model_copies = deepcopy(self.model_copies)

    def paste(self, target_state_m, cursor_position=None, limited=None, convert=False):
        """Paste objects to target state

        The method checks whether the target state is a execution state or a container state and inserts respective
        elements and notifies the user if the parts can not be insert to the target state.
        - for ExecutionStates outcomes, input- and output-data ports can be insert
        - for ContainerState additional states, scoped variables and data flows and/or transitions (if related) can be
          insert

        Related data flows and transitions are determined by origin and target keys and respective objects which has to
        be in the state machine selection, too. So transitions or data flows without the related objects are not copied.
        :param target_state_m: state in which the copied/cut elements should be insert
<<<<<<< HEAD
        :param cursor_position: cursor position used to adapt meta data positioning of elements e.g states and via
               points
=======
        :param cursor_position: cursor position used to adapt meta data positioning of elements e.g states and
                                via points
>>>>>>> d14cb7ab
        :return:
        """
        assert isinstance(target_state_m, StateModel)

        # update meta data of clipboard elements to adapt for new parent state, integration here?
        # TODO -> it is maybe not the best solution to do so in the graphical editor after insertion of models
        # logger.info("PASTE -> meta data adaptation has to be implemented")

        element_m_copy_lists = self.model_copies
        self.prepare_new_copy()  # threaded in future -> important that the copy is prepared here!!!
        target_state_m.action_signal.emit(ActionSignalMsg(action='paste', origin='model',
                                                          action_parent_m=target_state_m,
                                                          affected_models=[], after=False))
        self.state_id_mapping_dict[self.copy_parent_state_id] = target_state_m.state.state_id

        # prepare list of lists to copy for limited or converted paste of objects
        if isinstance(target_state_m.state, ContainerState):
            tolerated_lists = self._container_state_unlimited
        else:
            tolerated_lists = self._execution_state_unlimited
        if limited and all([list_name in tolerated_lists for list_name in limited]):
            if len(limited) == 1 and limited[0] in ['input_data_ports', 'output_data_ports', 'scoped_variables'] and convert:
                combined_list = element_m_copy_lists['input_data_ports'] + element_m_copy_lists['output_data_ports'] + \
                                element_m_copy_lists['scoped_variables']
                for list_name in ['input_data_ports', 'output_data_ports', 'scoped_variables']:
                    element_m_copy_lists[list_name] = combined_list
            lists_to_insert = limited
        else:
            lists_to_insert = tolerated_lists

        # check list order and put transitions and data flows to the end
        for list_name in ['transitions', 'data_flows']:
            if list_name in lists_to_insert:
                lists_to_insert.remove(list_name)
                lists_to_insert.append(list_name)

        def insert_elements_from_model_copies_list(model_list, element_str):
            new_and_copy_models = []
            for orig_m_copy in model_list:
                try:
                    new_and_copy_models.append(getattr(self, 'insert_{0}'.format(element_str))(target_state_m, orig_m_copy))
                except (ValueError, AttributeError, TypeError) as e:
                    logger.warning("While inserting a {0} a failure was detected, exception: {1}.".format(element_str, e))

            return new_and_copy_models

        # insert all lists and there elements into target state
        insert_dict = dict()
        for list_name in lists_to_insert:
            insert_dict[list_name] = insert_elements_from_model_copies_list(element_m_copy_lists[list_name],
                                                                            list_name[:-1])
        target_state_m.meta_signal.emit(MetaSignalMsg("paste", "all", True))
        affected_models = []
        for elemets_list in insert_dict.itervalues():
            affected_models.extend(elemets_list)
        target_state_m.action_signal.emit(ActionSignalMsg(action='paste', origin='clipboard',
                                                          action_parent_m=target_state_m,
                                                          affected_models=affected_models, after=True))
        return insert_dict

    def do_cut_removal(self):
        for list_name in self._container_state_unlimited:
            element_str = list_name[:-1]
            for model in self.selected_models[list_name]:
                # remove model from selection to avoid conflicts
                # -> selection is not observing state machine changes and state machine model is not updating it
                if model.parent is None and isinstance(model, StateModel) and model.state.is_root_state:
                    selection = model.get_state_machine_m().selection if model.get_state_machine_m() else None
                else:
                    selection = model.parent.get_state_machine_m().selection if model.parent.get_state_machine_m() else None
                if selection and model in getattr(selection, list_name):
                    selection.remove(model)
                # remove element
                getattr(model.core_element.parent, 'remove_{0}'.format(element_str))(model.core_element.core_element_id)

    def insert_state(self, target_state_m, orig_state_copy_m):
        target_state = target_state_m.state
        orig_state_copy = orig_state_copy_m.state

        # secure that state_id is not target state state_id or of one state in its sub-hierarchy level
        old_state_id = orig_state_copy.state_id
        new_state_id = old_state_id
        while new_state_id in target_state.states.iterkeys() or new_state_id == target_state.state_id:
            new_state_id = state_id_generator()

        if not new_state_id == old_state_id:
            logger.debug("Change state_id of pasted state from '{0}' to '{1}'".format(old_state_id, new_state_id))
            orig_state_copy.change_state_id(new_state_id)

        target_state.add_state(orig_state_copy)

        # TODO define a way to hand model copy directly to target model to save resources (takes half of the copy time)
        # TODO -> maybe by simply blind deposit model
        # TODO -> maybe by signal send by target model and catch by clipboard that is registered as observer
        # The models can be pre-generated in threads while editing is still possible -> scales better
        new_state_copy_m = target_state_m.states[orig_state_copy.state_id]

        new_state_copy_m.copy_meta_data_from_state_m(orig_state_copy_m)
        self.state_id_mapping_dict[old_state_id] = new_state_id
        return new_state_copy_m, orig_state_copy_m

    def insert_transition(self, target_state_m, orig_transition_copy_m):
        t = orig_transition_copy_m.transition
        from_state = self.state_id_mapping_dict[t.from_state]
        from_outcome = self.outcome_id_mapping_dict.get((t.from_state, t.from_outcome), t.from_outcome)
        to_state = self.state_id_mapping_dict[t.to_state]
        to_outcome = self.outcome_id_mapping_dict.get((t.to_state, t.to_outcome), t.to_outcome)
        t_id = target_state_m.state.add_transition(from_state, from_outcome, to_state, to_outcome)
        target_state_m.get_transition_m(t_id).meta = orig_transition_copy_m.meta
        return target_state_m.get_transition_m(t_id), orig_transition_copy_m

    def insert_data_flow(self, target_state_m, orig_data_flow_copy_m):
        df = orig_data_flow_copy_m.data_flow
        from_state = self.state_id_mapping_dict[df.from_state]
        from_key = self.port_id_mapping_dict.get((df.from_state, df.from_key), df.from_key)
        to_state = self.state_id_mapping_dict[df.to_state]
        to_key = self.port_id_mapping_dict.get((df.to_state, df.to_key), df.to_key)
        df_id = target_state_m.state.add_data_flow(from_state, from_key, to_state, to_key)
        target_state_m.get_data_flow_m(df_id).meta = orig_data_flow_copy_m.meta
        return target_state_m.get_data_flow_m(df_id), orig_data_flow_copy_m

    def insert_outcome(self, target_state_m, orig_outcome_copy_m):
        oc = orig_outcome_copy_m.outcome
        old_oc_tuple = (self.copy_parent_state_id, oc.outcome_id)
        oc_id = target_state_m.state.add_outcome(oc.name)
        self.outcome_id_mapping_dict[old_oc_tuple] = oc_id
        target_state_m.get_outcome_m(oc_id).meta = orig_outcome_copy_m.meta
        return target_state_m.get_outcome_m(oc_id), orig_outcome_copy_m

    def insert_data_port(self, target_state_m, add_data_port_method, orig_data_port_copy_m, instance_to_check_for):
        data_port = orig_data_port_copy_m.core_element
        old_port_tuple = (self.copy_parent_state_id, data_port.data_port_id)
        if data_port.name in [target_state_m.state.get_data_port_by_id(dp_id).name for dp_id in target_state_m.state.get_data_port_ids()]:
            name = data_port.name + '_' + str(generate_data_port_id(target_state_m.state.get_data_port_ids()))
        else:
            name = data_port.name
        data_port_id = add_data_port_method(name, data_port.data_type, data_port.default_value)
        self.port_id_mapping_dict[old_port_tuple] = data_port_id
        if isinstance(orig_data_port_copy_m.core_element, instance_to_check_for):
            target_state_m.get_data_port_m(data_port_id).meta = orig_data_port_copy_m.meta
        return target_state_m.get_data_port_m(data_port_id), orig_data_port_copy_m

    def insert_input_data_port(self, target_state_m, orig_data_port_copy_m):
        return self.insert_data_port(target_state_m, target_state_m.state.add_input_data_port,
                                     orig_data_port_copy_m, InputDataPort)

    def insert_output_data_port(self, target_state_m, orig_data_port_copy_m):
        return self.insert_data_port(target_state_m, target_state_m.state.add_output_data_port,
                                     orig_data_port_copy_m, OutputDataPort)

    def insert_scoped_variable(self, target_state_m, orig_data_port_copy_m):
        return self.insert_data_port(target_state_m, target_state_m.state.add_scoped_variable,
                                     orig_data_port_copy_m, ScopedVariable)

    def reset_clipboard(self):
        """ Resets the clipboard, so that old elements do not pollute the new selection that is copied into the
<<<<<<< HEAD
        clipboard.
=======
            clipboard.
>>>>>>> d14cb7ab
        :return:
        """
        # reset selections
        for list_name in self._container_state_unlimited:
            self.selected_models[list_name] = []

        for list_name in self._container_state_unlimited:
            self.model_copies[list_name] = []

        # reset parent state_id the copied elements are taken from
        self.copy_parent_state_id = None

        # reset mapping dictionaries
        self.outcome_id_mapping_dict = {}
        self.port_id_mapping_dict = {}
        self.state_id_mapping_dict = {}

    @staticmethod
    def do_selection_reduction_to_one_parent(selection):
        """ Find and reduce selection to one parent state.

        :param selection:
        :return: state model which is parent of selection or None if root state
        """

        all_models_selected = selection.get_all()
        # check if all elements selected are on one hierarchy level -> TODO or in future are parts of sibling?!
        # if not take the state with the most siblings as the copy root
        parent_m_count_dict = {}
        for model in all_models_selected:
            parent_m_count_dict[model.parent] = parent_m_count_dict[model.parent] + 1 if model.parent in parent_m_count_dict else 1
        parent_m = None
        current_count_parent = 0
        for possible_parent_m, count in parent_m_count_dict.iteritems():
            parent_m = possible_parent_m if current_count_parent < count else parent_m
        # if root no parent exist and only on model can be selected
        if len(selection.states) == 1 and selection.states[0].state.is_root_state:
            parent_m = None
            # kick all selection except root_state
            if len(all_models_selected) > 1:
                selection.set(selection.states[0])
        if parent_m is not None:
            # check and reduce selection
            for model in all_models_selected:
                if model.parent is not parent_m:
                    selection.remove(model)

        return parent_m

    @staticmethod
    def do_smart_selection_adaption(selection, parent_m):
        """ Reduce and extend transition and data flow element selection if already enclosed by selection

         The smart selection adaptation checks and ignores directly data flows and transitions which are selected
         without selected related origin or targets elements. Additional the linkage (data flows and transitions)
         if those origins and targets are covered by the selected elements is added to the selection.
         Thereby the selection it self is manipulated to provide direct feedback to the user.

        :param selection:
        :param parent_m:
        :return:
        """

        def get_ports_related_to_data_flow(data_flow):
            from_port = data_flow.parent.get_data_port(data_flow.from_state, data_flow.from_key)
            to_port = data_flow.parent.get_data_port(data_flow.to_state, data_flow.to_key)
            return from_port, to_port

        def get_states_related_to_transition(transition):
            if transition.from_state == transition.parent.state_id or transition.from_state is None:
                from_state = transition.parent
            else:
                from_state = transition.parent.states[transition.from_state]
            if transition.to_state == transition.parent.state_id:
                to_state = transition.parent
            else:
                to_state = transition.parent.states[transition.to_state]
            if transition.to_outcome in transition.parent.outcomes:
                to_outcome = transition.parent.outcomes[transition.to_outcome]
            else:
                to_outcome = transition.to_outcome
            return from_state, to_state, to_outcome

        # reduce linkage selection by not fully by selection covered linkage
        possible_states = [state_m.state for state_m in selection.states]
        possible_outcomes = [outcome_m.outcome for outcome_m in selection.outcomes]
        for data_flow_m in selection.data_flows:
            from_port, to_port = get_ports_related_to_data_flow(data_flow_m.data_flow)
            if from_port.parent not in possible_states or to_port not in possible_states:
                selection.remove(data_flow_m)
        for transition_m in selection.transitions:
            from_state, to_state, to_oc = get_states_related_to_transition(transition_m.transition)
            if from_state not in possible_states or (to_state not in possible_states and to_oc not in possible_outcomes):
                selection.remove(transition_m)

        # extend linkage selection by fully by selected element enclosed linkage
        if parent_m and isinstance(parent_m.state, ContainerState):
            state_ids = [state.state_id for state in possible_states]
            port_ids = [sv_m.scoped_variable.data_port_id for sv_m in selection.scoped_variables] + \
                [ip_m.data_port.data_port_id for ip_m in selection.input_data_ports] + \
                [op_m.data_port.data_port_id for op_m in selection.output_data_ports]
            ports = [sv_m.scoped_variable for sv_m in selection.scoped_variables] + \
                [ip_m.data_port for ip_m in selection.input_data_ports] + \
                [op_m.data_port for op_m in selection.output_data_ports]
            related_transitions, related_data_flows = \
                parent_m.state.related_linkage_states_and_scoped_variables(state_ids, port_ids)
            # extend by selected states or a port and a state enclosed data flows
            for data_flow in related_data_flows['enclosed']:
                data_flow_m = parent_m.get_data_flow_m(data_flow.data_flow_id)
                if data_flow_m not in selection.data_flows:
                    selection.add(data_flow_m)
            # extend by selected ports enclosed data flows
            for data_flow_id, data_flow in parent_m.state.data_flows.iteritems():
                from_port, to_port = get_ports_related_to_data_flow(data_flow)
                if from_port in ports and to_port in ports:
                    selection.add(parent_m.get_data_flow_m(data_flow_id))
            # extend by selected states enclosed transitions
            for transition in related_transitions['enclosed']:
                transition_m = parent_m.get_transition_m(transition.transition_id)
                if transition_m not in selection.transitions:
                    selection.add(transition_m)
            # extend by selected state and outcome enclosed transitions
            for transition_id, transition in parent_m.state.transitions.iteritems():
                from_state, to_state, to_oc = get_states_related_to_transition(transition)
                if from_state in possible_states and to_oc in possible_outcomes:
                    selection.add(parent_m.get_transition_m(transition_id))

    def __create_core_object_copies(self, selection, smart_selection_adaption):
        """Copy all elements of a selection.

         The method copies all objects and modifies the selection before copying the elements if the smart flag is true.
         The smart selection adaption is by default enabled. In any case the selection is reduced to have one parent
         state that is used as the root of copy, except a root state it self is selected.

        :param Selection selection: an arbitrary selection, whose elements should be copied
        .param bool smart_selection_adaption: flag to enable smart selection adaptation mode
        :return:
        """

        all_models_selected = selection.get_all()
        if not all_models_selected:
            logger.warning("Nothing to copy because state machine selection is empty.")
            return

        parent_m = self.do_selection_reduction_to_one_parent(selection)
        self.copy_parent_state_id = parent_m.state.state_id if parent_m else None

        if smart_selection_adaption:
            self.do_smart_selection_adaption(selection, parent_m)

        # store all lists of selection
        for list_name in self._container_state_unlimited:
            self.selected_models[list_name] = getattr(selection, list_name)

        # copy all selected elements
        self.model_copies = deepcopy(self.selected_models)
        # for list_name in self._container_state_unlimited:
        #     print list_name, ": ", self.selected_models[list_name]


# To enable copy, cut and paste between state machines a global clipboard is used
global_clipboard = Clipboard()<|MERGE_RESOLUTION|>--- conflicted
+++ resolved
@@ -89,13 +89,8 @@
         Related data flows and transitions are determined by origin and target keys and respective objects which has to
         be in the state machine selection, too. So transitions or data flows without the related objects are not copied.
         :param target_state_m: state in which the copied/cut elements should be insert
-<<<<<<< HEAD
-        :param cursor_position: cursor position used to adapt meta data positioning of elements e.g states and via
-               points
-=======
         :param cursor_position: cursor position used to adapt meta data positioning of elements e.g states and
                                 via points
->>>>>>> d14cb7ab
         :return:
         """
         assert isinstance(target_state_m, StateModel)
@@ -252,11 +247,7 @@
 
     def reset_clipboard(self):
         """ Resets the clipboard, so that old elements do not pollute the new selection that is copied into the
-<<<<<<< HEAD
-        clipboard.
-=======
             clipboard.
->>>>>>> d14cb7ab
         :return:
         """
         # reset selections
