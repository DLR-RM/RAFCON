--- conflicted
+++ resolved
@@ -12,12 +12,8 @@
 # Rico Belder <rico.belder@dlr.de>
 # Sebastian Brunner <sebastian.brunner@dlr.de>
 
-<<<<<<< HEAD
 from gtkmvc3.model_mt import ModelMT
-=======
 from builtins import range
-from gtkmvc import ModelMT
->>>>>>> a5818f30
 
 from rafcon.gui.models.abstract_state import AbstractStateModel
 from rafcon.gui.models.data_port import DataPortModel
