--- conflicted
+++ resolved
@@ -408,14 +408,9 @@
             logger.debug("Because meta data was not found in {0} use backup option {1}"
                          "".format(path_meta_data, os.path.join(path, storage.FILE_NAME_META_DATA_OLD)))
             path_meta_data = os.path.join(path, storage.FILE_NAME_META_DATA_OLD)
-<<<<<<< HEAD
-            if not os.path.exists(path_meta_data):
-                logger.info("path not found {0}".format(path_meta_data))
-=======
             # TODO use the following logger message to debug meta data load process and to avoid maybe repetitive loads
             # if not os.path.exists(path_meta_data):
             #     logger.info("path not found {0}".format(path_meta_data))
->>>>>>> 7a47a763
 
         try:
             # print "try to load meta data from {0} for state {1}".format(path_meta_data, self.state)
