--- conflicted
+++ resolved
@@ -205,12 +205,8 @@
         del self.outcomes[:]
 
     def update_hash(self, obj_hash):
-<<<<<<< HEAD
+	    self.update_hash_from_dict(obj_hash, self.core_element)
         for state_element in sorted(self.outcomes[:] + self.input_data_ports[:] + self.output_data_ports[:]):
-=======
-        self.update_hash_from_dict(obj_hash, self.core_element)
-        for state_element in self.outcomes[:] + self.input_data_ports[:] + self.output_data_ports[:]:
->>>>>>> 826ca271
             self.update_hash_from_dict(obj_hash, state_element)
         if not self.state.get_library_root_state():
             self.update_hash_from_dict(obj_hash, self.meta)
