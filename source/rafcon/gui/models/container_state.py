--- conflicted
+++ resolved
@@ -381,25 +381,14 @@
             if isinstance(info.result, Exception):
                 logger.exception("State ungroup failed {0}".format(info.result))
             else:
-<<<<<<< HEAD
-                from rafcon.gui import state_machine_helper
-                tmp_models_dict = self.group_state.__func__.tmp_models_storage
-=======
                 import rafcon.gui.helpers.state_machine as gui_helper_state_machine
 
-                tmp_meta_data = self.group_state.__func__.tmp_meta_data_storage
->>>>>>> 181470f9
                 state_id = info.result
                 grouped_state_m = self.states[state_id]
                 tmp_models_dict['state'] = grouped_state_m
                 # TODO do implement OpenGL and Gaphas support meta data scaling
-<<<<<<< HEAD
-                if not state_machine_helper.scale_meta_data_according_states(tmp_models_dict):
+                if not gui_helper_state_machine.scale_meta_data_according_states(tmp_moduls_dict):
                     del self.group_state.__func__.tmp_models_storage
-=======
-                if not gui_helper_state_machine.scale_meta_data_according_states(tmp_meta_data):
-                    del self.group_state.__func__.tmp_meta_data_storage
->>>>>>> 181470f9
                     return
 
                 grouped_state_m.insert_meta_data_from_models_dict(tmp_models_dict)
@@ -437,11 +426,10 @@
             if isinstance(info.result, Exception):
                 logger.exception("State ungroup failed {0}".format(info.result))
             else:
-<<<<<<< HEAD
-                from rafcon.gui import state_machine_helper
+                import rafcon.gui.helpers.state_machine as gui_helper_state_machine
                 tmp_models_dict = self.ungroup_state.__func__.tmp_models_storage
                 # TODO do implement Gaphas support meta data scaling
-                if not state_machine_helper.scale_meta_data_according_state(tmp_models_dict):
+                # if not gui_helper_state_machine.scale_meta_data_according_state(tmp_models_dict):
                     del self.ungroup_state.__func__.tmp_models_storage
                     return
 
@@ -468,42 +456,6 @@
                 # self.meta_signal.emit(MetaSignalMsg("ungroup_state", "all", True))
 
             del self.ungroup_state.__func__.tmp_models_storage
-=======
-                import rafcon.gui.helpers.state_machine as gui_helper_state_machine
-                tmp_meta_data = self.ungroup_state.__func__.tmp_meta_data_storage
-                # TODO do implement Gaphas support meta data scaling
-                # if not gui_helper_state_machine.scale_meta_data_according_state(tmp_meta_data):
-                #     del self.ungroup_state.__func__.tmp_meta_data_storage
-                #     return
-
-                # for state_id, state_m in tmp_meta_data['states'].iteritems():
-                #     if state_id in self.states:
-                #         self.states[state_id].meta = state_m.meta
-                #     else:
-                #         logger.info("state model to set meta data could not be found -> {0}".format(state_m.state))
-                # for sv_data_port_id, sv_m in tmp_meta_data['scoped_variables'].iteritems():
-                #     # print sv_data_port_id, sv_m, self.state.scoped_variables.keys(), self.state.input_data_ports.keys(), self.state.output_data_ports.keys()
-                #     if self.get_scoped_variable_m(sv_data_port_id):
-                #         self.get_scoped_variable_m(sv_data_port_id).meta = sv_m.meta
-                #     else:
-                #         logger.info("scoped variable model to set meta data could not be found"
-                #                     " -> {0}".format(sv_m.scoped_variable))
-                # for t_id, t_m in tmp_meta_data['transitions'].iteritems():
-                #     if self.get_transition_m(t_id) is not None:
-                #         self.get_transition_m(t_id).meta = t_m.meta
-                #     else:
-                #         logger.info("transition model to set meta data could not be found"
-                #                     " -> {0}".format(t_m.transition))
-                # for df_id, df_m in tmp_meta_data['data_flows'].iteritems():
-                #     if self.get_data_flow_m(df_id) is not None:
-                #         self.get_data_flow_m(df_id).meta = df_m.meta
-                #     else:
-                #         logger.info("data flow model to set meta data could not be found -> {0}".format(df_m.data_flow))
-                # # TODO may refactor the signal to avoid this miss-use
-                # # self.meta_signal.emit(MetaSignalMsg("group_state", "all", True))
-
-            del self.ungroup_state.__func__.tmp_meta_data_storage
->>>>>>> 181470f9
 
     def get_scoped_variable_m(self, data_port_id):
         """Returns the scoped variable model for the given data port id
