# Copyright (C) 2016-2017 DLR
#
# All rights reserved. This program and the accompanying materials are made
# available under the terms of the Eclipse Public License v1.0 which
# accompanies this distribution, and is available at
# http://www.eclipse.org/legal/epl-v10.html
#
# Contributors:
# Franz Steinmetz <franz.steinmetz@dlr.de>
# Rico Belder <rico.belder@dlr.de>
# Sebastian Brunner <sebastian.brunner@dlr.de>

import os
import time
import threading

import gtk
from gtkmvc import ModelMT

from rafcon.core.storage import storage
import rafcon.core.singleton as core_singletons

from rafcon.gui.config import global_gui_config
from rafcon.gui.models.state_machine import StateMachineModel
from rafcon.gui.utils.dialog import RAFCONCheckBoxTableDialog
import rafcon.gui.singleton as gui_singletons

from rafcon.gui.utils.constants import RAFCON_INSTANCE_LOCK_FILE_PATH
from rafcon.utils.vividict import Vividict
from rafcon.utils.constants import RAFCON_TEMP_PATH_BASE
from rafcon.utils.i18n import _
from rafcon.utils import log
from rafcon.utils.storage_utils import get_time_string_for_float
logger = log.get_logger(__name__)

FILE_NAME_AUTO_BACKUP = 'auto_backup.json'

MY_RAFCON_TEMP_PATH = str(os.path.sep).join(RAFCON_TEMP_PATH_BASE.split(os.path.sep)[:-1])
RAFCON_RUNTIME_BACKUP_PATH = os.path.join(RAFCON_TEMP_PATH_BASE, 'runtime_backup')
if not os.path.exists(RAFCON_RUNTIME_BACKUP_PATH):
    os.makedirs(RAFCON_RUNTIME_BACKUP_PATH)

try:
    import psutil
    process_id_list = [process.pid for process in psutil.process_iter()]
except (OSError, ImportError):
    logger.info(_("Could not retrieve list of current process ids"))
    process_id_list = []


def generate_rafcon_instance_lock_file():
    logger.debug(_("Generate lock file for RAFCON instance {0}".format(os.getpid())))
    file_handler = open(RAFCON_INSTANCE_LOCK_FILE_PATH, 'a+')
    file_handler.close()


def remove_rafcon_instance_lock_file():
    logger.debug(_("Remove lock file for RAFCON instance {0}".format(os.getpid())))
    if os.path.exists(RAFCON_INSTANCE_LOCK_FILE_PATH):
        os.remove(RAFCON_INSTANCE_LOCK_FILE_PATH)
    else:
        logger.warning(_("External remove of lock file detected!"))


def check_path_for_correct_dirty_lock_file(sm_path, path):
<<<<<<< HEAD
    # print "run check for lock file", sm_path, path, os.listdir(path)
    for elem in os.listdir(path):
        full_path = os.path.join(path, elem)
        if not os.path.isdir(full_path) and 'dirty_lock_' in elem:
            # print "check lock file", full_path
=======
    for elem in os.listdir(path):
        full_path = os.path.join(path, elem)
        if not os.path.isdir(full_path) and 'dirty_lock_' in elem:
>>>>>>> 75850b7b
            with open(full_path) as f:
                if sm_path in f.readline().replace('\n', ''):
                    return full_path


def find_dirty_lock_file_for_state_machine_path(sm_path):
    full_path_dirty_lock = None
    # -> can be in the root tmp folder of the instance
<<<<<<< HEAD
    # print MY_RAFCON_TEMP_PATH, "in", sm_path
    if MY_RAFCON_TEMP_PATH in sm_path:
        runtime_backup_path_len = len(MY_RAFCON_TEMP_PATH.split(os.sep)) + 2
        runtime_backup_path_of_rafcon_instance = os.sep.join(sm_path.split(os.sep)[:runtime_backup_path_len])
        # print "check tmp root folder", runtime_backup_path_len, runtime_backup_path_of_rafcon_instance
        assert 'runtime_backup' in runtime_backup_path_of_rafcon_instance
        full_path_dirty_lock = check_path_for_correct_dirty_lock_file(sm_path, runtime_backup_path_of_rafcon_instance)
        # print "check tmp root folder tmp lock", full_path_dirty_lock
=======
    if MY_RAFCON_TEMP_PATH in sm_path:
        runtime_backup_path_len = len(MY_RAFCON_TEMP_PATH.split(os.sep)) + 2
        runtime_backup_path_of_rafcon_instance = os.sep.join(sm_path.split(os.sep)[:runtime_backup_path_len])
        assert 'runtime_backup' in runtime_backup_path_of_rafcon_instance
        full_path_dirty_lock = check_path_for_correct_dirty_lock_file(sm_path, runtime_backup_path_of_rafcon_instance)
>>>>>>> 75850b7b

    # -> or in the state machine folder
    if full_path_dirty_lock is None:
        full_path_dirty_lock = check_path_for_correct_dirty_lock_file(sm_path, sm_path)

    return full_path_dirty_lock


def move_dirty_lock_file(dirty_lock_file, sm_path):
    """ Move the dirt_lock file to the sm_path and thereby is not found by auto recovery of backup anymore """
<<<<<<< HEAD
    # print "clean dirty lock", dirty_lock_file_path, sm_path, dirty_lock_file_path is not None
=======
>>>>>>> 75850b7b
    if dirty_lock_file is not None \
            and not dirty_lock_file == os.path.join(sm_path, dirty_lock_file.split(os.sep)[-1]):
        logger.debug("Move dirty lock from root tmp folder {0} to state machine folder {1}"
                     "".format(dirty_lock_file, os.path.join(sm_path, dirty_lock_file.split(os.sep)[-1])))
        os.rename(dirty_lock_file, os.path.join(sm_path, dirty_lock_file.split(os.sep)[-1]))


def recover_state_machine_from_backup(sm_path, pid=None, full_path_dirty_lock=None):

    if full_path_dirty_lock is None:
        full_path_dirty_lock = find_dirty_lock_file_for_state_machine_path(sm_path)
    # logger.info("found lock file to recover " + str(full_path_dirty_lock))

    # find last_save_file_system_path
    try:
        auto_backup_meta = storage.load_data_file(os.path.join(sm_path, FILE_NAME_AUTO_BACKUP))
    except ValueError:
        auto_backup_meta = {}
<<<<<<< HEAD
    # print auto_backup_meta
=======
>>>>>>> 75850b7b
    last_save_file_system_path = None
    if 'last_saved' in auto_backup_meta and 'file_system_path' in auto_backup_meta['last_saved']:
        last_save_file_system_path = auto_backup_meta['last_saved']['file_system_path']
    elif pid is None:
        pass
    else:  # state machines with old backup format -> backward compatibility check
        reduced_path = sm_path.replace(os.path.join(MY_RAFCON_TEMP_PATH, pid, 'runtime_backup'), '')
        if os.path.isdir(reduced_path) and not reduced_path.split(os.path.sep)[1] == 'tmp':
            last_save_file_system_path = reduced_path

    # check if already open -> # TODO in future backups has to be integrated better to avoid this
    if last_save_file_system_path is not None \
            and core_singletons.state_machine_manager.is_state_machine_open(last_save_file_system_path):
        logger.info("Backup state machine is already open by other feature {0}".format(auto_backup_meta))
        move_dirty_lock_file(full_path_dirty_lock, sm_path)
        return

    state_machine = storage.load_state_machine_from_path(sm_path)

    # move dirty lock file
    move_dirty_lock_file(full_path_dirty_lock, sm_path)

    gui_singletons.state_machine_manager.add_state_machine(state_machine)
    sm_m = gui_singletons.state_machine_manager_model.state_machines[state_machine.state_machine_id]
    assert sm_m.state_machine is state_machine

    # correct backup instance and sm-storage-path -> TODO make the add state machine better to reduce complexity, here
    # correct path after add state machine because meta data should be loaded from the backup path
    sm_m.storage_lock.acquire()
    sm_m.state_machine._file_system_path = last_save_file_system_path

    # fix auto backup meta data
    if hasattr(sm_m, 'auto_backup'):
        if last_save_file_system_path is None:
            del sm_m.auto_backup.meta['last_saved']
        else:
            sm_m.auto_backup.meta['last_saved']['time'] = auto_backup_meta['last_saved']['time']
            sm_m.auto_backup.meta['last_saved']['file_system_path'] = sm_m.state_machine.file_system_path
    sm_m.storage_lock.release()

    # set dirty flag -> TODO think about to make it more reliable still not fully sure that the flag is right
    # backward compatibility check
    if 'last_backup' in auto_backup_meta and 'marked_dirty' in auto_backup_meta['last_backup']:
        state_machine.marked_dirty = auto_backup_meta['last_backup']['marked_dirty']
    else:
        state_machine.marked_dirty = True  # backward compatibility

    return sm_m


def check_for_crashed_rafcon_instances():

    def on_message_dialog_response_signal(widget, response_id, found_backups, *args):

        if response_id == 1:
            for index, tuple_of_backup in enumerate(found_backups):
                path, pid, lock_file, m_time, full_path_dirty_lock = tuple_of_backup
                if path is not None and widget.list_store[index][0]:  # Open it

                    # recover state machine, marked dirty flag, marked for removal,
                    sm_m = recover_state_machine_from_backup(path, pid, full_path_dirty_lock)

                    # force backup re-initialization -> set auto-backup dirty flag to enforce backup even if not dirty
                    if sm_m is not None:
                        sm_m.auto_backup.marked_dirty = True
                        sm_m.auto_backup.check_for_auto_backup(force=True)

        if response_id in [1, 3]:
            for index, tuple_of_backup in enumerate(found_backups):
                path, pid, lock_file, m_time, full_path_dirty_lock = tuple_of_backup
                list_store_row = widget.list_store[index]
                # if open or delete is checked and the Apply or Ignore and remove button is pressed
                if (list_store_row[0] or list_store_row[2]) and response_id == 1 or response_id == 3:

                    if path is not None and response_id == 3:  # with path and Ignore and remove button is pressed
                        move_dirty_lock_file(full_path_dirty_lock, path)
                    if os.path.exists(os.path.join(MY_RAFCON_TEMP_PATH, pid, 'lock')):
                        logger.debug("Remove instance lock {0}".format(os.path.join(MY_RAFCON_TEMP_PATH, pid, 'lock')))
                        os.remove(os.path.join(MY_RAFCON_TEMP_PATH, pid, 'lock'))

        if response_id in [1, 2, 3]:
            widget.destroy()

    # find crashed RAFCON instances and not stored state machine with backups
    restorable_sm = []
    for folder in os.listdir(MY_RAFCON_TEMP_PATH):
        if not folder == str(os.getpid()) and folder not in process_id_list:
            rafcon_instance_path_to_check = os.path.join(MY_RAFCON_TEMP_PATH, folder)
            if os.path.isdir(rafcon_instance_path_to_check) and 'lock' in os.listdir(rafcon_instance_path_to_check):
                logger.info("There is tmp-data of a crashed/killed or badly closed state-machines of a RAFCON instance "
                            "in path: {}".format(rafcon_instance_path_to_check))
                restorable_sm.append((None, folder, None, None, None))

            runtime_backup_path_of_rafcon_instance = os.path.join(MY_RAFCON_TEMP_PATH, folder, 'runtime_backup')
            if os.path.exists(runtime_backup_path_of_rafcon_instance):
                for elem in os.listdir(runtime_backup_path_of_rafcon_instance):
                    full_path = os.path.join(runtime_backup_path_of_rafcon_instance, elem)
                    if not os.path.isdir(full_path) and 'dirty_lock_' in elem:
                        with open(full_path) as f:
                            path = f.readline().replace('\n', '')
                            # logger.info("{0} \n{1}".format(path, os.path.join(path, storage.STATEMACHINE_FILE)))
                            if os.path.isdir(path) and os.path.exists(os.path.join(path, storage.STATEMACHINE_FILE)):
                                logger.debug("Found restorable state machine from crashed instance {0} in path: {1}"
                                             "".format(folder, path))
                                modification_time = time.ctime(os.path.getmtime(os.path.join(MY_RAFCON_TEMP_PATH, folder)))
                                restorable_sm.append((path, folder, elem, modification_time, full_path))
                            else:
                                logger.warning("dirty_lock file without consistent state machine path '{}'!"
                                               "".format(full_path))
                                os.remove(full_path)

    # if restorable_sm:
    #     print "Restorable state machines: \n" + '\n'.join([elem[0] for elem in restorable_sm if elem[0] is not None])

    if restorable_sm and any([path is not None for path, pid, lock_file, m_time, full_path_dirty_lock in restorable_sm]):
        message_string = "There have been found state machines of not correctly closed rafcon instances?\n\n" \
                         "This check and dialog can be disabled by setting 'AUTO_RECOVERY_CHECK': False " \
                         "in the GUI configuration file.\n\n" \
                         "The following state machines have been modified and not saved: \n"

        table_header = ["Open", "Decide Later", "Delete", "Last modified", "System path"]
        table_data = [(True if elem[0] is not None else False, False, False if elem[0] is not None else True,
                       str(elem[3]) if elem[0] is not None else "instance with pid: {0}".format(elem[1]),
                       str(elem[0]) if elem[0] is not None else "", elem) for elem in restorable_sm]

        def on_toggled(cell, path, column_id):
            other_ids = [0, 1, 2]
            other_ids.remove(column_id)
            system_path = dialog.list_store[path][5][0]
            if system_path is not None:
                dialog.list_store[path][column_id] = False if cell.get_active() else True
                for other_id in other_ids:
                    dialog.list_store[path][other_id] = False
            else:
                logger.info("Those lock is removed anytime because for instances without state machine lock "
                            "there is no recovery procedure, for now.")

        dialog = RAFCONCheckBoxTableDialog(message_string,
                                           button_texts=("Apply", "Remind me Later.", "Ignore -> Remove all Notifications/Locks."),
                                           callback=on_message_dialog_response_signal, callback_args=[restorable_sm],
                                           table_header=table_header, table_data=table_data, toggled_callback=on_toggled,
                                           message_type=gtk.MESSAGE_QUESTION,
                                           parent=gui_singletons.main_window_controller.view.get_top_widget(),
                                           width=800, standalone=False)
        dialog.activate()

    return restorable_sm


class AutoBackupModel(ModelMT):
    """ Class provides auto backup functionality for a state-machine.

    The Class AutoBackupModel requests a threading.Lock object named storage_lock in the StateMachineModel handed to it
    to avoid inconsistencies if storing in the middle of a modification by API or e.g. ModificationHistory.
    The auto-backup class can be initiated but be disabled by TIMED_TEMPORARY_STORAGE_ENABLED in the gui_config.yaml.
    There are two mode to run this class -- with fix interval checks for backup or by dynamical auto backup by setting
    the flag ONLY_FIX_FORCED_TEMPORARY_STORAGE_INTERVAL in the gui_config.yaml.
    The forced interval FORCED_TEMPORARY_STORAGE_INTERVAL is used for the fix auto backup interval and as the forced
    time interval for the dynamic auto backup. The dynamic auto backup will backup additionally if the user was not
    doing any modifications till a time horizon of TIMED_TEMPORARY_STORAGE_INTERVAL.
    The flag AUTO_RECOVERY_CHECK enables the check on not cleanly closed instances and state machines what only can be
    performed if the AUTO_RECOVERY_LOCK_ENABLED is set True to write respective lock files into the backup folders.
    If the lock file is not cleaned up the state machine and the RAFCON instance was not closed cleanly.

    """
    _tmp_storage_path = None

    def __init__(self, state_machine_model):
        ModelMT.__init__(self)

        assert isinstance(state_machine_model, StateMachineModel)
        self.state_machine_model = state_machine_model

        # variables used for lock files
        # TODO reduce those variables
        self.__destroyed = False
        self.AUTO_RECOVERY_LOCK_ENABLED = False
        if os.path.exists(os.path.join(RAFCON_TEMP_PATH_BASE, 'lock')) and \
                global_gui_config.get_config_value('AUTO_RECOVERY_LOCK_ENABLED'):
            self.AUTO_RECOVERY_LOCK_ENABLED = True
        self.lock_file_lock = threading.Lock()
        self.lock_file = None
        self.last_lock_file_name = None

        # general auto-backup variable
        self.timed_temp_storage_enabled = global_gui_config.get_config_value('AUTO_BACKUP_ENABLED')
        self.only_fix_interval = global_gui_config.get_config_value('AUTO_BACKUP_ONLY_FIX_FORCED_INTERVAL')
        self.force_temp_storage_interval = global_gui_config.get_config_value('AUTO_BACKUP_FORCED_STORAGE_INTERVAL')
        self.timed_temp_storage_interval = global_gui_config.get_config_value('AUTO_BACKUP_DYNAMIC_STORAGE_INTERVAL')
        self.last_backup_time = time.time()         # used as 'last-backup' and 'last-modification-not-backup-ed' time
        self.marked_dirty = False
        self.__perform_storage = False
        self._timer_request_time = None
        self.timer_request_lock = threading.Lock()
        self.tmp_storage_timed_thread = None
        self.meta = Vividict()
        if state_machine_model.state_machine.file_system_path is not None:
            # logger.info("store meta data of {0} to {1}".format(self, meta_data_path))
            # data used for restore tabs -> (having the information to load state machines without loading them)
            self.meta['last_saved']['time'] = state_machine_model.state_machine.last_update
            self.meta['last_saved']['file_system_path'] = state_machine_model.state_machine.file_system_path

        logger.debug("The auto-backup for state-machine {2} is {0} and set to '{1}'"
                     "".format('ENABLED' if self.timed_temp_storage_enabled else 'DISABLED',
                               'fix interval mode' if self.only_fix_interval else 'dynamic interval mode',
                               self.state_machine_model.state_machine.state_machine_id))

        # register observer before initializing check loop
        self.observe_model(self.state_machine_model)
        # initializing check loop to fully initialize the model
        if not self.only_fix_interval:
            self.perform_temp_storage()
        else:
            self.check_for_auto_backup(force=True)

    def __destroy__(self):
        self.destroy()

    def destroy(self):
        logger.info('destroy auto backup ' + str(self.state_machine_model.state_machine.state_machine_id))
        self.cancel_timed_thread()
        if not core_singletons.shut_down_signal:
            self.clean_lock_file(True)

    def prepare_destruction(self):
        """Prepares the model for destruction

        Unregister itself as observer from the state machine and the root state
        """
        try:
            self.relieve_model(self.state_machine_model)
        except KeyError:  # Might happen if the observer was already unregistered
            pass
        self.cancel_timed_thread()

    def cancel_timed_thread(self):
        if self.tmp_storage_timed_thread is not None:
            self.tmp_storage_timed_thread.cancel()
            self.tmp_storage_timed_thread.join()
            self.tmp_storage_timed_thread = None

    def check_lock_file(self):
        if self.__destroyed:
            return
        sm = self.state_machine_model.state_machine
        if sm.marked_dirty and self.lock_file is None and self.AUTO_RECOVERY_LOCK_ENABLED:
            self.lock_file_lock.acquire()
            # logger.info('create lock {0} -> path {1}'.format(sm.state_machine_id,
            #                                                  RAFCON_RUNTIME_BACKUP_PATH +
            #                                                  '/dirty_lock_' + str(sm.state_machine_id)))
            self.lock_file = open(RAFCON_RUNTIME_BACKUP_PATH + '/dirty_lock_' + str(sm.state_machine_id), 'a+')
            self.lock_file.write(self._tmp_storage_path + '\n')
            # TODO move this and the inverse functionality to one location (capsule)
            self.lock_file.close()
            self.last_lock_file_name = self.lock_file.name
            self.lock_file_lock.release()

    def clean_lock_file(self, final=False):
        if self.__destroyed:
            return
        if self.lock_file and self.AUTO_RECOVERY_LOCK_ENABLED:
            self.lock_file_lock.acquire()
            if final:
                self.__destroyed = True
            # logger.info('clean lock {}'.format(self.state_machine_model.state_machine.state_machine_id))
            if not self.lock_file.closed:
                self.lock_file.close()
            if os.path.exists(self.lock_file.name):
                os.remove(self.lock_file.name)
            self.lock_file = None
            self.lock_file_lock.release()

    def update_tmp_storage_path(self):
        sm = self.state_machine_model.state_machine
        if sm.file_system_path is None:
            self._tmp_storage_path = os.path.join(RAFCON_RUNTIME_BACKUP_PATH, 'not_stored_' + str(sm.state_machine_id))
        else:
            self._tmp_storage_path = os.path.join(RAFCON_RUNTIME_BACKUP_PATH +  # leave the PLUS !!!
                                                  storage.check_path_for_deprecated_naming(sm.file_system_path)[0])

    def write_backup_meta_data(self):
        """Write the auto backup meta data into the current tmp-storage path"""
        auto_backup_meta_file = os.path.join(self._tmp_storage_path, FILE_NAME_AUTO_BACKUP)
<<<<<<< HEAD
        # print "write meta", self.meta, " to", auto_backup_meta_file
=======
>>>>>>> 75850b7b
        storage.storage_utils.write_dict_to_json(self.meta, auto_backup_meta_file)

    def update_last_backup_meta_data(self):
        """Update the auto backup meta data with internal recovery information"""
        self.meta['last_backup']['time'] = get_time_string_for_float(self.last_backup_time)
        self.meta['last_backup']['file_system_path'] = self._tmp_storage_path
        self.meta['last_backup']['marked_dirty'] = self.state_machine_model.state_machine.marked_dirty

    def update_last_sm_origin_meta_data(self):
        """Update the auto backup meta data with information of the state machine origin"""
<<<<<<< HEAD
        # TODO finally maybe remove this when all restore features are integrated into one restore-structure
        # data also used e.g. to restore tabs
=======
        # TODO finally maybe remove this when all backup features are integrated into one backup-structure
        # data also used e.g. to backup tabs
>>>>>>> 75850b7b
        self.meta['last_saved']['time'] = self.state_machine_model.state_machine.last_update
        self.meta['last_saved']['file_system_path'] = self.state_machine_model.state_machine.file_system_path

    @ModelMT.observe("state_machine", after=True)
    def change_in_state_machine_notification(self, model, prop_name, info):
        if info['method_name'] == 'marked_dirty':
            if not self.only_fix_interval:
                self.check_for_auto_backup()
            if not self.state_machine_model.state_machine.marked_dirty:
                self.clean_lock_file()
            self.marked_dirty = self.state_machine_model.state_machine.marked_dirty
        if info['method_name'] == 'file_system_path' and not self.__perform_storage:
            # logger.info("update last time stored")
            self.update_last_sm_origin_meta_data()
            self.write_backup_meta_data()

    def _check_for_dyn_timed_auto_backup(self):
        """ The method implements the timed storage feature.

         The method re-initiating a new timed thread if the state-machine not already stored to backup
         (what could be caused by the force_temp_storage_interval) or force the storing of the state-machine if there
         is no new request for a timed backup. New timed backup request are intrinsically represented by
         self._timer_request_time and initiated by the check_for_auto_backup-method.
         The feature uses only one thread for each ModificationHistoryModel and lock to be thread save.
        """
        current_time = time.time()
        self.timer_request_lock.acquire()
        # sm = self.state_machine_model.state_machine
        # TODO check for self._timer_request_time is None to avoid and reset auto-backup in case and fix it better
        if self._timer_request_time is None:
            # logger.warning("timer_request is None")
            return self.timer_request_lock.release()
        if self.timed_temp_storage_interval < current_time - self._timer_request_time:
            # logger.info("{0} Perform timed auto-backup of state-machine {1}.".format(time.time(),
            #                                                                          sm.state_machine_id))
            self.check_for_auto_backup(force=True)
        else:
            duration_to_wait = self.timed_temp_storage_interval - (current_time - self._timer_request_time)
            hard_limit_duration_to_wait = self.force_temp_storage_interval - (current_time - self.last_backup_time)
            hard_limit_active = hard_limit_duration_to_wait < duration_to_wait
            # logger.info('{2} restart_thread {0} time to go {1}, hard limit {3}'.format(sm.state_machine_id,
            #                                                                            duration_to_wait, time.time(),
            #                                                                            hard_limit_active))
            if hard_limit_active:
                self.set_timed_thread(hard_limit_duration_to_wait, self.check_for_auto_backup, True)
            else:
                self.set_timed_thread(duration_to_wait, self._check_for_dyn_timed_auto_backup)
        self.timer_request_lock.release()

    def set_timed_thread(self, duration, func, *args):
        # logger.info("start timed thread duration: {0} func: {1}".format(duration, func))
        self.tmp_storage_timed_thread = threading.Timer(duration, func, args)
        self.tmp_storage_timed_thread.daemon = True
        self.tmp_storage_timed_thread.start()

    def perform_temp_storage(self):
        if self.__perform_storage:
            # logger.debug("Do not perform storage, one is running!")
            return
        # logger.debug('acquire lock')
        self.state_machine_model.storage_lock.acquire()
        # logger.debug('got lock')
        self.timer_request_lock.acquire()
        self.__perform_storage = True
        self.timer_request_lock.release()
        sm = self.state_machine_model.state_machine
        logger.debug('Performing auto backup of state machine {} to temp folder'.format(sm.state_machine_id))
        self.update_tmp_storage_path()
<<<<<<< HEAD
        storage.save_state_machine_to_path(sm, self._tmp_storage_path, delete_old_state_machine=True,
                                           save_as=True, temporary_storage=True)
        self.update_last_backup_meta_data()
        self.write_backup_meta_data()
        self.state_machine_model.store_meta_data(temp_path=self._tmp_storage_path)
=======
        storage.save_state_machine_to_path(sm, self._tmp_storage_path, delete_old_state_machine=True, as_copy=True)
        self.update_last_backup_meta_data()
        self.write_backup_meta_data()
        self.state_machine_model.store_meta_data(copy_path=self._tmp_storage_path)
>>>>>>> 75850b7b
        self.last_backup_time = time.time()  # used as 'last-backup' time
        self.timer_request_lock.acquire()
        self._timer_request_time = None
        self.timer_request_lock.release()
        self.tmp_storage_timed_thread = None
        self.__perform_storage = False
        self.marked_dirty = False
        self.check_lock_file()
        self.state_machine_model.storage_lock.release()
        # logger.debug('released lock')

    def check_for_auto_backup(self, force=False):
        """ The method implements the checks for possible auto backup of the state-machine according duration till
        the last change together with the private method _check_for_dyn_timed_auto_backup.

        If the only_fix_interval is True this function is called ones in the beginning and is called by a timed-
        threads in a fix interval.

        :param force: is a flag that force the temporary backup of the state-machine to the tmp-folder
        :return:
        """
        if not self.timed_temp_storage_enabled:
            return

        sm = self.state_machine_model.state_machine
        current_time = time.time()

        if not self.only_fix_interval and not self.marked_dirty:
            # logger.info("adjust last_backup_time " + str(sm.state_machine_id))
            self.last_backup_time = current_time         # used as 'last-modification-not-backup-ed' time

        is_not_timed_or_reached_time_to_force = \
            current_time - self.last_backup_time > self.force_temp_storage_interval or self.only_fix_interval

        if (sm.marked_dirty and is_not_timed_or_reached_time_to_force) or force:
            if not self.only_fix_interval or self.marked_dirty:
                thread = threading.Thread(target=self.perform_temp_storage)
                thread.start()
                # self.last_backup_time = current_time  # used as 'last-backup' time
            if self.only_fix_interval:
                self.set_timed_thread(self.force_temp_storage_interval, self.check_for_auto_backup)
        else:
            if not self.only_fix_interval:
                self.timer_request_lock.acquire()
                if self._timer_request_time is None:
                    # logger.info('{0} start_thread {1}'.format(current_time, sm.state_machine_id))
                    self._timer_request_time = current_time
                    self.set_timed_thread(self.timed_temp_storage_interval, self._check_for_dyn_timed_auto_backup)
                else:
                    # logger.info('{0} update_thread {1}'.format(current_time, sm.state_machine_id))
                    self._timer_request_time = current_time
                self.timer_request_lock.release()
            else:
                self.set_timed_thread(self.force_temp_storage_interval, self.check_for_auto_backup)<|MERGE_RESOLUTION|>--- conflicted
+++ resolved
@@ -63,17 +63,9 @@
 
 
 def check_path_for_correct_dirty_lock_file(sm_path, path):
-<<<<<<< HEAD
-    # print "run check for lock file", sm_path, path, os.listdir(path)
     for elem in os.listdir(path):
         full_path = os.path.join(path, elem)
         if not os.path.isdir(full_path) and 'dirty_lock_' in elem:
-            # print "check lock file", full_path
-=======
-    for elem in os.listdir(path):
-        full_path = os.path.join(path, elem)
-        if not os.path.isdir(full_path) and 'dirty_lock_' in elem:
->>>>>>> 75850b7b
             with open(full_path) as f:
                 if sm_path in f.readline().replace('\n', ''):
                     return full_path
@@ -82,22 +74,11 @@
 def find_dirty_lock_file_for_state_machine_path(sm_path):
     full_path_dirty_lock = None
     # -> can be in the root tmp folder of the instance
-<<<<<<< HEAD
-    # print MY_RAFCON_TEMP_PATH, "in", sm_path
-    if MY_RAFCON_TEMP_PATH in sm_path:
-        runtime_backup_path_len = len(MY_RAFCON_TEMP_PATH.split(os.sep)) + 2
-        runtime_backup_path_of_rafcon_instance = os.sep.join(sm_path.split(os.sep)[:runtime_backup_path_len])
-        # print "check tmp root folder", runtime_backup_path_len, runtime_backup_path_of_rafcon_instance
-        assert 'runtime_backup' in runtime_backup_path_of_rafcon_instance
-        full_path_dirty_lock = check_path_for_correct_dirty_lock_file(sm_path, runtime_backup_path_of_rafcon_instance)
-        # print "check tmp root folder tmp lock", full_path_dirty_lock
-=======
     if MY_RAFCON_TEMP_PATH in sm_path:
         runtime_backup_path_len = len(MY_RAFCON_TEMP_PATH.split(os.sep)) + 2
         runtime_backup_path_of_rafcon_instance = os.sep.join(sm_path.split(os.sep)[:runtime_backup_path_len])
         assert 'runtime_backup' in runtime_backup_path_of_rafcon_instance
         full_path_dirty_lock = check_path_for_correct_dirty_lock_file(sm_path, runtime_backup_path_of_rafcon_instance)
->>>>>>> 75850b7b
 
     # -> or in the state machine folder
     if full_path_dirty_lock is None:
@@ -108,10 +89,6 @@
 
 def move_dirty_lock_file(dirty_lock_file, sm_path):
     """ Move the dirt_lock file to the sm_path and thereby is not found by auto recovery of backup anymore """
-<<<<<<< HEAD
-    # print "clean dirty lock", dirty_lock_file_path, sm_path, dirty_lock_file_path is not None
-=======
->>>>>>> 75850b7b
     if dirty_lock_file is not None \
             and not dirty_lock_file == os.path.join(sm_path, dirty_lock_file.split(os.sep)[-1]):
         logger.debug("Move dirty lock from root tmp folder {0} to state machine folder {1}"
@@ -130,10 +107,6 @@
         auto_backup_meta = storage.load_data_file(os.path.join(sm_path, FILE_NAME_AUTO_BACKUP))
     except ValueError:
         auto_backup_meta = {}
-<<<<<<< HEAD
-    # print auto_backup_meta
-=======
->>>>>>> 75850b7b
     last_save_file_system_path = None
     if 'last_saved' in auto_backup_meta and 'file_system_path' in auto_backup_meta['last_saved']:
         last_save_file_system_path = auto_backup_meta['last_saved']['file_system_path']
@@ -417,10 +390,6 @@
     def write_backup_meta_data(self):
         """Write the auto backup meta data into the current tmp-storage path"""
         auto_backup_meta_file = os.path.join(self._tmp_storage_path, FILE_NAME_AUTO_BACKUP)
-<<<<<<< HEAD
-        # print "write meta", self.meta, " to", auto_backup_meta_file
-=======
->>>>>>> 75850b7b
         storage.storage_utils.write_dict_to_json(self.meta, auto_backup_meta_file)
 
     def update_last_backup_meta_data(self):
@@ -431,13 +400,8 @@
 
     def update_last_sm_origin_meta_data(self):
         """Update the auto backup meta data with information of the state machine origin"""
-<<<<<<< HEAD
-        # TODO finally maybe remove this when all restore features are integrated into one restore-structure
-        # data also used e.g. to restore tabs
-=======
         # TODO finally maybe remove this when all backup features are integrated into one backup-structure
         # data also used e.g. to backup tabs
->>>>>>> 75850b7b
         self.meta['last_saved']['time'] = self.state_machine_model.state_machine.last_update
         self.meta['last_saved']['file_system_path'] = self.state_machine_model.state_machine.file_system_path
 
@@ -506,18 +470,10 @@
         sm = self.state_machine_model.state_machine
         logger.debug('Performing auto backup of state machine {} to temp folder'.format(sm.state_machine_id))
         self.update_tmp_storage_path()
-<<<<<<< HEAD
-        storage.save_state_machine_to_path(sm, self._tmp_storage_path, delete_old_state_machine=True,
-                                           save_as=True, temporary_storage=True)
-        self.update_last_backup_meta_data()
-        self.write_backup_meta_data()
-        self.state_machine_model.store_meta_data(temp_path=self._tmp_storage_path)
-=======
         storage.save_state_machine_to_path(sm, self._tmp_storage_path, delete_old_state_machine=True, as_copy=True)
         self.update_last_backup_meta_data()
         self.write_backup_meta_data()
         self.state_machine_model.store_meta_data(copy_path=self._tmp_storage_path)
->>>>>>> 75850b7b
         self.last_backup_time = time.time()  # used as 'last-backup' time
         self.timer_request_lock.acquire()
         self._timer_request_time = None
