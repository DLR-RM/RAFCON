--- conflicted
+++ resolved
@@ -471,13 +471,9 @@
         logger.debug('Performing auto backup of state machine {} to temp folder'.format(sm.state_machine_id))
         self.update_tmp_storage_path()
         storage.save_state_machine_to_path(sm, self._tmp_storage_path, delete_old_state_machine=True,
-<<<<<<< HEAD
-                                           save_as=True, temporary_storage=True)
+                                           temporary_storage=True)
         self.update_last_backup_meta_data()
         self.write_backup_meta_data()
-=======
-                                           temporary_storage=True)
->>>>>>> ffa762aa
         self.state_machine_model.store_meta_data(temp_path=self._tmp_storage_path)
         self.last_backup_time = time.time()  # used as 'last-backup' time
         self.timer_request_lock.acquire()
