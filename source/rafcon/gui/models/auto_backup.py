--- conflicted
+++ resolved
@@ -13,13 +13,8 @@
 
 from rafcon.gui.config import global_gui_config
 from rafcon.gui.models.state_machine import StateMachineModel
-<<<<<<< HEAD
-from rafcon.gui.utils.dialog import ButtonDialog, RAFCONDialog, RAFCONCheckBoxTableDialog
+from rafcon.gui.utils.dialog import RAFCONMessageDialog, RAFCONCheckBoxTableDialog
 import rafcon.gui.singleton as gui_singletons
-=======
-from rafcon.gui.utils.dialog import RAFCONMessageDialog, RAFCONCheckBoxTableDialog
-import rafcon.gui.singleton as mvc_singleton
->>>>>>> 36f092f2
 
 
 from rafcon.utils.constants import RAFCON_TEMP_PATH_BASE
@@ -94,7 +89,8 @@
                     if os.path.exists(os.path.join(MY_RAFCON_TEMP_PATH, pid, 'lock')):
                         os.remove(os.path.join(MY_RAFCON_TEMP_PATH, pid, 'lock'))
 
-        widget.destroy()
+        if response_id in [1, 2, 3]:
+            widget.destroy()
 
     # find crashed RAFCON instances and not stored state machine with backups
     restorable_sm = []
@@ -127,11 +123,7 @@
     #     print "Restorable state machines: \n" + '\n'.join([elem[0] for elem in restorable_sm if elem[0] is not None])
 
     if restorable_sm and any([path is not None for path, pid, lock_file, m_time, full_path_dirty_lock in restorable_sm]):
-<<<<<<< HEAD
-        dialog = RAFCONDialog(type=gtk.MESSAGE_WARNING, parent=gui_singletons.main_window_controller.view.get_top_widget())
-=======
         dialog = RAFCONMessageDialog(message_type=gtk.MESSAGE_WARNING, parent=mvc_singleton.main_window_controller.view.get_top_widget())
->>>>>>> 36f092f2
         message_string = "There have been found state machines of not correctly closed rafcon instances?\n\n" \
                          "This check and dialog can be disabled by setting 'AUTO_RECOVERY_CHECK': False " \
                          "in the GUI configuration file.\n\n" \
