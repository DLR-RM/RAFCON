# Copyright (C) 2015-2018 DLR
#
# All rights reserved. This program and the accompanying materials are made
# available under the terms of the Eclipse Public License v1.0 which
# accompanies this distribution, and is available at
# http://www.eclipse.org/legal/epl-v10.html
#
# Contributors:
# Annika Wollschlaeger <annika.wollschlaeger@dlr.de>
# Franz Steinmetz <franz.steinmetz@dlr.de>
# Lukas Becker <lukas.becker@dlr.de>
# Matthias Buettner <matthias.buettner@dlr.de>
# Rico Belder <rico.belder@dlr.de>
# Sebastian Brunner <sebastian.brunner@dlr.de>

<<<<<<< HEAD
from gtkmvc3.view import View
=======
from builtins import range
from gtkmvc import View
>>>>>>> a5818f30

from rafcon.gui import glade
import rafcon.gui.helpers.label as gui_helper_label
from rafcon.gui.config import global_gui_config
from rafcon.gui.utils import constants
from rafcon.gui.views.state_editor.data_flows import StateDataFlowsEditorView
from rafcon.gui.views.state_editor.description_editor import DescriptionEditorView
from rafcon.gui.views.state_editor.input_port_list import InputPortsListView
from rafcon.gui.views.state_editor.linkage_overview import LinkageOverviewView
from rafcon.gui.views.state_editor.outcomes import StateOutcomesEditorView
from rafcon.gui.views.state_editor.output_port_list import OutputPortsListView
from rafcon.gui.views.state_editor.overview import StateOverviewView
from rafcon.gui.views.state_editor.scoped_variables_list import ScopedVariablesListView
from rafcon.gui.views.state_editor.source_editor import SourceEditorView
from rafcon.gui.views.state_editor.transitions import StateTransitionsEditorView
from rafcon.gui.views.state_editor.semantic_data_editor import SemanticDataEditorView


class StateEditorView(View):
    builder = glade.get_glade_path("state_editor_ld_widget_tab.glade")
    top = 'main_frame_vbox'

    icons = {
        _('Source'): constants.ICON_SOURCE,
        _("Data Linkage"): constants.ICON_DLINK,
        _("Logical Linkage"): constants.ICON_LLINK,
        _("Linkage Overview"): constants.ICON_OVERV,
        _("Description"): constants.ICON_DESC,
        _("Semantic Data"): constants.ICON_SEMANTICS
    }

    def __init__(self):
        View.__init__(self)

        self.page_dict = {}
        self.notebook_names = ['main_notebook_1', 'main_notebook_2']

        self.properties_view = StateOverviewView()
        self.inputs_view = InputPortsListView()
        self.outputs_view = OutputPortsListView()
        self.scopes_view = ScopedVariablesListView()
        self.outcomes_view = StateOutcomesEditorView()
        self.source_view = SourceEditorView()
        self.transitions_view = StateTransitionsEditorView()
        self.data_flows_view = StateDataFlowsEditorView()
        self.linkage_overview = LinkageOverviewView()
        self.description_view = DescriptionEditorView()
        self.semantic_data_view = SemanticDataEditorView()

        self['properties_viewport'].add(self.properties_view.get_top_widget())
        self['input_ports_scroller'].add(self.inputs_view.get_top_widget())
        self['output_ports_scroller'].add(self.outputs_view.get_top_widget())
        self['scoped_variables_scroller'].add(self.scopes_view.get_top_widget())
        self['outcomes_viewport'].add(self.outcomes_view.get_top_widget())
        self['source_viewport'].add(self.source_view.get_top_widget())
        self['transitions_viewport'].add(self.transitions_view.get_top_widget())
        self['data_flows_viewport'].add(self.data_flows_view.get_top_widget())
        self['linkage_overview_viewport'].add(self.linkage_overview.get_top_widget())
        self['description_viewport'].add(self.description_view.get_top_widget())
        self['semantic_data_viewport'].add(self.semantic_data_view.get_top_widget())

        self.inputs_view.scrollbar_widget = self['input_ports_scroller']
        self.outputs_view.scrollbar_widget = self['output_ports_scroller']
        self.scopes_view.scrollbar_widget = self['scoped_variables_scroller']

        self['description_text_view'] = self.description_view.textview
        self['description_scroller'] = self.description_view.scrollable

        # Gtk TODO
        # self['main_notebook_1'].set_tab_hborder(constants.TAB_BORDER_WIDTH * 2)
        # self['main_notebook_1'].set_tab_vborder(constants.TAB_BORDER_WIDTH * 3)
        # self['main_notebook_2'].set_tab_hborder(constants.TAB_BORDER_WIDTH * 2)
        # self['main_notebook_2'].set_tab_vborder(constants.TAB_BORDER_WIDTH * 3)
        # self['ports_notebook'].set_tab_hborder(constants.TAB_BORDER_WIDTH * 2)
        # self['ports_notebook'].set_tab_vborder(constants.TAB_BORDER_WIDTH * 3)

        self.page_dict["Source"] = self['main_notebook_1'].get_nth_page(0)
        self.page_dict["Logical Linkage"] = self['main_notebook_1'].get_nth_page(1)
        self.page_dict["Data Linkage"] = self['main_notebook_1'].get_nth_page(2)
        self.page_dict["Linkage Overview"] = self['main_notebook_2'].get_nth_page(0)
        self.page_dict["Description"] = self['main_notebook_2'].get_nth_page(1)
        self.page_dict["Semantic Data"] = self['main_notebook_2'].get_nth_page(2)
        self['main_notebook_1'].set_current_page(self['main_notebook_1'].page_num(self.page_dict["Source"]))
        self['main_notebook_2'].set_current_page(self['main_notebook_2'].page_num(self.page_dict["Description"]))

        self['add_input_port_button'].set_border_width(constants.BUTTON_BORDER_WIDTH)
        self['remove_input_port_button'].set_border_width(constants.BUTTON_BORDER_WIDTH)
        self['add_output_port_button'].set_border_width(constants.BUTTON_BORDER_WIDTH)
        self['remove_output_port_button'].set_border_width(constants.BUTTON_BORDER_WIDTH)
        self['add_scoped_variable_button'].set_border_width(constants.BUTTON_BORDER_WIDTH)
        self['remove_scoped_variable_button'].set_border_width(constants.BUTTON_BORDER_WIDTH)

        self._scoped_tab_page_number = None
        self._scoped_var_page = None
        self._scoped_var_page_tab_label = None
        self._source_tab_page_number = None
        self._source_page = None
        self._source_page_tab_label = None

        self.set_default_paned_positions()

    def prepare_the_labels(self):
        for notebook_name in self.notebook_names:
            notebook = self[notebook_name]
            for i in range(notebook.get_n_pages()):
                child = notebook.get_nth_page(i)
                tab_label = notebook.get_tab_label(child)
                if global_gui_config.get_config_value("USE_ICONS_AS_TAB_LABELS", True):
                    tab_label_text = tab_label.get_text()
                    notebook.set_tab_label(child, gui_helper_label.create_tab_header_label(tab_label_text, self.icons))
                else:
                    tab_label.set_angle(270)
                notebook.set_tab_reorderable(child, True)
                notebook.set_tab_detachable(child, True)

    def bring_tab_to_the_top(self, tab_label):
        """Find tab with label tab_label in list of notebook's and set it to the current page.

        :param tab_label: String containing the label of the tab to be focused
        """
        page = self.page_dict[tab_label]
        for notebook in self.notebook_names:
            page_num = self[notebook].page_num(page)
            if not page_num == -1:
                self[notebook].set_current_page(page_num)
                break

    def set_default_paned_positions(self):
        if global_gui_config.get_config_value("SEMANTIC_DATA_MODE", False):
            self['vpaned'].set_position(200)
        else:
            self['vpaned'].set_position(575)
        self['logic_vpaned'].set_position(300)
        self['data_vpaned'].set_position(300)

    def insert_source_tab(self):
        self['main_notebook_1'].insert_page(self._source_page, self._source_page_tab_label, self._source_tab_page_number)
        self['main_notebook_1'].set_tab_reorderable(self._source_page, True)
        self['main_notebook_1'].set_tab_detachable(self._source_page, True)

    def insert_scoped_variables_tab(self):
        self['ports_notebook'].insert_page(self._scoped_var_page, self._scoped_var_page_tab_label,
                                           self._scoped_tab_page_number)
        self['ports_notebook'].set_tab_reorderable(self._scoped_var_page, True)
        self['ports_notebook'].set_tab_detachable(self._scoped_var_page, True)

    def remove_source_tab(self):
        self._source_tab_page_number = self['main_notebook_1'].page_num(self['source_viewport'])
        self._source_page = self['main_notebook_1'].get_nth_page(self._source_tab_page_number)
        self._source_page_tab_label = self['main_notebook_1'].get_tab_label(self._source_page)
        self['main_notebook_1'].remove_page(self._source_tab_page_number)

    def remove_scoped_variables_tab(self):
        self._scoped_tab_page_number = self['ports_notebook'].page_num(self['scoped_variable_vbox'])
        self._scoped_var_page = self['ports_notebook'].get_nth_page(self._scoped_tab_page_number)
        self._scoped_var_page_tab_label = self['ports_notebook'].get_tab_label(self._scoped_var_page)
        self['ports_notebook'].remove_page(self._scoped_tab_page_number)
<|MERGE_RESOLUTION|>--- conflicted
+++ resolved
@@ -13,12 +13,8 @@
 # Rico Belder <rico.belder@dlr.de>
 # Sebastian Brunner <sebastian.brunner@dlr.de>
 
-<<<<<<< HEAD
 from gtkmvc3.view import View
-=======
 from builtins import range
-from gtkmvc import View
->>>>>>> a5818f30
 
 from rafcon.gui import glade
 import rafcon.gui.helpers.label as gui_helper_label
