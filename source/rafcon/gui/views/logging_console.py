# Copyright (C) 2015-2018 DLR
#
# All rights reserved. This program and the accompanying materials are made
# available under the terms of the Eclipse Public License v1.0 which
# accompanies this distribution, and is available at
# http://www.eclipse.org/legal/epl-v10.html
#
# Contributors:
# Franz Steinmetz <franz.steinmetz@dlr.de>
# Mahmoud Akl <mahmoud.akl@dlr.de>
# Matthias Buettner <matthias.buettner@dlr.de>
# Rico Belder <rico.belder@dlr.de>
# Sebastian Brunner <sebastian.brunner@dlr.de>

<<<<<<< HEAD
=======
from future.utils import string_types
import gtk
>>>>>>> a5818f30
import threading

from gtkmvc3.view import View
from gi.repository import Gtk
from gi.repository import GLib

from rafcon.gui.config import global_gui_config
from rafcon.utils import log
logger = log.get_logger(__name__)


class LoggingConsoleView(View):

    def __init__(self):
        View.__init__(self)

        self._lock = threading.Lock()

        self.text_view = Gtk.TextView()
        self.text_view.set_property('editable', False)

        self.filtered_buffer = self.create_text_buffer()

        self.text_view.set_buffer(self.filtered_buffer)

        self.text_view.set_border_width(10)

        self._enables = {}
        self._auto_scroll_handler_id = None

        scrollable = Gtk.ScrolledWindow()
        scrollable.set_policy(Gtk.PolicyType.AUTOMATIC, Gtk.PolicyType.AUTOMATIC)
        scrollable.set_name('console_scroller')
        scrollable.add(self.text_view)
        self.text_view.show()

        self['scrollable'] = scrollable
        self.top = 'scrollable'
        self.quit_flag = False

        self.logging_priority = global_gui_config.get_config_value("LOGGING_CONSOLE_GTK_PRIORITY", GLib.PRIORITY_LOW)

        self._stored_line_number = None
        self._stored_line_offset = None
        self._stored_text_of_line = None
        self._stored_relative_lines = None

    def clean_buffer(self):
        self.text_view.set_buffer(self.filtered_buffer)

        start, end = self.filtered_buffer.get_bounds()
        self.filtered_buffer.delete(start, end)

    def print_message(self, message, log_level):
        self._lock.acquire()
        if log_level <= log.logging.VERBOSE and self._enables.get('VERBOSE', False):
            GLib.idle_add(self.print_to_text_view, message, self.filtered_buffer, "debug",
                          priority=GLib.PRIORITY_LOW)
        if log.logging.VERBOSE < log_level <= log.logging.DEBUG and self._enables.get('DEBUG', True):
            GLib.idle_add(self.print_to_text_view, message, self.filtered_buffer, "debug",
                          priority=self.logging_priority)
        elif log.logging.DEBUG < log_level <= log.logging.INFO and self._enables.get('INFO', True):
            GLib.idle_add(self.print_to_text_view, message, self.filtered_buffer, "info",
                          priority=self.logging_priority)
        elif log.logging.INFO < log_level <= log.logging.WARNING and self._enables.get('WARNING', True):
            GLib.idle_add(self.print_to_text_view, message, self.filtered_buffer, "warning",
                          priority=self.logging_priority)
        elif log.logging.WARNING < log_level and self._enables.get('ERROR', True):
            GLib.idle_add(self.print_to_text_view, message, self.filtered_buffer, "error",
                          priority=self.logging_priority)
        self._lock.release()

    def print_to_text_view(self, text, text_buf, use_tag=None):
        time, source, message = self.split_text(text)
        text_buf.insert_with_tags_by_name(text_buf.get_end_iter(), time + " ", "tertiary_text", "default")
        text_buf.insert_with_tags_by_name(text_buf.get_end_iter(), source + ": ", "text", "default")
        if use_tag:
            if self.text_view.get_buffer().get_tag_table().lookup(use_tag) is not None:
                text_buf.insert_with_tags_by_name(text_buf.get_end_iter(), message + "\n", use_tag, "default")
            else:
                text_buf.insert(text_buf.get_end_iter(), message + "\n")
        else:
            text_buf.insert(text_buf.get_end_iter(), message + "\n")

        if not self.quit_flag and self._enables['CONSOLE_FOLLOW_LOGGING']:
            self.scroll_to_cursor_onscreen()

    @staticmethod
    def split_text(text_to_split):
        """Split text

        Splits the debug text into its different parts: 'Time', 'LogLevel + Module Name', 'Debug message'

        :param text_to_split: Text to split
        :return: List containing the content of text_to_split split up
        """
        assert isinstance(text_to_split, string_types)
        try:
            time, rest = text_to_split.split(': ', 1)
            source, message = rest.split(':', 1)
        except ValueError:
            time = source = ""
            message = text_to_split
        return time.strip(), source.strip(), message.strip()

    @staticmethod
    def create_text_buffer():
        text_buffer = Gtk.TextBuffer()
        text_buffer.create_tag("default", font="Monospace 10", pixels_below_lines=2)
        text_buffer.create_tag("warning", foreground=global_gui_config.colors["WARNING_COLOR"])
        text_buffer.create_tag("error", foreground=global_gui_config.colors["ERROR_COLOR"])
        text_buffer.create_tag("debug", foreground=global_gui_config.colors["RAFCON_COLOR"])
        text_buffer.create_tag("info", foreground=global_gui_config.colors["SUCCESS_COLOR"])
        text_buffer.create_tag("tertiary_text", foreground=global_gui_config.colors["TERTIARY_TEXT_COLOR"])
        text_buffer.create_tag("text", foreground=global_gui_config.colors["TEXT_COLOR"])
        return text_buffer

    def set_enables(self, enables):
        self._enables = enables
        self.update_auto_scroll_mode()

    def update_auto_scroll_mode(self):
        """ Register or un-register signals for follow mode """
        if self._enables['CONSOLE_FOLLOW_LOGGING']:
            if self._auto_scroll_handler_id is None:
                self._auto_scroll_handler_id = self.text_view.connect("size-allocate", self._auto_scroll)
        else:
            if self._auto_scroll_handler_id is not None:
                self.text_view.disconnect(self._auto_scroll_handler_id)
                self._auto_scroll_handler_id = None

    def _auto_scroll(self, *args):
        """ Scroll to the end of the text view """
        adj = self['scrollable'].get_vadjustment()
        adj.set_value(adj.get_upper() - adj.get_page_size())

    def scroll_to_cursor_onscreen(self):
        self.text_view.scroll_mark_onscreen(self.text_view.get_buffer().get_insert())

    def get_cursor_position(self):
        text_buffer = self.text_view.get_buffer()
        p_iter = text_buffer.get_iter_at_offset(text_buffer.props.cursor_position)
        return p_iter.get_line(), p_iter.get_line_offset()

    def set_cursor_position(self, line_number, line_offset):
        text_buffer = self.text_view.get_buffer()
        new_p_iter = text_buffer.get_iter_at_line(line_number)
        if new_p_iter.get_chars_in_line() >= line_offset:
            new_p_iter = text_buffer.get_iter_at_line_offset(line_number, line_offset)
        else:
            logger.debug("Line has not enough chars {0} {1}".format((line_number, line_offset), new_p_iter.get_chars_in_line()))
        if new_p_iter.is_cursor_position():
            result = text_buffer.place_cursor(new_p_iter)
        else:
            if not (line_offset == 0 and new_p_iter.get_chars_in_line() == 0):
                logger.debug("Line and offset is no cursor position line: {0} offset: {1} line length: {2}"
                             "".format(line_number, line_offset, new_p_iter.get_chars_in_line()))
            result = False

        self.text_view.scroll_mark_onscreen(self.text_view.get_buffer().get_insert())
        return result

    def len(self):
        text_buffer = self.text_view.get_buffer()
        return text_buffer.get_line_count()

    def get_text_of_line(self, line_number_or_iter):
        text_buffer = self.text_view.get_buffer()
        if isinstance(line_number_or_iter, Gtk.TextIter):
            line_iter = line_number_or_iter
            line_end_iter = text_buffer.get_iter_at_line(line_iter.get_line())
        else:
            line_number = line_number_or_iter
            line_iter = text_buffer.get_iter_at_line(line_number)
            line_end_iter = text_buffer.get_iter_at_line(line_number)
        line_end_iter.forward_to_line_end()
        text = text_buffer.get_text(line_iter, line_end_iter, True)
        return text

    def set_cursor_on_line_with_string(self, s, line_offset=0):
        text_buffer = self.text_view.get_buffer()
        line_iter = text_buffer.get_iter_at_line(0)
        current_text_line = self.get_text_of_line(line_iter)
        while not s == current_text_line:
            if not line_iter.forward_line():
                return False
            current_text_line = self.get_text_of_line(line_iter)

        return self.set_cursor_position(line_iter.get_line(), line_offset)

    def get_line_number_next_to_cursor_with_string_within(self, s):
        """ Find the closest occurrence of a string with respect to the cursor position in the text view """
        line_number, _ = self.get_cursor_position()
        text_buffer = self.text_view.get_buffer()
        line_iter = text_buffer.get_iter_at_line(line_number)

        # find closest before line with string within
        before_line_number = None
        while line_iter.backward_line():
            if s in self.get_text_of_line(line_iter):
                before_line_number = line_iter.get_line()
                break

        # find closest after line with string within
        after_line_number = None
        while line_iter.forward_line():
            if s in self.get_text_of_line(line_iter):
                after_line_number = line_iter.get_line()
                break

        # take closest one to current position
        if after_line_number is not None and before_line_number is None:
            return after_line_number, after_line_number - line_number
        elif before_line_number is not None and after_line_number is None:
            return before_line_number, line_number - before_line_number
        elif after_line_number is not None and before_line_number is not None:
            after_distance = after_line_number - line_number
            before_distance = line_number - before_line_number
            if after_distance < before_distance:
                return after_line_number, after_distance
            else:
                return before_line_number, before_distance
        else:
            return None, None

    def store_cursor_position(self):
        self._stored_line_number, self._stored_line_offset = self.get_cursor_position()
        self._stored_text_of_line = self.get_text_of_line(self._stored_line_number)
        self._stored_relative_lines = []
        for key in self._enables.keys():
            if self._enables[key]:
                checked_line_number, distance = self.get_line_number_next_to_cursor_with_string_within(key)
                if checked_line_number is not None:
                    text_of_found_line = self.get_text_of_line(checked_line_number)
                    self._stored_relative_lines.append((distance, text_of_found_line))

    def restore_cursor_position(self):
        if self.get_text_of_line(self._stored_line_number) == self._stored_text_of_line:
            return self.set_cursor_position(self._stored_line_number, self._stored_line_offset)
        else:
            done = self.set_cursor_on_line_with_string(self._stored_text_of_line, self._stored_line_offset)
            if not done and self._stored_relative_lines:
                next_relative_lines = sorted(self._stored_relative_lines, key=lambda type_tuple: type_tuple[0])
                text_of_line = next_relative_lines[0][1]
                done = self.set_cursor_on_line_with_string(text_of_line, self._stored_line_offset)
            return done<|MERGE_RESOLUTION|>--- conflicted
+++ resolved
@@ -12,11 +12,7 @@
 # Rico Belder <rico.belder@dlr.de>
 # Sebastian Brunner <sebastian.brunner@dlr.de>
 
-<<<<<<< HEAD
-=======
 from future.utils import string_types
-import gtk
->>>>>>> a5818f30
 import threading
 
 from gtkmvc3.view import View
