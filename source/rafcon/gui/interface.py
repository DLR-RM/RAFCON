# Copyright (C) 2015-2017 DLR
#
# All rights reserved. This program and the accompanying materials are made
# available under the terms of the Eclipse Public License v1.0 which
# accompanies this distribution, and is available at
# http://www.eclipse.org/legal/epl-v10.html
#
# Contributors:
# Franz Steinmetz <franz.steinmetz@dlr.de>
# Rico Belder <rico.belder@dlr.de>

import os
<<<<<<< HEAD
import gtk

=======
import glib
>>>>>>> 8f984fda
from rafcon.core import interface as core_interface
from rafcon.gui.runtime_config import global_runtime_config
from rafcon.gui.singleton import main_window_controller, library_manager


def add_library_root_path_to_shortcut_folders_of_dialog(dialog):
    library_paths = library_manager.library_root_paths
    library_keys = sorted(library_paths)
    for library_key in library_keys:
        dialog.add_shortcut_folder(library_paths[library_key])


def open_folder(query, default_path=None):
    """Shows a user dialog for folder selection
    
    A dialog is opened with the prompt `query`. The current path is set to the last path that was opened/created. The 
    roots of all libraries is added to the list of shortcut folders.
    
    :param str query: Prompt asking the user for a specific folder
    :param str default_path: Path to use if user does not specify one 
    :return: Path selected by the user or `default_path` if no path was specified or None if none of the paths is valid
    :rtype: str
    """
    from os.path import expanduser, pathsep
    last_path = global_runtime_config.get_config_value('LAST_PATH_OPEN_SAVE', None)
    selected_filename = None
    if not last_path:
        last_path = expanduser('~')
    else:
        selected_filename = last_path.split()[-1]
        last_path = pathsep.join(last_path.split()[:-1])

    dialog = gtk.FileChooserDialog(query,
                                   None,
                                   gtk.FILE_CHOOSER_ACTION_SELECT_FOLDER,
                                   (gtk.STOCK_CANCEL, gtk.RESPONSE_CANCEL,
                                    gtk.STOCK_OPEN, gtk.RESPONSE_OK))
    # Allows confirming with Enter and double-click
    dialog.set_default_response(gtk.RESPONSE_OK)
    if main_window_controller:
        dialog.set_transient_for(main_window_controller.view.get_top_widget())
    dialog.set_current_folder(last_path)
    if selected_filename is not None:
        dialog.select_filename(selected_filename)

    dialog.set_show_hidden(False)

    # Add library roots to list of shortcut folders
<<<<<<< HEAD
    add_library_root_path_to_shortcut_folders_of_dialog(dialog)
=======
    library_paths = library_manager.library_root_paths
    library_keys = sorted(library_paths)
    for library_key in library_keys:
        try:
            dialog.add_shortcut_folder(library_paths[library_key])
        except glib.GError, e:
            # this occurs if the shortcut file already exists
            # unfortunately dialog.list_shortcut_folders() does not work
            # that's why the error is caught
            pass
>>>>>>> 8f984fda

    response = dialog.run()

    if response != gtk.RESPONSE_OK:
        dialog.destroy()
        if default_path and os.path.isdir(default_path):
            return default_path
        return None

    path = dialog.get_filename()
    dialog.destroy()

    if os.path.isdir(path):
        global_runtime_config.set_config_value('LAST_PATH_OPEN_SAVE', path)
        return path
    return None


# overwrite the open_folder_func of the interface: thus the user input is now retrieved from a dialog box and not
# from raw input any more
core_interface.open_folder_func = open_folder


def create_folder(query, default_name=None, default_path=None):
    """Shows a user dialog for folder creation
    
    A dialog is opened with the prompt `query`. The current path is set to the last path that was opened/created. The 
    roots of all libraries is added to the list of shortcut folders.
    
    :param str query: Prompt asking the user for a specific folder
    :param str default_name: Default name of the folder to be created 
    :param str default_path: Path in which the folder is created if the user doesn't specify a path 
    :return: Path created by the user or `default_path`\`default_name` if no path was specified or None if none of the
      paths is valid
    :rtype: str
    """
    from os.path import expanduser, dirname, join, exists, isdir
    from rafcon.core.storage.storage import STATEMACHINE_FILE
    last_path = global_runtime_config.get_config_value('LAST_PATH_OPEN_SAVE', "")

    if isdir(last_path) and not exists(join(last_path, STATEMACHINE_FILE)):
        pass
    elif last_path:
        last_path = dirname(last_path)
    else:
        last_path = expanduser('~')

    dialog = gtk.FileChooserDialog(query,
                                   None,
                                   gtk.FILE_CHOOSER_ACTION_CREATE_FOLDER,
                                   (gtk.STOCK_CANCEL, gtk.RESPONSE_CANCEL,
                                    gtk.STOCK_SAVE, gtk.RESPONSE_OK))
    # Allows confirming with Enter and double-click
    dialog.set_default_response(gtk.RESPONSE_OK)
    if main_window_controller:
        dialog.set_transient_for(main_window_controller.view.get_top_widget())
    dialog.set_current_folder(last_path)
    if default_name:
        dialog.set_current_name(default_name)
    dialog.set_show_hidden(False)

    # Add library roots to list of shortcut folders
    add_library_root_path_to_shortcut_folders_of_dialog(dialog)

    response = dialog.run()

    if response != gtk.RESPONSE_OK:
        dialog.destroy()
        if default_path and default_name:
            default = os.path.join(default_path, default_name)
            if os.path.isdir(default):
                return default
        return None

    path = dialog.get_filename()
    dialog.destroy()

    if os.path.isdir(path):
        global_runtime_config.set_config_value('LAST_PATH_OPEN_SAVE', path)
        return path
    return None

# overwrite the create_folder_func of the interface: thus the user input is now retrieved from a dialog box and not
# from raw input any more
core_interface.create_folder_func = create_folder


def save_folder(query, default_name=None):
    """Shows a user dialog to save a folder/file

    A dialog is opened with the prompt `query`. The current path is set to the last path that was opened/created. The
    roots of all libraries is added to the list of shortcut folders. The file name can be folder or file.
    No existence check is performed.

    :param str query: Prompt asking the user for a specific path and a name in the entry widget
    :param str default_name: Default name of mounting point/library root key
    :return: Path handed by the user or `last_path`\`default_name` if no path was specified and None if directory
      does not exist (parent of name)
    :rtype: str
    """
    from os.path import expanduser, dirname, join, exists, isdir
    from rafcon.core.storage.storage import STATEMACHINE_FILE
    last_path = global_runtime_config.get_config_value('LAST_PATH_OPEN_SAVE', "")

    if isdir(last_path) and not exists(join(last_path, STATEMACHINE_FILE)):
        pass
    elif last_path:
        last_path = dirname(last_path)
    else:
        last_path = expanduser('~')

    dialog = gtk.FileChooserDialog(query,
                                   None,
                                   gtk.FILE_CHOOSER_ACTION_SAVE,
                                   (gtk.STOCK_CANCEL, gtk.RESPONSE_CANCEL,
                                    gtk.STOCK_OPEN, gtk.RESPONSE_OK))
    # Allows confirming with Enter and double-click
    dialog.set_default_response(gtk.RESPONSE_OK)
    if main_window_controller:
        dialog.set_transient_for(main_window_controller.view.get_top_widget())
    dialog.set_current_folder(last_path)
    if default_name:
        dialog.set_current_name(default_name)
    dialog.set_show_hidden(False)

    # Add library roots to list of shortcut folders
    add_library_root_path_to_shortcut_folders_of_dialog(dialog)

    response = dialog.run()

    if response != gtk.RESPONSE_OK:
        dialog.destroy()
        return None

    path = dialog.get_filename()
    dialog.destroy()

    # check path existence
    if not exists(dirname(path)):
        return None
    return path

# overwrite the save_folder_func of the interface: thus the user input is now retrieved from a dialog box and not
# from raw input any more
core_interface.save_folder_func = save_folder


def show_notice(query):
    from rafcon.gui.helpers.label import set_button_children_size_request
    from xml.sax.saxutils import escape
    dialog = gtk.MessageDialog(flags=gtk.DIALOG_MODAL, type=gtk.MESSAGE_INFO, buttons=gtk.BUTTONS_OK)
    if main_window_controller:
        dialog.set_transient_for(main_window_controller.view.get_top_widget())
    dialog.set_markup(escape(query))
    set_button_children_size_request(dialog)
    dialog.run()
    dialog.destroy()

# overwrite the show_notice_func of the interface: thus the user input is now retrieved from a dialog box and not
# from raw input any more
core_interface.show_notice_func = show_notice<|MERGE_RESOLUTION|>--- conflicted
+++ resolved
@@ -10,12 +10,9 @@
 # Rico Belder <rico.belder@dlr.de>
 
 import os
-<<<<<<< HEAD
 import gtk
-
-=======
 import glib
->>>>>>> 8f984fda
+
 from rafcon.core import interface as core_interface
 from rafcon.gui.runtime_config import global_runtime_config
 from rafcon.gui.singleton import main_window_controller, library_manager
@@ -25,8 +22,13 @@
     library_paths = library_manager.library_root_paths
     library_keys = sorted(library_paths)
     for library_key in library_keys:
-        dialog.add_shortcut_folder(library_paths[library_key])
-
+        try:
+            dialog.add_shortcut_folder(library_paths[library_key])
+        except glib.GError, e:
+            # this occurs if the shortcut file already exists
+            # unfortunately dialog.list_shortcut_folders() does not work
+            # that's why the error is caught
+            pass
 
 def open_folder(query, default_path=None):
     """Shows a user dialog for folder selection
@@ -64,20 +66,7 @@
     dialog.set_show_hidden(False)
 
     # Add library roots to list of shortcut folders
-<<<<<<< HEAD
     add_library_root_path_to_shortcut_folders_of_dialog(dialog)
-=======
-    library_paths = library_manager.library_root_paths
-    library_keys = sorted(library_paths)
-    for library_key in library_keys:
-        try:
-            dialog.add_shortcut_folder(library_paths[library_key])
-        except glib.GError, e:
-            # this occurs if the shortcut file already exists
-            # unfortunately dialog.list_shortcut_folders() does not work
-            # that's why the error is caught
-            pass
->>>>>>> 8f984fda
 
     response = dialog.run()
 
