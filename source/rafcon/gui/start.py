#!/usr/bin/env python
# Copyright (C) 2015-2017 DLR
#
# All rights reserved. This program and the accompanying materials are made
# available under the terms of the Eclipse Public License v1.0 which
# accompanies this distribution, and is available at
# http://www.eclipse.org/legal/epl-v10.html
#
# Contributors:
# Annika Wollschlaeger <annika.wollschlaeger@dlr.de>
# Franz Steinmetz <franz.steinmetz@dlr.de>
# Lukas Becker <lukas.becker@dlr.de>
# Mahmoud Akl <mahmoud.akl@dlr.de>
# Matthias Buettner <matthias.buettner@dlr.de>
# Michael Vilzmann <michael.vilzmann@dlr.de>
# Rico Belder <rico.belder@dlr.de>
# Sebastian Brunner <sebastian.brunner@dlr.de>


# default libraries
import os
import sys
import logging
import gtk
import glib
import threading
import signal
from yaml_configuration.config import config_path

# gui
import rafcon
from rafcon.gui.config import global_gui_config
import rafcon.gui.singleton as gui_singletons
from rafcon.gui.controllers.main_window import MainWindowController
from rafcon.gui.views.main_window import MainWindowView
from rafcon.gui.runtime_config import global_runtime_config
import rafcon.gui.models.auto_backup
from rafcon.gui.utils.splash_screen import SplashScreen
from rafcon.gui.helpers import installation
import rafcon.gui.backup.session as backup_session

# state machine
from rafcon.core.start import parse_state_machine_path, setup_environment, reactor_required, \
    setup_configuration, post_setup_plugins, register_signal_handlers
from rafcon.core.state_machine import StateMachine
from rafcon.core.states.hierarchy_state import HierarchyState
import rafcon.core.singleton as core_singletons
from rafcon.core.execution.execution_status import StateMachineExecutionStatus
from rafcon.core.config import global_config

# utils
import rafcon.utils.filesystem as filesystem
from rafcon.utils import profiler
from rafcon.utils import plugins
from rafcon.utils.i18n import _, setup_l10n, setup_l10n_gtk
from rafcon.utils import log

logger = log.get_logger("rafcon.start.gui")


def setup_installation():
    """Install necessary GUI resources
    
    By default, RAFCON should be installed via `setup.py` (`pip install rafcon`). Thereby, all resources are being 
    installed. However, if this is not the case, one can set the `RAFCON_CHECK_INSTALLATION` env variable to `True`. 
    Then, the installation will be performed before starting the GUI. 
    """
    if os.environ.get("RAFCON_CHECK_INSTALLATION", False) == "True":
        rafcon_root = os.path.dirname(rafcon.__file__)
        installation.assets_folder = os.path.join(rafcon_root, 'gui', 'assets')
        installation.share_folder = os.path.join(os.path.dirname(os.path.dirname(rafcon_root)), 'share')
        installation.install_fonts(logger, restart=True)
        installation.install_gtk_source_view_styles(logger)
        installation.install_libraries(logger, overwrite=False)


def setup_gtkmvc_logger():
    # Apply defaults to logger of gtkmvc
    for handler in logging.getLogger('gtkmvc').handlers:
        logging.getLogger('gtkmvc').removeHandler(handler)
    stdout = logging.StreamHandler(sys.stdout)
    stdout.setFormatter(logging.Formatter("%(asctime)s: %(levelname)-8s - %(name)s:  %(message)s"))
    stdout.setLevel(logging.DEBUG)
    logging.getLogger('gtkmvc').addHandler(stdout)


def pre_setup_plugins():
    """Loads plugins and calls the pre init hooks

    If twisted has been imported by a plugin, the gtk2reactor is installed
    """
    # load all plugins specified in the RAFCON_PLUGIN_PATH
    plugins.load_plugins()

    # check if twisted is imported and if so, install the required reactor
    if reactor_required():
        from twisted.internet import gtk2reactor
        # needed for glib.idle_add, and signals
        gtk2reactor.install()

    plugins.run_pre_inits()


def setup_mvc_environment():
    setup_environment()


def start_state_machine(state_machine, start_state_path, quit_flag):
    sm_thread = threading.Thread(target=start_stop_state_machine,
                                 args=[state_machine, start_state_path, quit_flag])
    sm_thread.start()


def start_stop_state_machine(state_machine, start_state_path, quit_flag):
    # Wait for GUI to initialize
    while gtk.events_pending():
        gtk.main_iteration(False)

    state_machine_execution_engine = core_singletons.state_machine_execution_engine
    state_machine_execution_engine.execute_state_machine_from_path(state_machine=state_machine,
                                                                   start_state_path=start_state_path,
                                                                   wait_for_execution_finished=True)
    if reactor_required():
        from twisted.internet import reactor
        reactor.callFromThread(reactor.stop)

    if quit_flag:
        gui_singletons.main_window_controller.get_controller('menu_bar_controller').on_quit_activate(None, None)


def setup_argument_parser():
    """Sets up teh parser with the required arguments

    :return: The parser object
    """
    default_config_path = filesystem.get_default_config_path()
    filesystem.create_path(default_config_path)

    parser = core_singletons.argument_parser
    parser.add_argument('-n', '--new', action='store_true', help=_("whether to create a new state-machine"))
    parser.add_argument('-o', '--open', action='store', nargs='*', type=parse_state_machine_path,
                        dest='state_machine_paths', metavar='path',
<<<<<<< HEAD
                        help=_("specify directories of state-machines that shall be opened. Paths must contain a "
                               "statemachine.json file"))
    parser.add_argument('-c', '--config', action='store', type=config_path, metavar='path', dest='config_path',
                        default=home_path, nargs='?', const=home_path,
                        help=_("path to the configuration file config.yaml. Use 'None' to prevent the generation of a "
                               "config file and use the default configuration. Default: {0}").format(home_path))
    parser.add_argument('-g', '--gui_config', action='store', type=config_path, metavar='path', dest='gui_config_path',
                        default=home_path, nargs='?', const=home_path,
                        help=_("path to the configuration file gui_config.yaml. Use 'None' to prevent the generation of"
                               " a config file and use the default configuration. Default: {0}").format(home_path))
    parser.add_argument('-ss', '--start_state_machine', dest='start_state_machine_flag', action='store_true',
                        help=_("a flag to specify if the first state machine of -o should be started after opening"))
    parser.add_argument('-s', '--start_state_path', metavar='path', dest='start_state_path', default=None, nargs='?',
                        help=_("path within a state machine to the state that should be launched which consists of "
                               "state ids e.g. QPOXGD/YVWJKZ where QPOXGD is the root state and YVWJKZ its child states"
                               " to start from."))
    parser.add_argument('-q', '--quit', dest='quit_flag', action='store_true',
=======
                        help=_("specify directories of state-machines that shall be opened. "
                               "Paths must contain a statemachine.yaml file"))
    parser.add_argument('-c', '--config', action='store', type=config_path, metavar='path', dest='config_path',
                        default=default_config_path, nargs='?', const=default_config_path,
                        help=_("path to the configuration file config.yaml. Use 'None' to prevent the generation of a "
                               "config file and use the default configuration. Default: {0}"
                               "").format(default_config_path))
    parser.add_argument('-g', '--gui_config', action='store', type=config_path, metavar='path', dest='gui_config_path',
                        default=default_config_path, nargs='?', const=default_config_path,
                        help=_("path to the configuration file gui_config.yaml. Use 'None' to prevent the generation "
                               "of a config file and use the default configuration. Default: {0}"
                               "").format(default_config_path))
    parser.add_argument('-ss', '--start_state_machine', metavar='path', dest='start_state_machine_flag',
                        default=False, nargs='?',
                        help=_("a flag to specify if the state machine should be started after launching rafcon"))
    parser.add_argument('-s', '--start_state_path', metavar='path', dest='start_state_path',
                        default=None, nargs='?', help=_("path of to the state that should be launched"))
    parser.add_argument('-q', '--quit', metavar='path', dest='quit_flag',
                        default=False, nargs='?',
>>>>>>> 7c5b6439
                        help=_("a flag to specify if the gui should quit after launching a state machine"))
    return parser


def setup_mvc_configuration(core_config_path, gui_config_path, runtime_config_path):
    setup_configuration(core_config_path)
    gui_config_path, gui_config_file = filesystem.separate_folder_path_and_file_name(gui_config_path)
    global_gui_config.load(gui_config_file, gui_config_path)
    runtime_config_path, runtime_config_file = filesystem.separate_folder_path_and_file_name(runtime_config_path)
    global_runtime_config.load(runtime_config_file, runtime_config_path)


def setup_gui():
    # Create the GUI-View
    main_window_view = MainWindowView()
    sm_manager_model = gui_singletons.state_machine_manager_model
    main_window_controller = MainWindowController(sm_manager_model, main_window_view)
    return main_window_controller


def open_state_machines(paths):
    import rafcon.gui.helpers.state_machine as gui_helper_state_machine
    first_sm = None
    for path in paths:
        try:
            sm = gui_helper_state_machine.open_state_machine(path=path, recent_opened_notification=True)
            if first_sm is None:
                first_sm = sm
        except Exception as e:
            logger.exception(_("Could not load state machine '{}': {}").format(path, e))
    return first_sm


def create_new_state_machine():
    root_state = HierarchyState()
    state_machine = StateMachine(root_state)
    core_singletons.state_machine_manager.add_state_machine(state_machine)


def log_ready_output():
    # Ensure that the next message is being printed (needed for LN manager to detect finished startup)
    level = logger.level
    logger.setLevel(logging.INFO)
    logger.info("Ready")
    logger.setLevel(level)


SIGNALS_TO_NAMES_DICT = dict((getattr(signal, n), n) for n in dir(signal) if n.startswith('SIG') and '_' not in n)


def signal_handler(signal, frame):
    from rafcon.core.execution.execution_status import StateMachineExecutionStatus
    state_machine_execution_engine = core_singletons.state_machine_execution_engine
    core_singletons.shut_down_signal = signal

    try:
        # in this case the print is on purpose the see more easily if the interrupt signal reached the thread
        print _("Signal '{}' received.\nExecution engine will be stopped and program will be shutdown!").format(
            SIGNALS_TO_NAMES_DICT.get(signal, "[unknown]"))
        if not state_machine_execution_engine.finished_or_stopped():
            state_machine_execution_engine.stop()
            state_machine_execution_engine.join(3)  # Wait max 3 sec for the execution to stop
    except Exception as e:
        import traceback
        print _("Could not stop state machine: {0} {1}").format(e.message, traceback.format_exc())

    logger.info(_("RAFCON launcher"))
    gui_singletons.main_window_controller.prepare_destruction()

    # shutdown twisted correctly
    if reactor_required():
        from twisted.internet import reactor
        if reactor.running:
            reactor.callFromThread(reactor.stop)

    gtk.main_quit()

    plugins.run_hook("post_destruction")


def main():
    register_signal_handlers(signal_handler)

    splash_screen = SplashScreen(contains_image=True, width=530, height=350)
    splash_screen.rotate_image(random_=True)
    splash_screen.set_text(_("Starting RAFCON..."))
    while gtk.events_pending():
        gtk.main_iteration()

    setup_installation()
    setup_l10n()
    setup_l10n_gtk()

    splash_screen.set_text("Setting up logger...")
    setup_gtkmvc_logger()

    splash_screen.set_text("Initializing plugins...")
    pre_setup_plugins()

    splash_screen.set_text("Setting up environment...")
    setup_mvc_environment()

    parser = setup_argument_parser()
    user_input = parser.parse_args()

    splash_screen.set_text("Loading configurations...")
    setup_mvc_configuration(user_input.config_path, user_input.gui_config_path, user_input.gui_config_path)

    # create lock file -> keep behavior for hole instance
    if global_gui_config.get_config_value('AUTO_RECOVERY_LOCK_ENABLED'):
        rafcon.gui.models.auto_backup.generate_rafcon_instance_lock_file()

    # setup the gui before loading the state machine as then the debug console shows the errors that emerged during
    # loading the state state machine
    splash_screen.set_text("Loading GUI...")
    setup_gui()

    while gtk.events_pending():
        gtk.main_iteration(False)

    post_setup_plugins(user_input)

    state_machine = None
    if user_input.state_machine_paths:
        state_machine = open_state_machines(user_input.state_machine_paths)

    if user_input.new:
        create_new_state_machine()

    # initiate stored session # TODO think about a controller for this
    if not user_input.new and not user_input.state_machine_paths \
            and rafcon.gui.singleton.global_gui_config.get_config_value("SESSION_RESTORE_ENABLED"):
        glib.idle_add(backup_session.restore_session_from_runtime_config, priority=glib.PRIORITY_LOW)

    log_ready_output()

    if global_config.get_config_value("PROFILER_RUN", False):
        profiler.start("global")

    if state_machine and (user_input.start_state_machine_flag or state_machine.get_state_by_path(user_input.start_state_path)):
        start_state_machine(state_machine, user_input.start_state_path, user_input.quit_flag)

    splash_screen.destroy()
    try:
        # check if twisted is imported
        if reactor_required():
            from twisted.internet import reactor
            reactor.run()
        else:
            gtk.main()

        logger.info(_("Main window was closed"))

    finally:
        plugins.run_hook("post_destruction")

        if global_config.get_config_value("PROFILER_RUN", False):
            result_path = global_config.get_config_value("PROFILER_RESULT_PATH")
            view = global_config.get_config_value("PROFILER_VIEWER")
            profiler.stop("global", result_path, view)

        if global_gui_config.get_config_value('AUTO_RECOVERY_LOCK_ENABLED'):
            rafcon.gui.models.auto_backup.remove_rafcon_instance_lock_file()

    if core_singletons.state_machine_execution_engine.status.execution_mode == StateMachineExecutionStatus.STARTED:
        logger.info(_("Waiting for the state machine execution to finish"))
        core_singletons.state_machine_execution_engine.join()
        logger.info(_("State machine execution has finished"))

    logger.info(_("Exiting ..."))


if __name__ == '__main__':
    main()<|MERGE_RESOLUTION|>--- conflicted
+++ resolved
@@ -140,17 +140,18 @@
     parser.add_argument('-n', '--new', action='store_true', help=_("whether to create a new state-machine"))
     parser.add_argument('-o', '--open', action='store', nargs='*', type=parse_state_machine_path,
                         dest='state_machine_paths', metavar='path',
-<<<<<<< HEAD
                         help=_("specify directories of state-machines that shall be opened. Paths must contain a "
                                "statemachine.json file"))
     parser.add_argument('-c', '--config', action='store', type=config_path, metavar='path', dest='config_path',
-                        default=home_path, nargs='?', const=home_path,
+                        default=default_config_path, nargs='?', const=default_config_path,
                         help=_("path to the configuration file config.yaml. Use 'None' to prevent the generation of a "
-                               "config file and use the default configuration. Default: {0}").format(home_path))
+                               "config file and use the default configuration. Default: {0}"
+                               "").format(default_config_path))
     parser.add_argument('-g', '--gui_config', action='store', type=config_path, metavar='path', dest='gui_config_path',
-                        default=home_path, nargs='?', const=home_path,
-                        help=_("path to the configuration file gui_config.yaml. Use 'None' to prevent the generation of"
-                               " a config file and use the default configuration. Default: {0}").format(home_path))
+                        default=default_config_path, nargs='?', const=default_config_path,
+                        help=_("path to the configuration file gui_config.yaml. "
+                               "Use 'None' to prevent the generation of a config file and use the default "
+                               "configuration. Default: {0}").format(default_config_path))
     parser.add_argument('-ss', '--start_state_machine', dest='start_state_machine_flag', action='store_true',
                         help=_("a flag to specify if the first state machine of -o should be started after opening"))
     parser.add_argument('-s', '--start_state_path', metavar='path', dest='start_state_path', default=None, nargs='?',
@@ -158,27 +159,6 @@
                                "state ids e.g. QPOXGD/YVWJKZ where QPOXGD is the root state and YVWJKZ its child states"
                                " to start from."))
     parser.add_argument('-q', '--quit', dest='quit_flag', action='store_true',
-=======
-                        help=_("specify directories of state-machines that shall be opened. "
-                               "Paths must contain a statemachine.yaml file"))
-    parser.add_argument('-c', '--config', action='store', type=config_path, metavar='path', dest='config_path',
-                        default=default_config_path, nargs='?', const=default_config_path,
-                        help=_("path to the configuration file config.yaml. Use 'None' to prevent the generation of a "
-                               "config file and use the default configuration. Default: {0}"
-                               "").format(default_config_path))
-    parser.add_argument('-g', '--gui_config', action='store', type=config_path, metavar='path', dest='gui_config_path',
-                        default=default_config_path, nargs='?', const=default_config_path,
-                        help=_("path to the configuration file gui_config.yaml. Use 'None' to prevent the generation "
-                               "of a config file and use the default configuration. Default: {0}"
-                               "").format(default_config_path))
-    parser.add_argument('-ss', '--start_state_machine', metavar='path', dest='start_state_machine_flag',
-                        default=False, nargs='?',
-                        help=_("a flag to specify if the state machine should be started after launching rafcon"))
-    parser.add_argument('-s', '--start_state_path', metavar='path', dest='start_state_path',
-                        default=None, nargs='?', help=_("path of to the state that should be launched"))
-    parser.add_argument('-q', '--quit', metavar='path', dest='quit_flag',
-                        default=False, nargs='?',
->>>>>>> 7c5b6439
                         help=_("a flag to specify if the gui should quit after launching a state machine"))
     return parser
 
