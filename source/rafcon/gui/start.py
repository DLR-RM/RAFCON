#!/usr/bin/env python
# Copyright (C) 2015-2018 DLR
#
# All rights reserved. This program and the accompanying materials are made
# available under the terms of the Eclipse Public License v1.0 which
# accompanies this distribution, and is available at
# http://www.eclipse.org/legal/epl-v10.html
#
# Contributors:
# Annika Wollschlaeger <annika.wollschlaeger@dlr.de>
# Franz Steinmetz <franz.steinmetz@dlr.de>
# Lukas Becker <lukas.becker@dlr.de>
# Mahmoud Akl <mahmoud.akl@dlr.de>
# Matthias Buettner <matthias.buettner@dlr.de>
# Michael Vilzmann <michael.vilzmann@dlr.de>
# Rico Belder <rico.belder@dlr.de>
# Sebastian Brunner <sebastian.brunner@dlr.de>


# default libraries
from __future__ import print_function
import os
import sys
import logging
import threading
import signal
if sys.version_info >= (3, ):
    import tracemalloc
from yaml_configuration.config import config_path

# gui
import rafcon
from rafcon.gui.config import global_gui_config
from rafcon.gui.design_config import global_design_config, is_custom_design_enabled
import rafcon.gui.singleton as gui_singletons
from rafcon.gui.runtime_config import global_runtime_config
from rafcon.gui.utils.splash_screen import SplashScreen
import rafcon.gui.backup.session as backup_session

# state machine
from rafcon.core.start import parse_state_machine_path, setup_environment, reactor_required, \
    setup_configuration, post_setup_plugins
from rafcon.core.state_machine import StateMachine
from rafcon.core.states.hierarchy_state import HierarchyState
import rafcon.core.singleton as core_singletons
from rafcon.core.execution.execution_status import StateMachineExecutionStatus

# utils
from rafcon.gui.utils import wait_for_gui
import rafcon.utils.filesystem as filesystem
from rafcon.utils import plugins, installation
from rafcon.utils.i18n import setup_l10n
from rafcon.utils import resources, log, profiling

from gi.repository import Gtk
from gi.repository import Gdk
from gi.repository import GLib


logger = log.get_logger("rafcon.start.gui")


def data_files_version_up_to_date():
    install_file_path = os.path.join(resources.xdg_user_data_folder, "rafcon", "installed")
    if not os.path.isfile(install_file_path):
        return False
    with open(install_file_path, 'r') as file_pointer:
        install_version = file_pointer.read().strip()
        return install_version == rafcon.__version__


def update_data_files_version():
    install_file_folder = os.path.join(resources.xdg_user_data_folder, "rafcon")
    install_file_path = os.path.join(install_file_folder, "installed")
    if not os.path.isdir(install_file_folder):
        os.mkdir(install_file_folder)
    with open(install_file_path, "w") as file_pointer:
        file_pointer.write(rafcon.__version__)


def setup_installation():
    """Install necessary GUI resources

    By default, RAFCON should be installed via `pip` (`pip install rafcon`). With this, all resources are being
    installed. If installed in a virtual env, some locally required files need to be reinstalled into $XTG_DATA_HOME.

    If RAFCON is started directly from the repo or from RMPM (without a previous installation), it can be forced to
    install all additionally required files (icons and gtksourceview styles) by setting the env variable
    `RAFCON_CHECK_INSTALLATION` to "True". If `RAFCON_CHECK_INSTALLATION` is set to "False", it will prevent a restart
    of RAFCON e.g. after updating the font cache.
    """
    force_check_installation = os.environ.get("RAFCON_CHECK_INSTALLATION", False) == "True"
    prevent_restart = os.environ.get("RAFCON_CHECK_INSTALLATION", True) == "False"

    # TODO: design: install locally_required + fonts

    if not force_check_installation and data_files_version_up_to_date():
        return

    if force_check_installation or installation.started_without_installation() or installation.started_in_virtualenv():
        installation.install_locally_required_files()

    installation.install_fonts(restart=(not prevent_restart))

    update_data_files_version()


def setup_gtkmvc3_logger():
    # Apply defaults to logger of gtkmvc3
    for handler in logging.getLogger('gtkmvc3').handlers:
        logging.getLogger('gtkmvc3').removeHandler(handler)
    stdout = logging.StreamHandler(sys.stdout)
    stdout.setFormatter(logging.Formatter("%(asctime)s: %(levelname)-8s - %(name)s:  %(message)s"))
    stdout.setLevel(logging.DEBUG)
    logging.getLogger('gtkmvc3').addHandler(stdout)


def install_reactor():
    from twisted.internet import gtk3reactor
    from twisted.internet.error import ReactorAlreadyInstalledError
    try:
        # needed for GLib.idle_add, and signals
        gtk3reactor.install()
    except ReactorAlreadyInstalledError:
        pass


def pre_setup_plugins():
    """Loads plugins and calls the pre init hooks

    If twisted has been imported by a plugin, the gtk3reactor is installed
    """
    # load all plugins specified in the RAFCON_PLUGIN_PATH
    plugins.load_plugins()

    # check if twisted is imported and if so, install the required reactor
    if reactor_required():
        install_reactor()

    plugins.run_pre_inits()


def setup_mvc_environment():
    setup_environment()


def start_state_machine(state_machine, start_state_path, quit_flag):
    sm_thread = threading.Thread(target=start_stop_state_machine,
                                 args=[state_machine, start_state_path, quit_flag])
    sm_thread.start()


def start_stop_state_machine(state_machine, start_state_path, quit_flag):
    from rafcon.utils.gui_functions import call_gui_callback

    state_machine_execution_engine = core_singletons.state_machine_execution_engine
    call_gui_callback(
        state_machine_execution_engine.execute_state_machine_from_path,
        state_machine=state_machine,
        start_state_path=start_state_path,
        wait_for_execution_finished=True
    )

    if reactor_required():
        from twisted.internet import reactor
        reactor.callFromThread(reactor.stop)

    if quit_flag:
        gui_singletons.main_window_controller.get_controller('menu_bar_controller').on_quit_activate(None, None)


def setup_argument_parser():
    """Sets up teh parser with the required arguments

    :return: The parser object
    """
    default_config_path = filesystem.get_default_config_path()
    default_log_path = filesystem.get_default_log_path()

    filesystem.create_path(default_config_path)
    filesystem.create_path(default_log_path)

    parser = core_singletons.argument_parser
    parser.add_argument('-n', '--new', action='store_true', help=_("whether to create a new state-machine"))
    parser.add_argument('-o', '--open', action='store', nargs='*', type=parse_state_machine_path,
                        dest='state_machine_paths', metavar='path',
                        help=_("specify directories of state-machines that shall be opened. Paths must contain a "
                               "statemachine.json file"))
    parser.add_argument('-c', '--config', action='store', type=config_path, metavar='path', dest='config_path',
                        default=default_config_path, nargs='?', const=default_config_path,
                        help=_("path to the configuration file config.yaml. Use 'None' to prevent the generation of a "
                               "config file and use the default configuration. Default: {0}"
                               "").format(default_config_path))
    parser.add_argument('-g', '--gui_config', action='store', type=config_path, metavar='path', dest='gui_config_path',
                        default=default_config_path, nargs='?', const=default_config_path,
                        help=_("path to the configuration file gui_config.yaml. "
                               "Use 'None' to prevent the generation of a config file and use the default "
                               "configuration. Default: {0}").format(default_config_path))
<<<<<<< HEAD
    parser.add_argument('-d', '--design_config', action='store', type=config_path, metavar='path',
                        dest='design_config_path', default=None, nargs='?', const=default_config_path,
                        help=_("path to the configuration file design_config.yaml. "
=======
    parser.add_argument('-r', '--runtime_config', action='store', type=config_path, metavar='path', dest='runtime_config_path',
                        default=default_config_path, nargs='?', const=default_config_path,
                        help=_("path to the configuration file runtime_config.yaml. "
>>>>>>> 6a96bb74
                               "Use 'None' to prevent the generation of a config file and use the default "
                               "configuration. Default: {0}").format(default_config_path))
    parser.add_argument('-ss', '--start_state_machine', dest='start_state_machine_flag', action='store_true',
                        help=_("a flag to specify if the first state machine of -o should be started after opening"))
    parser.add_argument('-s', '--start_state_path', metavar='path', dest='start_state_path', default=None, nargs='?',
                        help=_("path within a state machine to the state that should be launched which consists of "
                               "state ids e.g. QPOXGD/YVWJKZ where QPOXGD is the root state and YVWJKZ its child states"
                               " to start from"))
    parser.add_argument('-q', '--quit', dest='quit_flag', action='store_true',
                        help=_("a flag to specify if the gui should quit after launching a state machine"))
    parser.add_argument('-mp', '--memory-profiling', dest='memory_profiling', action='store_true',
                        help=_("a flag to specify if the gui should enable memory profiling"))
    parser.add_argument('-mpp', '--memory-profiling-path', action='store', type=config_path, metavar='path', dest='memory_profiling_path',
                        default=default_log_path, nargs='?', const=default_log_path,
                        help=_("path to the memory profiling log memoy_profiling.log").format(default_log_path))
    parser.add_argument('-mpi', '--memory-profiling-interval', dest='memory_profiling_interval', action='store', default=10,
                        help=_("The interval between snapshots creaton for memory profiling in seconds"))
    parser.add_argument('-mppr', '--memory-profiling-print', dest='memory_profiling_print', action='store_true',
                        help=_("a flag to specify if the memory profiling results should be printed"))

    return parser


def setup_mvc_configuration(core_config_path, gui_config_path, runtime_config_path, design_config):
    """ Loads all configurations from disk

    :param core_config_path: the path to the core configuration file
    :param gui_config_path:  the path to the gui configuration file
    :param runtime_config_path:  the path to the runtime configuration file
    :param design_config:  the path to the design configuration file
    :return:
    """
    setup_configuration(core_config_path)
    # the design config has to be loaded before loading the gui config as it is used by the gui config
    if design_config:
        design_config_path, design_config_file = filesystem.separate_folder_path_and_file_name(design_config)
        global_design_config.load(design_config_file, design_config_path)
        # the constant has to be overwritten here,
        # as the singleton was already loaded that hus the wrong INTERFACE_FONT was chosen
        from rafcon.gui.utils import constants
        constants.INTERFACE_FONT = global_design_config.get_config_value("PRIMARY_FONT")
    else:
        # no design config file specified => check environment variable
        if os.environ.get('RAFCON_CUSTOM_DESIGN'):
            design_config = os.environ.get('RAFCON_CUSTOM_DESIGN')
            design_config_path, design_config_file = filesystem.separate_folder_path_and_file_name(design_config)
            global_design_config.load(design_config_file, design_config_path)
    gui_config_path, gui_config_file = filesystem.separate_folder_path_and_file_name(gui_config_path)
    global_gui_config.load(gui_config_file, gui_config_path)
    runtime_config_path, runtime_config_file = filesystem.separate_folder_path_and_file_name(runtime_config_path)
    global_runtime_config.load(runtime_config_file, runtime_config_path)


def setup_gui():
    from rafcon.gui.controllers.main_window import MainWindowController
    from rafcon.gui.views.main_window import MainWindowView

    # Create the GUI-View
    main_window_view = MainWindowView()

    # set the gravity of the main window controller to static to ignore window manager decorations and get
    # a correct position of the main window on the screen (else there are offsets for some window managers)
    main_window_view.get_top_widget().set_gravity(Gdk.Gravity.STATIC)

    sm_manager_model = gui_singletons.state_machine_manager_model
    main_window_controller = MainWindowController(sm_manager_model, main_window_view)
    return main_window_controller


def start_gtk():
    # check if twisted is imported
    if reactor_required():
        from twisted.internet import reactor
        import threading
        is_main_thread = isinstance(threading.current_thread(), threading._MainThread)
        reactor.run(installSignalHandlers=is_main_thread)
    else:
        Gtk.main()


def stop_gtk():
    # shutdown twisted correctly
    if reactor_required():
        from twisted.internet import reactor
        if reactor.running:
            reactor.callFromThread(reactor.stop)
        # Twisted can be imported without the reactor being used
        # => check if GTK main loop is running
        elif Gtk.main_level() > 0:
            GLib.idle_add(Gtk.main_quit)
    else:
        GLib.idle_add(Gtk.main_quit)

    # Run the GTK loop until no more events are being generated and thus the GUI is fully destroyed
    wait_for_gui()


def post_gui_destruction():
    plugins.run_hook("post_destruction")

    if global_gui_config.get_config_value('AUTO_RECOVERY_LOCK_ENABLED'):
        import rafcon.gui.models.auto_backup
        rafcon.gui.models.auto_backup.remove_rafcon_instance_lock_file()


def open_state_machines(paths):
    import rafcon.gui.helpers.state_machine as gui_helper_state_machine
    first_sm = None
    for path in paths:
        try:
            sm = gui_helper_state_machine.open_state_machine(path=path, recent_opened_notification=True)
            if first_sm is None:
                first_sm = sm
        except Exception as e:
            logger.exception(_("Could not load state machine '{}': {}").format(path, e))
    return first_sm


def create_new_state_machine():
    root_state = HierarchyState()
    state_machine = StateMachine(root_state)
    core_singletons.state_machine_manager.add_state_machine(state_machine)


SIGNALS_TO_NAMES_DICT = dict((getattr(signal, n), n) for n in dir(signal) if n.startswith('SIG') and '_' not in n)


def signal_handler(signal, frame=None):
    state_machine_execution_engine = core_singletons.state_machine_execution_engine
    core_singletons.shut_down_signal = signal

    # in this case the print is on purpose to see more easily if the interrupt signal reached the thread
    print(_("Signal '{}' received.\nExecution engine will be stopped and program will be shutdown!").format(
        SIGNALS_TO_NAMES_DICT.get(signal, "[unknown]")))

    # close gui properly
    gui_singletons.main_window_controller.get_controller('menu_bar_controller').on_quit_activate(None)

    post_gui_destruction()

    logging.shutdown()

    # Do not use sys.exit() in signal handler:
    # http://thushw.blogspot.de/2010/12/python-dont-use-sysexit-inside-signal.html
    # noinspection PyProtectedMember
    os._exit(0)


def register_signal_handlers(callback):
    # When using plain signal.signal to install a signal handler, the GUI will not shutdown until it receives the
    # focus again. The following logic (inspired from https://stackoverflow.com/a/26457317) fixes this
    def install_glib_handler(sig):
        unix_signal_add = None

        if hasattr(GLib, "unix_signal_add"):
            unix_signal_add = GLib.unix_signal_add
        elif hasattr(GLib, "unix_signal_add_full"):
            unix_signal_add = GLib.unix_signal_add_full

        if unix_signal_add:
            unix_signal_add(GLib.PRIORITY_HIGH, sig, callback, sig)

    def idle_handler(*args):
        GLib.idle_add(callback, *args, priority=GLib.PRIORITY_HIGH)

    for signal_code in [signal.SIGHUP, signal.SIGINT, signal.SIGTERM]:
        signal.signal(signal_code, idle_handler)
        GLib.idle_add(install_glib_handler, signal_code, priority=GLib.PRIORITY_HIGH)


def create_splash_screen():
    if is_custom_design_enabled:
        splash_screen_width = global_design_config.get_config_value("SPLASH_SCREEN_RESOLUTION_WIDTH")
        splash_screen_height = global_design_config.get_config_value("SPLASH_SCREEN_RESOLUTION_HEIGHT")
    else:
        splash_screen_width = 530
        splash_screen_height = 350
    splash_screen = SplashScreen(contains_image=True, width=splash_screen_width, height=splash_screen_height)
    splash_screen.rotate_image(random_=True)
    splash_screen.set_text(_("Starting RAFCON..."))
    return splash_screen


def main():

    # check if all env variables are set
    if not os.environ.get("HOME", False):
        logger.error("For starting RAFCON in GUI mode, the HOME environment variable has to be set!")
        return

    register_signal_handlers(signal_handler)

    setup_l10n(logger)

    parser = setup_argument_parser()
    user_input = parser.parse_args()
    setup_mvc_configuration(user_input.config_path, user_input.gui_config_path,
                            user_input.gui_config_path, user_input.design_config_path)

    splash_screen = create_splash_screen()
    while Gtk.events_pending():
        Gtk.main_iteration()

    splash_screen.set_text("Install missing resources ...")
    setup_installation()

    splash_screen.set_text("Setting up logger...")
    setup_gtkmvc3_logger()

    splash_screen.set_text("Initializing plugins...")
    pre_setup_plugins()

    splash_screen.set_text("Setting up environment...")
    setup_mvc_environment()

<<<<<<< HEAD
=======
    parser = setup_argument_parser()
    user_input = parser.parse_args()

    if user_input.memory_profiling and sys.version_info >= (3, ):
        tracemalloc.start()
        memory_profiling_args = {
            'memory_profiling_path': user_input.memory_profiling_path,
            'memory_profiling_interval': user_input.memory_profiling_interval,
            'memory_profiling_print': user_input.memory_profiling_print,
            'stop': False,
        }
        memory_profiling_thread = threading.Thread(target=profiling.memory_profiling, args=(memory_profiling_args,))
        memory_profiling_thread.start()

    splash_screen.set_text("Loading configurations...")
    setup_mvc_configuration(user_input.config_path, user_input.gui_config_path, user_input.runtime_config_path)

>>>>>>> 6a96bb74
    # create lock file -> keep behavior for hole instance
    if global_gui_config.get_config_value('AUTO_RECOVERY_LOCK_ENABLED'):
        import rafcon.gui.models.auto_backup
        rafcon.gui.models.auto_backup.generate_rafcon_instance_lock_file()

    # setup the gui before loading the state machine as then the debug console shows the errors that emerged during
    # loading the state state machine
    splash_screen.set_text("Loading GUI...")
    setup_gui()
    wait_for_gui()

    post_setup_plugins(user_input)

    state_machine = None
    if user_input.state_machine_paths:
        state_machine = open_state_machines(user_input.state_machine_paths)

    if user_input.new:
        create_new_state_machine()

    # initiate stored session # TODO think about a controller for this
    if not user_input.new and not user_input.state_machine_paths \
            and global_gui_config.get_config_value("SESSION_RESTORE_ENABLED"):
        # do in background in order not to block GUI
        GLib.idle_add(backup_session.restore_session_from_runtime_config, priority=GLib.PRIORITY_LOW)

    if state_machine and (user_input.start_state_machine_flag or state_machine.get_state_by_path(user_input.start_state_path)):
        start_state_machine(state_machine, user_input.start_state_path, user_input.quit_flag)

    splash_screen.destroy()
    try:
        start_gtk()

        logger.info(_("Main window was closed"))

    finally:
        post_gui_destruction()

    if core_singletons.state_machine_execution_engine.status.execution_mode == StateMachineExecutionStatus.STARTED:
        logger.info(_("Waiting for the state machine execution to finish"))
        # overwriting signal handlers here does not work either
        import rafcon
        rafcon.core.start.register_signal_handlers(rafcon.core.start.signal_handler)
        core_singletons.state_machine_execution_engine.join()
        logger.info(_("State machine execution has finished"))
        core_singletons.state_machine_manager.delete_all_state_machines()

    logger.info(_("Exiting ..."))
    logging.shutdown()

    if user_input.memory_profiling and sys.version_info >= (3, ):
        memory_profiling_args['stop'] = True
        memory_profiling_thread.join()


if __name__ == '__main__':
    main()<|MERGE_RESOLUTION|>--- conflicted
+++ resolved
@@ -196,15 +196,14 @@
                         help=_("path to the configuration file gui_config.yaml. "
                                "Use 'None' to prevent the generation of a config file and use the default "
                                "configuration. Default: {0}").format(default_config_path))
-<<<<<<< HEAD
     parser.add_argument('-d', '--design_config', action='store', type=config_path, metavar='path',
                         dest='design_config_path', default=None, nargs='?', const=default_config_path,
                         help=_("path to the configuration file design_config.yaml. "
-=======
+                               "Use 'None' to prevent the generation of a config file and use the default "
+                               "configuration. Default: {0}").format(default_config_path))
     parser.add_argument('-r', '--runtime_config', action='store', type=config_path, metavar='path', dest='runtime_config_path',
                         default=default_config_path, nargs='?', const=default_config_path,
                         help=_("path to the configuration file runtime_config.yaml. "
->>>>>>> 6a96bb74
                                "Use 'None' to prevent the generation of a config file and use the default "
                                "configuration. Default: {0}").format(default_config_path))
     parser.add_argument('-ss', '--start_state_machine', dest='start_state_machine_flag', action='store_true',
@@ -401,29 +400,6 @@
 
     parser = setup_argument_parser()
     user_input = parser.parse_args()
-    setup_mvc_configuration(user_input.config_path, user_input.gui_config_path,
-                            user_input.gui_config_path, user_input.design_config_path)
-
-    splash_screen = create_splash_screen()
-    while Gtk.events_pending():
-        Gtk.main_iteration()
-
-    splash_screen.set_text("Install missing resources ...")
-    setup_installation()
-
-    splash_screen.set_text("Setting up logger...")
-    setup_gtkmvc3_logger()
-
-    splash_screen.set_text("Initializing plugins...")
-    pre_setup_plugins()
-
-    splash_screen.set_text("Setting up environment...")
-    setup_mvc_environment()
-
-<<<<<<< HEAD
-=======
-    parser = setup_argument_parser()
-    user_input = parser.parse_args()
 
     if user_input.memory_profiling and sys.version_info >= (3, ):
         tracemalloc.start()
@@ -436,10 +412,25 @@
         memory_profiling_thread = threading.Thread(target=profiling.memory_profiling, args=(memory_profiling_args,))
         memory_profiling_thread.start()
 
-    splash_screen.set_text("Loading configurations...")
-    setup_mvc_configuration(user_input.config_path, user_input.gui_config_path, user_input.runtime_config_path)
-
->>>>>>> 6a96bb74
+    setup_mvc_configuration(user_input.config_path, user_input.gui_config_path,
+                            user_input.gui_config_path, user_input.design_config_path)
+
+    splash_screen = create_splash_screen()
+    while Gtk.events_pending():
+        Gtk.main_iteration()
+
+    splash_screen.set_text("Install missing resources ...")
+    setup_installation()
+
+    splash_screen.set_text("Setting up logger...")
+    setup_gtkmvc3_logger()
+
+    splash_screen.set_text("Initializing plugins...")
+    pre_setup_plugins()
+
+    splash_screen.set_text("Setting up environment...")
+    setup_mvc_environment()
+
     # create lock file -> keep behavior for hole instance
     if global_gui_config.get_config_value('AUTO_RECOVERY_LOCK_ENABLED'):
         import rafcon.gui.models.auto_backup
