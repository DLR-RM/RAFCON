--- conflicted
+++ resolved
@@ -68,16 +68,7 @@
             assert isinstance(info, NTInfo)
         self.initiator = initiator_string
         self.info = info
-<<<<<<< HEAD
         self.origin = self.extract_origin(info)
-        # self._info = ref(info)
-        self.__type = 'before'
-        if 'after' in info:
-            self.__type = 'after'
-        elif 'signal' in info:
-            self.__type = 'after'
-=======
->>>>>>> 0265e533
         self.with_prints = with_prints
         s, overview_dict = self._get_nice_info_dict_string(info)
 
