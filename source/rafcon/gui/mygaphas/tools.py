# Copyright (C) 2015-2017 DLR
#
# All rights reserved. This program and the accompanying materials are made
# available under the terms of the Eclipse Public License v1.0 which
# accompanies this distribution, and is available at
# http://www.eclipse.org/legal/epl-v10.html
#
# Contributors:
# Annika Wollschlaeger <annika.wollschlaeger@dlr.de>
# Franz Steinmetz <franz.steinmetz@dlr.de>
# Lukas Becker <lukas.becker@dlr.de>
# Mahmoud Akl <mahmoud.akl@dlr.de>
# Matthias Buettner <matthias.buettner@dlr.de>
# Rico Belder <rico.belder@dlr.de>
# Sebastian Brunner <sebastian.brunner@dlr.de>

import gtk
from enum import Enum
from gaphas.aspect import HandleFinder, InMotion
from gaphas.item import NW, Item
<<<<<<< HEAD
from gaphas.tool import ItemTool, HoverTool, HandleTool, ConnectHandleTool, RubberbandTool
=======
import gaphas.tool
>>>>>>> 554c6692

from rafcon.gui.controllers.right_click_menu.state import StateRightClickMenuGaphas
import rafcon.gui.helpers.state_machine as gui_helper_state_machine
from rafcon.gui.mygaphas.aspect import HandleInMotion
from rafcon.gui.mygaphas.items.connection import ConnectionView, TransitionPlaceholderView, DataFlowPlaceholderView, \
    TransitionView
from rafcon.gui.mygaphas.items.ports import InputPortView, PortView
from rafcon.gui.mygaphas.items.state import StateView, NameView
from rafcon.gui.mygaphas.utils import gap_helper
from rafcon.gui.utils import constants
from rafcon.utils import log
from rafcon.gui.config import global_gui_config

logger = log.get_logger(__name__)

PortMoved = Enum('PORT', 'FROM TO')


<<<<<<< HEAD
class MoveItemTool(ItemTool):
=======
class ToolChain(gaphas.tool.ToolChain):

    def handle(self, event):
        """
        Handle the event by calling each tool until the event is handled
        or grabbed.

        If a tool is returning True on a button press event, the motion and
        button release events are also passed to this
        """

        # Allow to handle a subset of events while having a grabbed tool (between a button press & release event)
        suppressed_grabbed_tool = None
        if event.type in (gtk.gdk.SCROLL, gtk.gdk.KEY_PRESS, gtk.gdk.KEY_RELEASE):
            suppressed_grabbed_tool = self._grabbed_tool
            self._grabbed_tool = None

        rt = super(ToolChain, self).handle(event)

        if suppressed_grabbed_tool:
            self._grabbed_tool = suppressed_grabbed_tool

        return rt


class PanTool(gaphas.tool.PanTool):
    def __init__(self, view=None):
        super(PanTool, self).__init__(view)
        self.zoom_with_control = global_gui_config.get_config_value("ZOOM_WITH_CTRL", False)

    def on_scroll(self, event):
        if self.zoom_with_control:
            return False
        else:
            super(PanTool, self).on_scroll(event)


class ZoomTool(gaphas.tool.ZoomTool):

    def __init__(self, view=None):
        super(ZoomTool, self).__init__(view)
        self.zoom_with_control = global_gui_config.get_config_value("ZOOM_WITH_CTRL", False)

    def on_scroll(self, event):
        if event.state & gtk.gdk.CONTROL_MASK or not self.zoom_with_control:
            event.state |= gtk.gdk.CONTROL_MASK  # Set CONTROL_MASK
            return super(ZoomTool, self).on_scroll(event)


class RemoveItemTool(gaphas.tool.Tool):
class MoveItemTool(gaphas.tool.ItemTool):
>>>>>>> 554c6692
    """This class is responsible for moving states, names, connections, etc.
    """

    def __init__(self, view=None, buttons=(1,)):
        super(MoveItemTool, self).__init__(view, buttons)
        self._item = None
        self._move_name_v = False
        self._old_selection = None

    def movable_items(self):
        view = self.view

        if self._move_name_v:
            yield InMotion(self._item, view)
        else:
            get_ancestors = view.canvas.get_ancestors
            selected_items = set(view.selected_items)
            for item in selected_items:
                if not isinstance(item, Item):
                    continue
                # Do not move subitems of selected items
                if not set(get_ancestors(item)).intersection(selected_items):
                    yield InMotion(item, view)

    def on_button_press(self, event):
        if event.button not in self._buttons:
            return False  # Only handle events for registered buttons (left mouse clicks)

        if event.state & constants.RUBBERBAND_MODIFIER:
            return False  # Mouse clicks with pressed shift key are handled in another tool

        # Special case: moving the NameView
        # This is only allowed, if the hovered item is a NameView and the Ctrl-key is pressed and the only selected
        # item is the parental StateView. In this case, the selection and _item will no longer be looked at,
        # but only _move_name_v
        self._item = self.get_item()
        if isinstance(self._item, NameView):
            selected_items = self.view.selected_items
            if event.state & gtk.gdk.CONTROL_MASK and len(selected_items) == 1 and next(iter(selected_items)) is \
                    self._item.parent:
                self._move_name_v = True
            else:
                self._item = self._item.parent

        if not self._move_name_v:
            self._old_selection = self.view.selected_items
            if not self._item in self.view.selected_items:
                # When items are to be moved, a button-press should not cause any deselection.
                # However, the selection is stored, in case no move operation is performed.
                self.view.handle_new_selection(self._item)

        if not self.view.is_focus():
            self.view.grab_focus()

        return True

    def on_button_release(self, event):
        position_changed = False
        for inmotion in self._movable_items:
            inmotion.move((event.x, event.y))
            rel_pos = gap_helper.calc_rel_pos_to_parent(self.view.canvas, inmotion.item,
                                                        inmotion.item.handles()[NW])
            if isinstance(inmotion.item, StateView):
                state_m = inmotion.item.model
                if state_m.get_meta_data_editor()['rel_pos'] != rel_pos:
                    position_changed = True
                    state_m.set_meta_data_editor('rel_pos', rel_pos)
            elif isinstance(inmotion.item, NameView):
                state_m = self.view.canvas.get_parent(inmotion.item).model
                if state_m.get_meta_data_editor()['name']['rel_pos'] != rel_pos:
                    state_m.set_meta_data_editor('name.rel_pos', rel_pos)
                    position_changed = True
            elif isinstance(inmotion.item, TransitionView):
                position_changed = True
                transition_v = inmotion.item
                current_waypoints = gap_helper.get_relative_positions_of_waypoints(transition_v)
                old_waypoints = transition_v.model.get_meta_data_editor()['waypoints']
                if current_waypoints != old_waypoints:
                    gap_helper.update_meta_data_for_transition_waypoints(self.view.graphical_editor, transition_v, None)
                    position_changed = True

        if isinstance(self._item, StateView):
            self.view.canvas.request_update(self._item)
            if position_changed:
                self.view.graphical_editor.emit('meta_data_changed', self._item.model, "position", True)

        if isinstance(self.view.focused_item, NameView):
            if position_changed:
                self.view.graphical_editor.emit('meta_data_changed', self.view.focused_item.parent.model,
                                                "name_position", False)

        if isinstance(self.view.focused_item, TransitionView):
            if position_changed:
                self.view.graphical_editor.emit('meta_data_changed', self._item.model, "waypoints", False)

        if not position_changed and self._old_selection is not None:
            # The selection is handled differently depending on whether states were moved or not
            # If no move operation was performed, we reset the selection to that is was before the button-press event
            # and let the state machine selection handle the selection
            self.view.unselect_all()
            self.view.select_item(self._old_selection)
            self.view.handle_new_selection(self._item)

        return super(MoveItemTool, self).on_button_release(event)


class HoverItemTool(gaphas.tool.HoverTool):
    def __init__(self, view=None):
        super(HoverItemTool, self).__init__(view)
        self._prev_hovered_item = None

    def on_motion_notify(self, event):
        super(HoverItemTool, self).on_motion_notify(event)
        from gaphas.tool import HandleFinder
        from gaphas.view import DEFAULT_CURSOR
        from gaphas.aspect import ElementHandleSelection

        view = self.view
        if view.hovered_handle:
            handle = view.hovered_handle
            view.hovered_handle = None
            port_v = self._prev_hovered_item.get_port_for_handle(handle)
            view.queue_draw_area(*port_v.get_port_area(view))
        pos = event.x, event.y

        # Reset cursor
        self.view.window.set_cursor(gtk.gdk.Cursor(DEFAULT_CURSOR))

        # Check if hovered_item is within a LibraryState, if so, set hovered_item to the LibraryState or
        # upper most LibraryState
        if view.hovered_item:
            if isinstance(view.hovered_item, StateView):
                state = view.hovered_item.model.state
            else:
                # If the hovered item is e.g. a connection, we need to get the parental state
                hovered_state_v = view.canvas.get_parent(view.hovered_item)
                state = hovered_state_v.model.state

            global_gui_config = gui_helper_state_machine.global_gui_config
            if global_gui_config.get_config_value('STATE_SELECTION_INSIDE_LIBRARY_STATE_ENABLED'):
                # select the library state instate library_root_state because it is hidden
                if state.is_root_state_of_library:
                    view.hovered_item = self.view.canvas.get_view_for_core_element(state.parent)
            else:
                # Find state_copy of uppermost LibraryState
                library_root_state = state.get_uppermost_library_root_state()

                # If the hovered element is a child of a library, make the library the hovered_item
                if library_root_state:
                    library_state = library_root_state.parent
                    library_state_v = self.view.canvas.get_view_for_core_element(library_state)
                    view.hovered_item = library_state_v

        if isinstance(view.hovered_item, PortView):
            if event.state & constants.MOVE_PORT_MODIFIER:
                self.view.window.set_cursor(gtk.gdk.Cursor(constants.MOVE_CURSOR))
            else:
                self.view.window.set_cursor(gtk.gdk.Cursor(constants.CREATION_CURSOR))

        elif isinstance(view.hovered_item, StateView):
            distance = view.hovered_item.border_width / 2.
            state_v, hovered_handle = HandleFinder(view.hovered_item, view).get_handle_at_point(pos, distance)

            # Hover over port => show hover state of port and different cursor
            if hovered_handle and hovered_handle not in state_v.corner_handles:
                view.hovered_handle = hovered_handle
                port_v = state_v.get_port_for_handle(hovered_handle)
                view.queue_draw_area(*port_v.get_port_area(view))
                if event.state & constants.MOVE_PORT_MODIFIER:
                    self.view.window.set_cursor(gtk.gdk.Cursor(constants.MOVE_CURSOR))
                else:
                    self.view.window.set_cursor(gtk.gdk.Cursor(constants.CREATION_CURSOR))

            # Hover over corner/resize handles => show with cursor
            elif hovered_handle and hovered_handle in state_v.corner_handles:
                cursors = ElementHandleSelection.CURSORS
                index = state_v.handles().index(hovered_handle)
                self.view.window.set_cursor(cursors[index])

        # NameView should only be hovered, if its state is selected
        elif isinstance(view.hovered_item, NameView):
            state_v = self.view.canvas.get_parent(view.hovered_item)
            if state_v not in self.view.selected_items and view.hovered_item not in self.view.selected_items:
                view.hovered_item = state_v
            else:
                name_v, hovered_handle = HandleFinder(view.hovered_item, view).get_handle_at_point(pos)
                # Hover over corner/resize handles => show with cursor
                if hovered_handle:
                    index = name_v.handles().index(hovered_handle)
                    cursors = ElementHandleSelection.CURSORS
                    self.view.window.set_cursor(cursors[index])

        # Change mouse cursor to indicate option to move connection
        elif isinstance(view.hovered_item, ConnectionView):
            # If a handle is connection handle is hovered, show the move cursor
            item, handle = HandleFinder(view.hovered_item, view).get_handle_at_point(pos, split=False)
            if handle:
                self.view.window.set_cursor(gtk.gdk.Cursor(constants.MOVE_CURSOR))
            # If no handle is hovered, indicate the option for selection with the selection cursor
            else:
                self.view.window.set_cursor(gtk.gdk.Cursor(constants.SELECT_CURSOR))

        if isinstance(self.view.hovered_item, StateView):
            self._prev_hovered_item = self.view.hovered_item


class MultiSelectionTool(gaphas.tool.RubberbandTool):
    def on_button_press(self, event):
        if event.state & constants.RUBBERBAND_MODIFIER:
            return super(MultiSelectionTool, self).on_button_press(event)
        return False

    def on_motion_notify(self, event):
        if event.state & gtk.gdk.BUTTON_PRESS_MASK and event.state & constants.RUBBERBAND_MODIFIER:
            view = self.view
            self.queue_draw(view)
            self.x1, self.y1 = event.x, event.y
            self.queue_draw(view)
            return True

    def on_button_release(self, event):
        """Select or deselect rubber banded groups of items

         The selection of elements is prior and never items are selected or deselected at the same time.
         """
        self.queue_draw(self.view)
        x0, y0, x1, y1 = self.x0, self.y0, self.x1, self.y1
        rectangle = (min(x0, x1), min(y0, y1), abs(x1 - x0), abs(y1 - y0))
        selected_items = self.view.get_items_in_rectangle(rectangle, intersect=False)
        self.view.handle_new_selection(selected_items)

        return True


class MoveHandleTool(gaphas.tool.HandleTool):
    """Tool to move handles around

    Handles can be moved using click'n'drag. This is already implemented in the base class `HandleTool`. This class
    extends the behaviour by requiring a modifier key to be pressed when moving ports. It also allows to change the
    modifier key, which are defined in `rafcon.gui.utils.constants`.
    """

    def on_button_press(self, event):
        """Handle button press events.

        If the (mouse) button is pressed on top of a Handle (item.Handle), that handle is grabbed and can be
        dragged around.
        """
        if not event.button == 1:  # left mouse button
            return False
        view = self.view

        if isinstance(view.hovered_item, StateView):
            distance = view.hovered_item.border_width / 2.
            item, handle = HandleFinder(view.hovered_item, view).get_handle_at_point((event.x, event.y), distance)
        else:
            item, handle = HandleFinder(view.hovered_item, view).get_handle_at_point((event.x, event.y))

        if not handle:
            return False

        # Only move ports when the MOVE_PORT_MODIFIER key is pressed
        if isinstance(item, (StateView, PortView)) and \
            handle in [port.handle for port in item.get_all_ports()] and \
                not (event.state & constants.MOVE_PORT_MODIFIER):
            return False

        # Do not move from/to handles of connections (only their waypoints)
        if isinstance(item, ConnectionView) and handle in item.end_handles(include_waypoints=True):
            return False

        if handle:
            view.hovered_item = item

            self.motion_handle = None

            self.grab_handle(item, handle)

            return True

    def on_motion_notify(self, event):
        if not self.grabbed_handle or not event.state & gtk.gdk.BUTTON_PRESS_MASK:
            return
        item = self.grabbed_item
        resize_recursive = isinstance(item, StateView) and self.grabbed_handle in item.corner_handles and \
                           event.state & constants.RECURSIVE_RESIZE_MODIFIER

        if resize_recursive:
            old_size = (item.width, item.height)

        super(MoveHandleTool, self).on_motion_notify(event)

        if resize_recursive:
            item.resize_all_children(old_size)
        if isinstance(item, StateView):
            item.update_minimum_size_of_children()

        return True

    def on_button_release(self, event):
        if self.grabbed_item:
            item = self.grabbed_item

            # A handle was moved. Store the corresponding data into the meta data.
            if self.motion_handle:
                graphical_editor = self.view.graphical_editor
                if isinstance(item, NameView):
                    gap_helper.update_meta_data_for_name_view(graphical_editor, item, publish=True)
                elif isinstance(item, ConnectionView):
                    gap_helper.update_meta_data_for_transition_waypoints(graphical_editor, item, None)
                else:  # StateView
                    if self.grabbed_handle in [port.handle for port in item.get_all_ports()]:
                        gap_helper.update_meta_data_for_port(graphical_editor, item, self.grabbed_handle)
                    else:
                        gap_helper.update_meta_data_for_state_view(graphical_editor, item, affects_children=True,
                                                                   publish=True)
            # The handle was not moved. Check if the handle is to be selected.
            else:
                # Only handles belonging to a state (i.e. port handles) can be selected
                if isinstance(item, StateView):
                    corresponding_ports = [port for port in item.get_all_ports() if port.handle is self.grabbed_handle]
                    if corresponding_ports:  # should be exactly one
                        self.view.handle_new_selection(corresponding_ports[0])

        super(MoveHandleTool, self).on_button_release(event)


class ConnectionTool(gaphas.tool.ConnectHandleTool):

    def __init__(self):
        super(ConnectionTool, self).__init__()
        self._connection_v = None
        self._start_port_v = None
        self._parent_state_v = None
        self._is_transition = False
        self._current_sink = None

    def on_button_release(self, event):
        self._is_transition = False
        self._connection_v = None
        self._start_port_v = None
        self._parent_state_v = None
        self._current_sink = None
        self.grabbed_item = None
        self.grabbed_handle = None

    def _set_motion_handle(self, event):
        """Sets motion handle to currently grabbed handle
        """
        item = self.grabbed_item
        handle = self.grabbed_handle
        pos = event.x, event.y
        self.motion_handle = HandleInMotion(item, handle, self.view)
        self.motion_handle.GLUE_DISTANCE = self._parent_state_v.border_width
        self.motion_handle.start_move(pos)

    def _create_temporary_connection(self):
        """Creates a placeholder connection view

        :return: New placeholder connection
        :rtype: rafcon.gui.mygaphas.items.connection.ConnectionPlaceholderView
        """
        if self._is_transition:
            self._connection_v = TransitionPlaceholderView(self._parent_state_v.hierarchy_level)
        else:
            self._connection_v = DataFlowPlaceholderView(self._parent_state_v.hierarchy_level)
        self.view.canvas.add(self._connection_v, self._parent_state_v)

    def _handle_temporary_connection(self, old_sink, new_sink, of_target=True):
        """Connect connection to new_sink

        If new_sink is set, the connection origin or target will be set to new_sink. The connection to old_sink is
        being removed.

        :param gaphas.aspect.ConnectionSink old_sink: Old sink (if existing)
        :param gaphas.aspect.ConnectionSink new_sink: New sink (if existing)
        :param bool of_target: Whether the origin or target will be reconnected
        :return:
        """

        def sink_set_and_differs(sink_a, sink_b):
            if not sink_a:
                return False
            if not sink_b:
                return True
            if sink_a.port != sink_b.port:
                return True
            return False

        if sink_set_and_differs(old_sink, new_sink):
            sink_port_v = old_sink.port.port_v
            self._disconnect_temporarily(sink_port_v, target=of_target)

        if sink_set_and_differs(new_sink, old_sink):
            sink_port_v = new_sink.port.port_v
            self._connect_temporarily(sink_port_v, target=of_target)

    def _connect_temporarily(self, port_v, target=True):
        """Set a connection between the current connection and the given port

        :param rafcon.gui.mygaphas.items.ports.PortView port_v: The port to be connected
        :param bool target: Whether the connection origin or target should be connected
        """
        if target:
            handle = self._connection_v.to_handle()
        else:
            handle = self._connection_v.from_handle()
        port_v.add_connected_handle(handle, self._connection_v, moving=True)
        port_v.tmp_connect(handle, self._connection_v)
        self._connection_v.set_port_for_handle(port_v, handle)
        # Redraw state of port to make hover state visible
        self._redraw_port(port_v)

    def _disconnect_temporarily(self, port_v, target=True):
        """Removes a connection between the current connection and the given port

        :param rafcon.gui.mygaphas.items.ports.PortView port_v: The port that was connected
        :param bool target: Whether the connection origin or target should be disconnected
        """
        if target:
            handle = self._connection_v.to_handle()
        else:
            handle = self._connection_v.from_handle()
        port_v.remove_connected_handle(handle)
        port_v.tmp_disconnect()
        self._connection_v.reset_port_for_handle(handle)
        # Redraw state of port to make hover state visible
        self._redraw_port(port_v)

    def _redraw_port(self, port_v):
        self.view.queue_draw_area(*port_v.get_port_area(self.view))


class ConnectionCreationTool(ConnectionTool):
    def __init__(self):
        super(ConnectionCreationTool, self).__init__()

    def on_button_press(self, event):
        """Handle button press events.

        If the (mouse) button is pressed on top of a Handle (item.Handle), that handle is grabbed and can be
        dragged around.
        """
        if not event.button == 1:  # left mouse button
            return False
        view = self.view

        item, handle = HandleFinder(view.hovered_item, view).get_handle_at_point((event.x, event.y))

        if not handle:  # Require a handle
            return False

        # Connection handle must belong to a port and the MOVE_PORT_MODIFIER must not be pressed
        if not isinstance(item, StateView) or handle not in [port.handle for port in item.get_all_ports()] or (
                    event.state & constants.MOVE_PORT_MODIFIER):
            return False

        for port in item.get_all_ports():
            if port.handle is handle:
                self._start_port_v = port
                if port in item.get_logic_ports():
                    self._is_transition = True
                if port is item.income or isinstance(port, InputPortView) or port in item.scoped_variables:
                    self._parent_state_v = port.parent
                elif port.parent.parent:
                    self._parent_state_v = port.parent.parent
                else:  # Outgoing port of the root state was clicked on, no connection can be drawn here
                    self._parent_state_v = None

        return True

    def on_motion_notify(self, event):
        if not self._parent_state_v or not event.state & gtk.gdk.BUTTON_PRESS_MASK:
            return False

        if not self._connection_v:
            # Create new temporary connection, with origin at the start port and target at the cursor
            self._create_temporary_connection()
            self._start_port_v.parent.connect_connection_to_port(self._connection_v, self._start_port_v,
                                                                 as_target=False)
            self.grab_handle(self._connection_v, self._connection_v.to_handle())
            self._set_motion_handle(event)

        last_sink = self._current_sink
        self._current_sink = self.motion_handle.move((event.x, event.y))

        self._handle_temporary_connection(last_sink, self._current_sink, of_target=True)

    def on_button_release(self, event):
        # A temporary connection was created. Check if it is a valid one.
        if self._connection_v:
            self.view.canvas.update_now()
            if self._current_sink:
                if self.motion_handle:
                    self.motion_handle.stop_move()
                sink_port_v = self._current_sink.port.port_v
                self._disconnect_temporarily(sink_port_v, target=True)
                gap_helper.create_new_connection(self._connection_v.from_port, sink_port_v)

            # remove placeholder from canvas
            if self._connection_v:
                self._connection_v.remove_connection_from_ports()
                self.view.canvas.remove(self._connection_v)

        # No connection was created, but only a handle was clicked on. Check whether it is to be selected
        else:
            self.view.handle_new_selection(self._start_port_v)

        super(ConnectionCreationTool, self).on_button_release(event)


class ConnectionModificationTool(ConnectionTool):
    def __init__(self):
        super(ConnectionModificationTool, self).__init__()
        self._end_handle = None

    def on_button_press(self, event):
        """Handle button press events.

        If the (mouse) button is pressed on top of a Handle (item.Handle), that handle is grabbed and can be
        dragged around.
        """
        if not event.button == 1:  # left mouse button
            return False
        view = self.view

        item, handle = HandleFinder(view.hovered_item, view).get_handle_at_point((event.x, event.y))

        # Handle must be the end handle of a connection
        if not handle or not isinstance(item, ConnectionView) or handle not in item.end_handles():
            return False

        if handle is item.from_handle():
            self._start_port_v = item.from_port
        else:
            self._start_port_v = item.to_port

        self._parent_state_v = item.parent
        self._end_handle = handle
        if isinstance(item, TransitionView):
            self._is_transition = True
        self._connection_v = item

        return True

    def on_motion_notify(self, event):
        if not self._parent_state_v or not event.state & gtk.gdk.BUTTON_PRESS_MASK:
            return False

        modify_target = self._end_handle is self._connection_v.to_handle()

        if not self.grabbed_handle:
            self.view.canvas.disconnect_item(self._connection_v, self._end_handle)
            self._disconnect_temporarily(self._start_port_v, target=modify_target)
            self.grab_handle(self._connection_v, self._end_handle)
            self._set_motion_handle(event)

        last_sink = self._current_sink
        self._current_sink = self.motion_handle.move((event.x, event.y))

        self._handle_temporary_connection(last_sink, self._current_sink, modify_target)

    def on_button_release(self, event):
        if not self.grabbed_handle:
            return False

        modify_target = self._end_handle is self._connection_v.to_handle()
        self._handle_temporary_connection(self._current_sink, None, of_target=modify_target)

        if not self._current_sink:  # Reset connection to original status, as it was not released above a port
            self._reset_connection()
        else:  # Modify the source/target of the connection
            connection_core_element = self._connection_v.model.core_element
            try:
                port_core_element = self._current_sink.port.port_v.model.core_element
                port_id = port_core_element.state_element_id
                port_state_id = port_core_element.parent.state_id
            except AttributeError:  # Port is an income
                port_id = None
                port_state_id = self._current_sink.port.port_v.parent.model.state.state_id if modify_target else None

            try:
                if modify_target:
                    connection_core_element.modify_target(port_state_id, port_id)
                else:
                    connection_core_element.modify_origin(port_state_id, port_id)
            except ValueError as e:
                self._reset_connection()
                logger.error(e)
        self.view.canvas.update_now()
        super(ConnectionModificationTool, self).on_button_release(event)
        self._end_handle = None

    def _reset_connection(self):
        modify_target = self._end_handle is self._connection_v.to_handle()
        self._start_port_v.parent.connect_connection_to_port(self._connection_v, self._start_port_v,
                                                             as_target=modify_target)
        self._redraw_port(self._start_port_v)


class RightClickTool(gaphas.tool.ItemTool):
    def __init__(self, view=None, buttons=(3,)):
        super(RightClickTool, self).__init__(view, buttons)
        self.sm_right_click_menu = StateRightClickMenuGaphas()

    def on_button_press(self, event):
        self.sm_right_click_menu.mouse_click(None, event)<|MERGE_RESOLUTION|>--- conflicted
+++ resolved
@@ -18,11 +18,7 @@
 from enum import Enum
 from gaphas.aspect import HandleFinder, InMotion
 from gaphas.item import NW, Item
-<<<<<<< HEAD
-from gaphas.tool import ItemTool, HoverTool, HandleTool, ConnectHandleTool, RubberbandTool
-=======
 import gaphas.tool
->>>>>>> 554c6692
 
 from rafcon.gui.controllers.right_click_menu.state import StateRightClickMenuGaphas
 import rafcon.gui.helpers.state_machine as gui_helper_state_machine
@@ -41,20 +37,15 @@
 PortMoved = Enum('PORT', 'FROM TO')
 
 
-<<<<<<< HEAD
-class MoveItemTool(ItemTool):
-=======
 class ToolChain(gaphas.tool.ToolChain):
 
     def handle(self, event):
         """
         Handle the event by calling each tool until the event is handled
         or grabbed.
-
         If a tool is returning True on a button press event, the motion and
         button release events are also passed to this
         """
-
         # Allow to handle a subset of events while having a grabbed tool (between a button press & release event)
         suppressed_grabbed_tool = None
         if event.type in (gtk.gdk.SCROLL, gtk.gdk.KEY_PRESS, gtk.gdk.KEY_RELEASE):
@@ -93,9 +84,7 @@
             return super(ZoomTool, self).on_scroll(event)
 
 
-class RemoveItemTool(gaphas.tool.Tool):
 class MoveItemTool(gaphas.tool.ItemTool):
->>>>>>> 554c6692
     """This class is responsible for moving states, names, connections, etc.
     """
 
