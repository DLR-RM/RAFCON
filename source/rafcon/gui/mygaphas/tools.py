# Copyright (C) 2015-2018 DLR
#
# All rights reserved. This program and the accompanying materials are made
# available under the terms of the Eclipse Public License v1.0 which
# accompanies this distribution, and is available at
# http://www.eclipse.org/legal/epl-v10.html
#
# Contributors:
# Annika Wollschlaeger <annika.wollschlaeger@dlr.de>
# Franz Steinmetz <franz.steinmetz@dlr.de>
# Lukas Becker <lukas.becker@dlr.de>
# Mahmoud Akl <mahmoud.akl@dlr.de>
# Matthias Buettner <matthias.buettner@dlr.de>
# Rico Belder <rico.belder@dlr.de>
# Sebastian Brunner <sebastian.brunner@dlr.de>

<<<<<<< HEAD
from gi.repository import Gtk
from gi.repository import Gdk
=======
from builtins import filter
from builtins import next
import gtk
>>>>>>> a5818f30
from enum import Enum
from gaphas.aspect import HandleFinder, InMotion
from gaphas.item import NW, Item
import gaphas.tool

from rafcon.gui.controllers.right_click_menu.state import StateRightClickMenuGaphas
import rafcon.gui.helpers.state_machine as gui_helper_state_machine
from rafcon.gui.mygaphas.aspect import HandleInMotion
from rafcon.gui.mygaphas.items.connection import ConnectionView, TransitionPlaceholderView, DataFlowPlaceholderView, \
    TransitionView
from rafcon.gui.mygaphas.items.ports import InputPortView, PortView
from rafcon.gui.mygaphas.items.state import StateView, NameView
from rafcon.gui.mygaphas.utils import gap_helper
from rafcon.gui.utils import constants
from rafcon.utils import log
from rafcon.gui.config import global_gui_config

logger = log.get_logger(__name__)

PortMoved = Enum('PORT', 'FROM TO')


class ToolChain(gaphas.tool.ToolChain):

    def handle(self, event):
        """
        Handle the event by calling each tool until the event is handled
        or grabbed.
        If a tool is returning True on a button press event, the motion and
        button release events are also passed to this
        """
        # Allow to handle a subset of events while having a grabbed tool (between a button press & release event)
        suppressed_grabbed_tool = None
        if event.type in (Gdk.EventType.SCROLL, Gdk.EventType.KEY_PRESS, Gdk.EventType.KEY_RELEASE):
            suppressed_grabbed_tool = self._grabbed_tool
            self._grabbed_tool = None

        rt = super(ToolChain, self).handle(event)

        if suppressed_grabbed_tool:
            self._grabbed_tool = suppressed_grabbed_tool

        return rt

    def ungrab(self, tool):
        """Fixes parental ungrab method for the case `tool` is None"""
        if tool is None:
            return
        super(ToolChain, self).ungrab(tool)


class PanTool(gaphas.tool.PanTool):
    def __init__(self, view=None):
        super(PanTool, self).__init__(view)
        self.zoom_with_control = global_gui_config.get_config_value("ZOOM_WITH_CTRL", False)

    def on_scroll(self, event):
        ctrl_key_pressed = bool(event.get_state()[1] & Gdk.ModifierType.CONTROL_MASK)
        if (self.zoom_with_control and ctrl_key_pressed) or (not self.zoom_with_control and not ctrl_key_pressed):
            return False
        return super(PanTool, self).on_scroll(event)


class ZoomTool(gaphas.tool.ZoomTool):

    def __init__(self, view=None):
        super(ZoomTool, self).__init__(view)
        self.zoom_with_control = global_gui_config.get_config_value("ZOOM_WITH_CTRL", False)

    def on_scroll(self, event):
        ctrl_key_pressed = bool(event.get_state()[1] & Gdk.ModifierType.CONTROL_MASK)
        if (self.zoom_with_control and ctrl_key_pressed) or (not self.zoom_with_control and not ctrl_key_pressed):
            # Gtk TODO
            # event.get_state() |= Gdk.ModifierType.CONTROL_MASK  # Set CONTROL_MASK
            # return super(ZoomTool, self).on_scroll(event)
            view = self.view
            event_coords = event.get_coords()[1:]
            sx = view._matrix[0]
            sy = view._matrix[3]
            ox = (view._matrix[4] - event_coords[0]) / sx
            oy = (view._matrix[5] - event_coords[1]) / sy
            factor = 0.9
            if event.get_scroll_direction()[1] == Gdk.ScrollDirection.UP:
                factor = 1. / factor
            view._matrix.translate(-ox, -oy)
            view._matrix.scale(factor, factor)
            view._matrix.translate(+ox, +oy)
            # Make sure everything's updated
            view.request_update((), view._canvas.get_all_items())
            return True


class MoveItemTool(gaphas.tool.ItemTool):
    """This class is responsible for moving states, names, connections, etc.
    """

    def __init__(self, view=None, buttons=(1,)):
        super(MoveItemTool, self).__init__(view, buttons)
        self._item = None
        self._move_name_v = False
        self._old_selection = None

    def movable_items(self):
        """Filter selection

        Filter items of selection that cannot be moved (i.e. are not instances of `Item`) and return the rest.
        """
        view = self.view

        if self._move_name_v:
            yield InMotion(self._item, view)
        else:
            selected_items = set(view.selected_items)
            for item in selected_items:
                if not isinstance(item, Item):
                    continue
                yield InMotion(item, view)

    def on_button_press(self, event):
        """Select items

        When the mouse button is pressed, the selection is updated.

        :param event: The button event
        """
        if event.get_button()[1] not in self._buttons:
            return False  # Only handle events for registered buttons (left mouse clicks)

        if event.get_state()[1] & constants.RUBBERBAND_MODIFIER:
            return False  # Mouse clicks with pressed shift key are handled in another tool

        # Special case: moving the NameView
        # This is only allowed, if the hovered item is a NameView and the Ctrl-key is pressed and the only selected
        # item is the parental StateView. In this case, the selection and _item will no longer be looked at,
        # but only _move_name_v
        self._item = self.get_item()
        if isinstance(self._item, NameView):
            selected_items = self.view.selected_items
            if event.get_state()[1] & Gdk.ModifierType.CONTROL_MASK and len(selected_items) == 1 and next(iter(selected_items)) is \
                    self._item.parent:
                self._move_name_v = True
            else:
                self._item = self._item.parent

        if not self._move_name_v:
            self._old_selection = self.view.selected_items
            if self._item not in self.view.selected_items:
                # When items are to be moved, a button-press should not cause any deselection.
                # However, the selection is stored, in case no move operation is performed.
                self.view.handle_new_selection(self._item)

        if not self.view.is_focus():
            self.view.grab_focus()

        return True

    def on_button_release(self, event):
        """Write back changes

        If one or more items have been moved, the new position are stored in the corresponding meta data and a signal
        notifying the change is emitted.

        :param event: The button event
        """
        affected_models = {}

        for inmotion in self._movable_items:
            inmotion.move((event.x, event.y))
            rel_pos = gap_helper.calc_rel_pos_to_parent(self.view.canvas, inmotion.item,
                                                        inmotion.item.handles()[NW])
            if isinstance(inmotion.item, StateView):
                state_v = inmotion.item
                state_m = state_v.model
                self.view.canvas.request_update(state_v)
                if state_m.get_meta_data_editor()['rel_pos'] != rel_pos:
                    state_m.set_meta_data_editor('rel_pos', rel_pos)
                    affected_models[state_m] = ("position", True, state_v)
            elif isinstance(inmotion.item, NameView):
                state_v = inmotion.item
                state_m = self.view.canvas.get_parent(state_v).model
                self.view.canvas.request_update(state_v)
                if state_m.get_meta_data_editor()['name']['rel_pos'] != rel_pos:
                    state_m.set_meta_data_editor('name.rel_pos', rel_pos)
                    affected_models[state_m] = ("name_position", False, state_v)
            elif isinstance(inmotion.item, TransitionView):
                transition_v = inmotion.item
                transition_m = transition_v.model
                self.view.canvas.request_update(transition_v)
                current_waypoints = gap_helper.get_relative_positions_of_waypoints(transition_v)
                old_waypoints = transition_m.get_meta_data_editor()['waypoints']
                if current_waypoints != old_waypoints:
                    transition_m.set_meta_data_editor('waypoints', current_waypoints)
                    affected_models[transition_m] = ("waypoints", False, transition_v)

        if len(affected_models) == 1:
            model = next(iter(affected_models))
            change, affects_children, view = affected_models[model]
            self.view.graphical_editor.emit('meta_data_changed', model, change, affects_children)
        elif len(affected_models) > 1:
            # if more than one item has been moved, we need to call the meta_data_changed signal on a common parent
            common_parents = None
            for change, affects_children, view in affected_models.values():
                parents_of_view = set(self.view.canvas.get_ancestors(view))
                if common_parents is None:
                    common_parents = parents_of_view
                else:
                    common_parents = common_parents.intersection(parents_of_view)
            assert len(common_parents) > 0, "The selected elements do not have common parent element"
            for state_v in common_parents:
                # Find most nested state_v
                children_of_state_v = self.view.canvas.get_all_children(state_v)
                if any(common_parent in children_of_state_v for common_parent in common_parents):
                    continue
                self.view.graphical_editor.emit('meta_data_changed', state_v.model, "positions", True)
                break

        if not affected_models and self._old_selection is not None:
            # The selection is handled differently depending on whether states were moved or not
            # If no move operation was performed, we reset the selection to that is was before the button-press event
            # and let the state machine selection handle the selection
            self.view.unselect_all()
            self.view.select_item(self._old_selection)
            self.view.handle_new_selection(self._item)

        self._move_name_v = False
        self._old_selection = None
        return super(MoveItemTool, self).on_button_release(event)


class HoverItemTool(gaphas.tool.HoverTool):
    def __init__(self, view=None):
        super(HoverItemTool, self).__init__(view)
        self._prev_hovered_item = None

    @staticmethod
    def dismiss_upper_items(items, item):
        try:
            return items[items.index(item):]
        except ValueError:
            return []

    def _filter_library_state(self, items):
        """Filters out child elements of library state when they cannot be hovered

        Checks if hovered item is within a LibraryState
        * if not, the list is returned unfiltered
        * if so, STATE_SELECTION_INSIDE_LIBRARY_STATE_ENABLED is checked
            * if enabled, the library is selected (instead of the state copy)
            * if not, the upper most library is selected

        :param list items: Sorted list of items beneath the cursor
        :return: filtered items
        :rtype: list
        """
        if not items:
            return items

        top_most_item = items[0]
        # If the hovered item is e.g. a connection, we need to get the parental state
        top_most_state_v = top_most_item if isinstance(top_most_item, StateView) else top_most_item.parent
        state = top_most_state_v.model.state

        global_gui_config = gui_helper_state_machine.global_gui_config
        if global_gui_config.get_config_value('STATE_SELECTION_INSIDE_LIBRARY_STATE_ENABLED'):
            # select the library state instead of the library_root_state because it is hidden
            if state.is_root_state_of_library:
                new_topmost_item = self.view.canvas.get_view_for_core_element(state.parent)
                return self.dismiss_upper_items(items, new_topmost_item)
            return items
        else:
            # Find state_copy of uppermost LibraryState
            library_root_state = state.get_uppermost_library_root_state()

            # If the hovered element is a child of a library, make the library the hovered_item
            if library_root_state:
                library_state = library_root_state.parent
                library_state_v = self.view.canvas.get_view_for_core_element(library_state)
                return self.dismiss_upper_items(items, library_state_v)
            return items

    def _filter_hovered_items(self, items, event):
        """Filters out items that cannot be hovered

        :param list items: Sorted list of items beneath the cursor
        :param Gtk.Event event: Motion event
        :return: filtered items
        :rtype: list
        """
        items = self._filter_library_state(items)
        if not items:
            return items
        top_most_item = items[0]
        second_top_most_item = items[1] if len(items) > 1 else None

        # States/Names take precedence over connections if the connections are on the same hierarchy and if there is
        # a port beneath the cursor
        first_state_v = next(filter(lambda item: isinstance(item, (NameView, StateView)), items))
        first_state_v = first_state_v.parent if isinstance(first_state_v, NameView) else first_state_v
        if first_state_v:
            # There can be several connections above the state/name skip those and find the first non-connection-item
            for item in items:
                if isinstance(item, ConnectionView):
                    # connection is on the same hierarchy level as the state/name, thus we dismiss it
                    if self.view.canvas.get_parent(top_most_item) is not first_state_v:
                        continue
                break

            # Connections are only dismissed, if there is a port beneath the cursor. Search for ports here:
            port_beneath_cursor = False
            state_ports = first_state_v.get_all_ports()
            position = self.view.get_matrix_v2i(first_state_v).transform_point(event.x, event.y)
            i2v_matrix = self.view.get_matrix_i2v(first_state_v)
            for port_v in state_ports:
                item_distance = port_v.port.glue(position)[1]
                view_distance = i2v_matrix.transform_distance(item_distance, 0)[0]
                if view_distance == 0:
                    port_beneath_cursor = True
                    break

            if port_beneath_cursor:
                items = self.dismiss_upper_items(items, item)
                top_most_item = items[0]
                second_top_most_item = items[1] if len(items) > 1 else None

        # NameView can only be hovered if it or its parent state is selected
        if isinstance(top_most_item, NameView):
            state_v = second_top_most_item  # second item in the list must be the parent state of the NameView
            if state_v not in self.view.selected_items and top_most_item not in self.view.selected_items:
                items = items[1:]

        return items

    def on_motion_notify(self, event):
        from gaphas.tool import HandleFinder
        from gaphas.view import DEFAULT_CURSOR
        from gaphas.aspect import ElementHandleSelection

        view = self.view
        hovered_items = view.get_items_at_point((event.x, event.y), distance=3)
        hovered_items = self._filter_hovered_items(hovered_items, event)

        view.hovered_item = hovered_items[0] if hovered_items else None

        if view.hovered_handle:
            handle = view.hovered_handle
            view.hovered_handle = None
            port_v = self._prev_hovered_item.get_port_for_handle(handle)
            view.queue_draw_area(*port_v.get_port_area(view))
        pos = event.x, event.y

        # Reset cursor
        self.view.get_window().set_cursor(Gdk.Cursor.new(DEFAULT_CURSOR))

        def handle_hover_of_port(hovered_handle):
            view.hovered_handle = hovered_handle
            port_v = state_v.get_port_for_handle(hovered_handle)
            view.queue_draw_area(*port_v.get_port_area(view))
            if event.get_state()[1] & constants.MOVE_PORT_MODIFIER:
                self.view.get_window().set_cursor(Gdk.Cursor.new(constants.MOVE_CURSOR))
            else:
                self.view.get_window().set_cursor(Gdk.Cursor.new(constants.CREATION_CURSOR))

        if isinstance(view.hovered_item, PortView):
            if event.get_state()[1] & constants.MOVE_PORT_MODIFIER:
                self.view.get_window().set_cursor(Gdk.Cursor.new(constants.MOVE_CURSOR))
            else:
                self.view.get_window().set_cursor(Gdk.Cursor.new(constants.CREATION_CURSOR))

        elif isinstance(view.hovered_item, StateView):
            distance = view.hovered_item.border_width / 2.
            state_v, hovered_handle = HandleFinder(view.hovered_item, view).get_handle_at_point(pos, distance)

            # Hover over port => show hover state of port and different cursor
            if hovered_handle and hovered_handle not in state_v.corner_handles:
                handle_hover_of_port(hovered_handle)

            # Hover over corner/resize handles => show with cursor
            elif hovered_handle and hovered_handle in state_v.corner_handles:
                cursors = ElementHandleSelection.CURSORS
                index = state_v.handles().index(hovered_handle)
                display = self.view.get_display()
                self.view.get_window().set_cursor(Gdk.Cursor.new_from_name(display, cursors[index]))

        # NameView should only be hovered, if its state is selected
        elif isinstance(view.hovered_item, NameView):
            state_v = self.view.canvas.get_parent(view.hovered_item)
            distance = state_v.border_width / 2.
            _, hovered_handle = HandleFinder(state_v, view).get_handle_at_point(pos, distance)

            # Hover over port => show hover state of port and different cursor
            if hovered_handle and hovered_handle not in state_v.corner_handles:
                view.hovered_item = state_v
                handle_hover_of_port(hovered_handle)
            else:
                name_v, hovered_handle = HandleFinder(view.hovered_item, view).get_handle_at_point(pos)
                # Hover over corner/resize handles => show with cursor
                if name_v:
                    cursors = ElementHandleSelection.CURSORS
                    index = name_v.handles().index(hovered_handle)
                    display = self.view.get_display()
                    self.view.get_window().set_cursor(Gdk.Cursor.new_from_name(display, cursors[index]))

        # Change mouse cursor to indicate option to move connection
        elif isinstance(view.hovered_item, ConnectionView):
            # If a handle is connection handle is hovered, show the move cursor
            item, handle = HandleFinder(view.hovered_item, view).get_handle_at_point(pos, split=False)
            if handle:
                self.view.get_window().set_cursor(Gdk.Cursor.new(constants.MOVE_CURSOR))
            # If no handle is hovered, indicate the option for selection with the selection cursor
            else:
                self.view.get_window().set_cursor(Gdk.Cursor.new(constants.SELECT_CURSOR))

        if isinstance(self.view.hovered_item, StateView):
            self._prev_hovered_item = self.view.hovered_item


class MultiSelectionTool(gaphas.tool.RubberbandTool):
    def on_button_press(self, event):
        if event.get_state()[1] & constants.RUBBERBAND_MODIFIER:
            return super(MultiSelectionTool, self).on_button_press(event)
        return False

    def on_motion_notify(self, event):
        if event.get_state()[1] & Gdk.EventMask.BUTTON_PRESS_MASK and event.get_state()[1] & \
                constants.RUBBERBAND_MODIFIER:
            view = self.view
            self.queue_draw(view)
            self.x1, self.y1 = event.x, event.y
            self.queue_draw(view)
            return True

    def on_button_release(self, event):
        """Select or deselect rubber banded groups of items

         The selection of elements is prior and never items are selected or deselected at the same time.
         """
        self.queue_draw(self.view)
        x0, y0, x1, y1 = self.x0, self.y0, self.x1, self.y1
        rectangle = (min(x0, x1), min(y0, y1), abs(x1 - x0), abs(y1 - y0))
        selected_items = self.view.get_items_in_rectangle(rectangle, intersect=False)
        self.view.handle_new_selection(selected_items)

        return True


class MoveHandleTool(gaphas.tool.HandleTool):
    """Tool to move handles around

    Handles can be moved using click'n'drag. This is already implemented in the base class `HandleTool`. This class
    extends the behaviour by requiring a modifier key to be pressed when moving ports. It also allows to change the
    modifier key, which are defined in `rafcon.gui.utils.constants`.
    """

    def on_button_press(self, event):
        """Handle button press events.

        If the (mouse) button is pressed on top of a Handle (item.Handle), that handle is grabbed and can be
        dragged around.
        """
        if not event.get_button()[1] == 1:  # left mouse button
            return False
        view = self.view

        if isinstance(view.hovered_item, StateView):
            distance = view.hovered_item.border_width / 2.
            item, handle = HandleFinder(view.hovered_item, view).get_handle_at_point((event.x, event.y), distance)
        else:
            item, handle = HandleFinder(view.hovered_item, view).get_handle_at_point((event.x, event.y))

        if not handle:
            return False

        # Only move ports when the MOVE_PORT_MODIFIER key is pressed
        if isinstance(item, (StateView, PortView)) and \
            handle in [port.handle for port in item.get_all_ports()] and \
                not (event.get_state()[1] & constants.MOVE_PORT_MODIFIER):
            return False

        # Do not move from/to handles of connections (only their waypoints)
        if isinstance(item, ConnectionView) and handle in item.end_handles(include_waypoints=True):
            return False

        if handle:
            view.hovered_item = item

            self.motion_handle = None

            self.grab_handle(item, handle)

            return True

    def on_motion_notify(self, event):
        if not self.grabbed_handle or not event.get_state()[1] & Gdk.EventMask.BUTTON_PRESS_MASK:
            return
        item = self.grabbed_item
        resize_recursive = isinstance(item, StateView) and self.grabbed_handle in item.corner_handles and \
                           event.get_state()[1] & constants.RECURSIVE_RESIZE_MODIFIER

        if resize_recursive:
            old_size = (item.width, item.height)

        super(MoveHandleTool, self).on_motion_notify(event)

        if resize_recursive:
            item.resize_all_children(old_size)
        if isinstance(item, StateView):
            item.update_minimum_size_of_children()

        return True

    def on_button_release(self, event):
        if self.grabbed_item:
            item = self.grabbed_item

            # A handle was moved. Store the corresponding data into the meta data.
            if self.motion_handle:
                graphical_editor = self.view.graphical_editor
                if isinstance(item, NameView):
                    gap_helper.update_meta_data_for_name_view(graphical_editor, item, publish=True)
                elif isinstance(item, ConnectionView):
                    gap_helper.update_meta_data_for_transition_waypoints(graphical_editor, item, None)
                else:  # StateView
                    if self.grabbed_handle in [port.handle for port in item.get_all_ports()]:
                        gap_helper.update_meta_data_for_port(graphical_editor, item, self.grabbed_handle)
                    else:
                        gap_helper.update_meta_data_for_state_view(graphical_editor, item, affects_children=True,
                                                                   publish=True)
            # The handle was not moved. Check if the handle is to be selected.
            else:
                # Only handles belonging to a state (i.e. port handles) can be selected
                if isinstance(item, StateView):
                    corresponding_ports = [port for port in item.get_all_ports() if port.handle is self.grabbed_handle]
                    if corresponding_ports:  # should be exactly one
                        self.view.handle_new_selection(corresponding_ports[0])

        super(MoveHandleTool, self).on_button_release(event)


class ConnectionTool(gaphas.tool.ConnectHandleTool):

    def __init__(self):
        super(ConnectionTool, self).__init__()
        self._connection_v = None
        self._start_port_v = None
        self._parent_state_v = None
        self._is_transition = False
        self._current_sink = None

    def on_button_release(self, event):
        self._is_transition = False
        self._connection_v = None
        self._start_port_v = None
        self._parent_state_v = None
        self._current_sink = None
        self.grabbed_item = None
        self.grabbed_handle = None

    def _set_motion_handle(self, event):
        """Sets motion handle to currently grabbed handle
        """
        item = self.grabbed_item
        handle = self.grabbed_handle
        pos = event.x, event.y
        self.motion_handle = HandleInMotion(item, handle, self.view)
        self.motion_handle.GLUE_DISTANCE = self._parent_state_v.border_width
        self.motion_handle.start_move(pos)

    def _create_temporary_connection(self):
        """Creates a placeholder connection view

        :return: New placeholder connection
        :rtype: rafcon.gui.mygaphas.items.connection.ConnectionPlaceholderView
        """
        if self._is_transition:
            self._connection_v = TransitionPlaceholderView(self._parent_state_v.hierarchy_level)
        else:
            self._connection_v = DataFlowPlaceholderView(self._parent_state_v.hierarchy_level)
        self.view.canvas.add(self._connection_v, self._parent_state_v)

    def _handle_temporary_connection(self, old_sink, new_sink, of_target=True):
        """Connect connection to new_sink

        If new_sink is set, the connection origin or target will be set to new_sink. The connection to old_sink is
        being removed.

        :param gaphas.aspect.ConnectionSink old_sink: Old sink (if existing)
        :param gaphas.aspect.ConnectionSink new_sink: New sink (if existing)
        :param bool of_target: Whether the origin or target will be reconnected
        :return:
        """

        def sink_set_and_differs(sink_a, sink_b):
            if not sink_a:
                return False
            if not sink_b:
                return True
            if sink_a.port != sink_b.port:
                return True
            return False

        if sink_set_and_differs(old_sink, new_sink):
            sink_port_v = old_sink.port.port_v
            self._disconnect_temporarily(sink_port_v, target=of_target)

        if sink_set_and_differs(new_sink, old_sink):
            sink_port_v = new_sink.port.port_v
            self._connect_temporarily(sink_port_v, target=of_target)

    def _connect_temporarily(self, port_v, target=True):
        """Set a connection between the current connection and the given port

        :param rafcon.gui.mygaphas.items.ports.PortView port_v: The port to be connected
        :param bool target: Whether the connection origin or target should be connected
        """
        if target:
            handle = self._connection_v.to_handle()
        else:
            handle = self._connection_v.from_handle()
        port_v.add_connected_handle(handle, self._connection_v, moving=True)
        port_v.tmp_connect(handle, self._connection_v)
        self._connection_v.set_port_for_handle(port_v, handle)
        # Redraw state of port to make hover state visible
        self._redraw_port(port_v)

    def _disconnect_temporarily(self, port_v, target=True):
        """Removes a connection between the current connection and the given port

        :param rafcon.gui.mygaphas.items.ports.PortView port_v: The port that was connected
        :param bool target: Whether the connection origin or target should be disconnected
        """
        if target:
            handle = self._connection_v.to_handle()
        else:
            handle = self._connection_v.from_handle()
        port_v.remove_connected_handle(handle)
        port_v.tmp_disconnect()
        self._connection_v.reset_port_for_handle(handle)
        # Redraw state of port to make hover state visible
        self._redraw_port(port_v)

    def _redraw_port(self, port_v):
        self.view.queue_draw_area(*port_v.get_port_area(self.view))


class ConnectionCreationTool(ConnectionTool):
    def __init__(self):
        super(ConnectionCreationTool, self).__init__()

    def on_button_press(self, event):
        """Handle button press events.

        If the (mouse) button is pressed on top of a Handle (item.Handle), that handle is grabbed and can be
        dragged around.
        """
        if not event.get_button()[1] == 1:  # left mouse button
            return False
        view = self.view

        item, handle = HandleFinder(view.hovered_item, view).get_handle_at_point((event.x, event.y))

        if not handle:  # Require a handle
            return False

        # Connection handle must belong to a port and the MOVE_PORT_MODIFIER must not be pressed
        if not isinstance(item, StateView) or handle not in [port.handle for port in item.get_all_ports()] or (
                    event.get_state()[1] & constants.MOVE_PORT_MODIFIER):
            return False

        for port in item.get_all_ports():
            if port.handle is handle:
                self._start_port_v = port
                if port in item.get_logic_ports():
                    self._is_transition = True
                if port is item.income or isinstance(port, InputPortView) or port in item.scoped_variables:
                    self._parent_state_v = port.parent
                elif port.parent.parent:
                    self._parent_state_v = port.parent.parent
                else:  # Outgoing port of the root state was clicked on, no connection can be drawn here
                    self._parent_state_v = None

        return True

    def on_motion_notify(self, event):
        if not self._parent_state_v or not event.get_state()[1] & Gdk.EventMask.BUTTON_PRESS_MASK:
            return False

        if not self._connection_v:
            # Create new temporary connection, with origin at the start port and target at the cursor
            self._create_temporary_connection()
            self._start_port_v.parent.connect_connection_to_port(self._connection_v, self._start_port_v,
                                                                 as_target=False)
            self.grab_handle(self._connection_v, self._connection_v.to_handle())
            self._set_motion_handle(event)

        last_sink = self._current_sink
        self._current_sink = self.motion_handle.move((event.x, event.y))

        self._handle_temporary_connection(last_sink, self._current_sink, of_target=True)

    def on_button_release(self, event):
        # A temporary connection was created. Check if it is a valid one.
        if self._connection_v:
            self.view.canvas.update_now()
            if self._current_sink:
                if self.motion_handle:
                    self.motion_handle.stop_move()
                sink_port_v = self._current_sink.port.port_v
                self._disconnect_temporarily(sink_port_v, target=True)
                gap_helper.create_new_connection(self._connection_v.from_port, sink_port_v)

            # remove placeholder from canvas
            if self._connection_v:
                self._connection_v.remove_connection_from_ports()
                self.view.canvas.remove(self._connection_v)

        # No connection was created, but only a handle was clicked on. Check whether it is to be selected
        else:
            self.view.handle_new_selection(self._start_port_v)

        super(ConnectionCreationTool, self).on_button_release(event)


class ConnectionModificationTool(ConnectionTool):
    def __init__(self):
        super(ConnectionModificationTool, self).__init__()
        self._end_handle = None

    def on_button_press(self, event):
        """Handle button press events.

        If the (mouse) button is pressed on top of a Handle (item.Handle), that handle is grabbed and can be
        dragged around.
        """
        if not event.get_button()[1] == 1:  # left mouse button
            return False
        view = self.view

        item, handle = HandleFinder(view.hovered_item, view).get_handle_at_point((event.x, event.y))

        # Handle must be the end handle of a connection
        if not handle or not isinstance(item, ConnectionView) or handle not in item.end_handles():
            return False

        if handle is item.from_handle():
            self._start_port_v = item.from_port
        else:
            self._start_port_v = item.to_port

        self._parent_state_v = item.parent
        self._end_handle = handle
        if isinstance(item, TransitionView):
            self._is_transition = True
        self._connection_v = item

        return True

    def on_motion_notify(self, event):
        if not self._parent_state_v or not event.get_state()[1] & Gdk.EventMask.BUTTON_PRESS_MASK:
            return False

        modify_target = self._end_handle is self._connection_v.to_handle()

        if not self.grabbed_handle:
            self.view.canvas.disconnect_item(self._connection_v, self._end_handle)
            self._disconnect_temporarily(self._start_port_v, target=modify_target)
            self.grab_handle(self._connection_v, self._end_handle)
            self._set_motion_handle(event)

        last_sink = self._current_sink
        self._current_sink = self.motion_handle.move((event.x, event.y))

        self._handle_temporary_connection(last_sink, self._current_sink, modify_target)

    def on_button_release(self, event):
        if not self.grabbed_handle:
            return False

        modify_target = self._end_handle is self._connection_v.to_handle()
        self._handle_temporary_connection(self._current_sink, None, of_target=modify_target)

        if not self._current_sink:  # Reset connection to original status, as it was not released above a port
            self._reset_connection()
        else:  # Modify the source/target of the connection
            connection_core_element = self._connection_v.model.core_element
            try:
                port_core_element = self._current_sink.port.port_v.model.core_element
                port_id = port_core_element.state_element_id
                port_state_id = port_core_element.parent.state_id
            except AttributeError:  # Port is an income
                port_id = None
                port_state_id = self._current_sink.port.port_v.parent.model.state.state_id if modify_target else None

            try:
                if modify_target:
                    connection_core_element.modify_target(port_state_id, port_id)
                else:
                    connection_core_element.modify_origin(port_state_id, port_id)
            except ValueError as e:
                self._reset_connection()
                logger.error(e)
        self.view.canvas.update_now()
        super(ConnectionModificationTool, self).on_button_release(event)
        self._end_handle = None

    def _reset_connection(self):
        modify_target = self._end_handle is self._connection_v.to_handle()
        self._start_port_v.parent.connect_connection_to_port(self._connection_v, self._start_port_v,
                                                             as_target=modify_target)
        self._redraw_port(self._start_port_v)


class RightClickTool(gaphas.tool.ItemTool):
    def __init__(self, view=None, buttons=(3,)):
        super(RightClickTool, self).__init__(view, buttons)
        # TODO correct destruction of the StateRightClickMenu-Controller
        self.sm_right_click_menu = StateRightClickMenuGaphas()

    def on_button_press(self, event):
        self.sm_right_click_menu.mouse_click(None, event)<|MERGE_RESOLUTION|>--- conflicted
+++ resolved
@@ -14,14 +14,10 @@
 # Rico Belder <rico.belder@dlr.de>
 # Sebastian Brunner <sebastian.brunner@dlr.de>
 
-<<<<<<< HEAD
 from gi.repository import Gtk
 from gi.repository import Gdk
-=======
 from builtins import filter
 from builtins import next
-import gtk
->>>>>>> a5818f30
 from enum import Enum
 from gaphas.aspect import HandleFinder, InMotion
 from gaphas.item import NW, Item
