--- conflicted
+++ resolved
@@ -13,7 +13,7 @@
 
 from math import pi
 
-from pango import SCALE, FontDescription, WRAP_WORD
+from pango import SCALE, FontDescription
 from cairo import ANTIALIAS_SUBPIXEL
 
 from rafcon.gui.config import global_gui_config as gui_config
@@ -255,8 +255,6 @@
     :param additional_value: The additional value to be shown
     :param only_extent_calculations: Calculate only the extends and do not actually draw
     """
-    port_side_length = float(port_side_length)
-
     c = context
     c.set_antialias(ANTIALIAS_SUBPIXEL)
 
@@ -271,37 +269,23 @@
     layout.set_text(text)
 
     font_name = constants.INTERFACE_FONT
-<<<<<<< HEAD
-    font_size = port_height
-    font = FontDescription(font_name + " " + str(font_size))
-=======
     font = FontDescription(font_name + " " + str(FONT_SIZE))
->>>>>>> b10b608d
     layout.set_font_description(font)
 
     ink_extents, logical_extents = layout.get_extents()
     extents = [extent / float(SCALE) for extent in logical_extents]
     real_text_size = extents[2], extents[3]
-    desired_height = port_side_length
+    desired_height = port_height
     scale_factor = real_text_size[1] / desired_height
 
     # margin is the distance between the text and the border line
-<<<<<<< HEAD
-    margin = port_height / 4.
-    # The text_size dimensions are rotated by 90 deg compared to the label, as the label is drawn upright
-    width = text_size[1] + 2 * margin
-    arrow_height = port_height
-    height = arrow_height + text_size[0] + 2 * margin
-    port_offset = port_height / 2.
-    port_distance = port_height
-=======
     margin = desired_height / 2.5
     arrow_height = desired_height
     # The real_text_size dimensions are rotated by 90 deg compared to the label, as the label is drawn upright
     text_size = desired_height, real_text_size[0] / scale_factor,
     text_size_with_margin = text_size[0] + 2 * margin, text_size[1] + 2 * margin + arrow_height
     port_distance = desired_height
->>>>>>> b10b608d
+    port_offset = desired_height / 2.
 
     if label_position is SnappedSide.RIGHT:
         label_angle = deg2rad(-90)
@@ -320,12 +304,7 @@
     c.move_to(*port_position)
     c.save()
     c.rotate(label_angle)
-<<<<<<< HEAD
-    draw_label_path(c, width, height, arrow_height, port_distance, port_offset)
-=======
-    draw_label_path(c, text_size_with_margin[0], text_size_with_margin[1], arrow_height, port_distance,
-                    draw_connection_to_port)
->>>>>>> b10b608d
+    draw_label_path(c, text_size_with_margin[0], text_size_with_margin[1], arrow_height, port_distance, port_offset)
     c.restore()
 
     c.set_line_width(port_height * .03)
@@ -343,7 +322,7 @@
         c.save()
         c.move_to(*port_position)
         c.rotate(label_angle)
-        c.rel_move_to(0, port_distance + arrow_height + margin)
+        c.rel_move_to(0, port_distance + arrow_height + 2 * margin)
         c.scale(1. / scale_factor, 1. / scale_factor)
         c.rel_move_to(-real_text_size[1] / 2 - extents[1], real_text_size[0] - extents[0])
         c.restore()
