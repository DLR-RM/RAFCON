--- conflicted
+++ resolved
@@ -873,15 +873,11 @@
         return self.parent.selected or self.parent.show_data_port_label
 
     def draw(self, context, state):
-<<<<<<< HEAD
         # Do not draw if the core element has already been destroyed
         if not self.model.core_element:
             return
 
-        self.draw_port(context, self.fill_color, state.transparent, self._value)
-=======
         self.draw_port(context, self.fill_color, state.transparency, self._value)
->>>>>>> b10b608d
 
 
 class InputPortView(DataPortView):
