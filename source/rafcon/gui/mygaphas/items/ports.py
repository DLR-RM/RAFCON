# Copyright (C) 2015-2017 DLR
#
# All rights reserved. This program and the accompanying materials are made
# available under the terms of the Eclipse Public License v1.0 which
# accompanies this distribution, and is available at
# http://www.eclipse.org/legal/epl-v10.html
#
# Contributors:
# Annika Wollschlaeger <annika.wollschlaeger@dlr.de>
# Franz Steinmetz <franz.steinmetz@dlr.de>
# Mahmoud Akl <mahmoud.akl@dlr.de>
# Matthias Buettner <matthias.buettner@dlr.de>
# Sebastian Brunner <sebastian.brunner@dlr.de>

from weakref import ref
from pango import SCALE, FontDescription

from gaphas.state import observed
from gaphas.connector import Handle
import cairo

from rafcon.gui.utils import constants
from rafcon.utils.geometry import deg2rad

from rafcon.gui.config import global_gui_config as gui_config
from rafcon.gui.runtime_config import global_runtime_config
from rafcon.gui.models.outcome import OutcomeModel
from rafcon.gui.models.data_port import DataPortModel
from rafcon.gui.models.scoped_variable import ScopedVariableModel
from rafcon.gui.models.container_state import ContainerStateModel
from rafcon.gui.models.library_state import LibraryStateModel

from rafcon.gui.mygaphas.connector import RectanglePointPort
from rafcon.gui.mygaphas.utils import gap_draw_helper
from rafcon.gui.mygaphas.utils.enums import SnappedSide, Direction
from rafcon.gui.mygaphas.utils.cache.image_cache import ImageCache

from rafcon.utils import log
logger = log.get_logger(__name__)


class PortView(object):
    def __init__(self, in_port, name=None, parent=None, side=SnappedSide.RIGHT):
        self.handle = Handle(connectable=True)
        self.port = RectanglePointPort(self.handle.pos, self)
        self._is_in_port = in_port
        self._side = None
        self.direction = None
        self.side = side
        self._parent = parent
        self._view = None

        self._draw_connection_to_port = False

        self.text_color = gui_config.gtk_colors['LABEL']
        self.fill_color = gui_config.gtk_colors['LABEL']

        self._incoming_handles = []
        self._outgoing_handles = []
        self._connected_connections = []
        self._tmp_incoming_connected = False
        self._tmp_outgoing_connected = False

        self._name = name


        self.label_print_inside = True

        self._port_image_cache = ImageCache()
        self._label_image_cache = ImageCache()
        self._last_label_size = 0, 0
        self._last_label_relative_pos = 0, 0

    def __getattr__(self, name):
        """Return parental attributes for unknown attributes

        The PortView class is now Gaphas item, however it is often treated like that. Therefore, several expected
        attributes are missing. In these cases, the corresponding attribute of the parental StateView is returned.

        :param str name: Name of teh requested attribute
        :return: Parental value of the attribute
        """
        return getattr(self.parent, name)

    def handles(self):
        return [self.handle]

    @property
    def side(self):
        return self._side

    @side.setter
    @observed
    def side(self, side):
        self._side = side
        self.direction = None
        if self.side is SnappedSide.LEFT:
            self.direction = Direction.RIGHT if self._is_in_port else Direction.LEFT
        elif self.side is SnappedSide.TOP:
            self.direction = Direction.DOWN if self._is_in_port else Direction.UP
        elif self.side is SnappedSide.RIGHT:
            self.direction = Direction.LEFT if self._is_in_port else Direction.RIGHT
        elif self.side is SnappedSide.BOTTOM:
            self.direction = Direction.UP if self._is_in_port else Direction.DOWN

    @property
    def port_side_size(self):
        parent = self.parent
        if not parent:
            logger.warn("PortView without parent: {}".format(self))
            return 1
        return parent.border_width

    @property
    def name(self):
        return self._name

    @property
    def parent(self):
        return self._parent

    @property
    def pos(self):
        return self.handle.pos

    @property
    def handle_pos(self):
        return self.handle.pos

    @property
    def port_pos(self):
        return self.port.point

    @property
    def port_size(self):
        return self.port_side_size / 1.5, self.port_side_size

    @property
    def view(self):
        if not self._view:
            self._view = self._parent.canvas.get_first_view()
        return self._view

    def has_outgoing_connection(self):
        return len(self._outgoing_handles) > 0

    def has_incoming_connection(self):
        return len(self._incoming_handles) > 0

    def add_connected_handle(self, handle, connection_view, moving=False):
        from rafcon.gui.mygaphas.items.connection import ConnectionView
        assert isinstance(handle, Handle)
        assert isinstance(connection_view, ConnectionView)
        if not moving and handle is connection_view.from_handle() and handle not in self._outgoing_handles:
            self._outgoing_handles.append(handle)
            self._add_connection(connection_view)
        elif not moving and handle is connection_view.to_handle() and handle not in self._incoming_handles:
            self._incoming_handles.append(handle)
            self._add_connection(connection_view)

    def has_label(self):
        return False

    def is_selected(self):
        return self in self._parent.canvas.get_first_view().selected_items

    def _add_connection(self, connection_view):
        if connection_view not in self._connected_connections:
            self._connected_connections.append(connection_view)

    def remove_connected_handle(self, handle):
        assert isinstance(handle, Handle)
        if handle in self._incoming_handles:
            self._incoming_handles.remove(handle)
            for conn in self._connected_connections:
                if conn.to_handle() is handle:
                    self._connected_connections.remove(conn)
        elif handle in self._outgoing_handles:
            self._outgoing_handles.remove(handle)
            for conn in self._connected_connections:
                if conn.from_handle() is handle:
                    self._connected_connections.remove(conn)

    def tmp_connect(self, handle, connection_view):
        if handle is connection_view.from_handle():
            self._tmp_outgoing_connected = True
        elif handle is connection_view.to_handle():
            self._tmp_incoming_connected = True

    def tmp_disconnect(self):
        self._tmp_incoming_connected = False
        self._tmp_outgoing_connected = False

    @property
    def connected_outgoing(self):
        if len(self._outgoing_handles) == 0:
            return self._tmp_outgoing_connected
        return True

    @property
    def connected_incoming(self):
        if len(self._incoming_handles) == 0:
            return self._tmp_incoming_connected
        return True

    def get_port_area(self, view):
        """Calculates the drawing area affected by the (hovered) port
        """
        state_v = self.parent
        center = self.handle.pos
        margin = self.port_side_size / 4.
        if self.side in [SnappedSide.LEFT, SnappedSide.RIGHT]:
            height, width = self.port_size
        else:
            width, height = self.port_size
        upper_left = center[0] - width / 2 - margin, center[1] - height / 2 - margin
        lower_right = center[0] + width / 2 + margin, center[1] + height / 2 + margin
        port_upper_left = view.get_matrix_i2v(state_v).transform_point(*upper_left)
        port_lower_right = view.get_matrix_i2v(state_v).transform_point(*lower_right)
        size = port_lower_right[0] - port_upper_left[0], port_lower_right[1] - port_upper_left[1]
        return port_upper_left[0], port_upper_left[1], size[0], size[1]

    def draw(self, context, state):
        raise NotImplementedError

    def draw_port(self, context, fill_color, transparency, value=None):
        c = context.cairo
        view = self._parent.canvas.get_first_view()
        side_length = self.port_side_size
        position = self.pos

<<<<<<< HEAD
        view_length, _ = view.get_matrix_i2v(self.parent).transform_distance(side_length, 0)
        if view_length < constants.MINIMUM_PORT_SIZE_FOR_DISPLAY:
=======
        # Do not draw ports below a certain threshold size
        matrix_i2v = view.get_matrix_i2v(self.parent)
        view_length, _ = matrix_i2v.transform_distance(side_length, 0)
        if view_length < constants.MINIMUM_SIZE_FOR_DISPLAY:
>>>>>>> 01e38688
            return
        # Do not draw port outside of teh view
        center = (position.x.value, position.y.value)
        view_center = matrix_i2v.transform_point(*center)
        if view_center[0] + view_length / 2. < 0 or \
                view_center[0] - view_length / 2. > view.allocation[2] or \
                view_center[1] + view_length / 2. < 0 or \
                view_center[1] - view_length / 2. > view.allocation[3]:
            return

        parent_state_m = self._parent.model
        is_library_state_with_content_shown = self._parent.show_content()

        parameters = {
            'selected': self.is_selected(),
            'direction': self.direction,
            'side_length': side_length,
            'fill_color': fill_color,
            'transparency': transparency,
            'incoming': self.connected_incoming,
            'outgoing': self.connected_outgoing,
            'is_library_state_with_content_shown': is_library_state_with_content_shown
        }

        upper_left_corner = (position.x.value - side_length / 2., position.y.value - side_length / 2.)

        current_zoom = view.get_zoom_factor()
        from_cache, image, zoom = self._port_image_cache.get_cached_image(side_length, side_length,
                                                                          current_zoom, parameters)

        # The parameters for drawing haven't changed, thus we can just copy the content from the last rendering result
        if from_cache:
            # print "from cache"
            self._port_image_cache.copy_image_to_context(c, upper_left_corner)

        # Parameters have changed or nothing in cache => redraw
        else:
            # print "draw"
            c = self._port_image_cache.get_context_for_image(current_zoom)

            c.move_to(0, 0)

            if isinstance(parent_state_m, ContainerStateModel) or is_library_state_with_content_shown:
                self._draw_container_state_port(c, self.direction, fill_color, transparency)
            else:
                self._draw_simple_state_port(c, self.direction, fill_color, transparency)

            # Copy image surface to current cairo context
            self._port_image_cache.copy_image_to_context(context.cairo, upper_left_corner, zoom=current_zoom)

        if self.name and self.has_label():
            self.draw_name(context, transparency, value)

        if self.is_selected() or self.handle is view.hovered_handle or context.draw_all:
            context.cairo.move_to(*self.pos)
            self._draw_hover_effect(context.cairo, self.direction, fill_color, transparency)

    def draw_name(self, context, transparency, value):
        c = context.cairo
        side_length = self.port_side_size
        label_position = self.side if not self.label_print_inside else self.side.opposite()
        fill_color = gap_draw_helper.get_col_rgba(self.fill_color, transparency)
        position = self.pos

        show_additional_value = False
        if global_runtime_config.get_config_value("SHOW_DATA_FLOW_VALUE_LABELS", True) and value is not None:
            show_additional_value = True

        parameters = {
            'name': self.name,
            'side_length': side_length,
            'side': label_position,
            'fill_color': fill_color,
            'show_additional_value': show_additional_value
        }

        # add value to parameters only when value is shown on label
        if show_additional_value:
            parameters['value'] = value

        upper_left_corner = (position[0] + self._last_label_relative_pos[0],
                             position[1] + self._last_label_relative_pos[1])
        current_zoom = self._parent.canvas.get_first_view().get_zoom_factor()
        from_cache, image, zoom = self._label_image_cache.get_cached_image(self._last_label_size[0],
                                                                           self._last_label_size[1],
                                                                           current_zoom, parameters)
        # The parameters for drawing haven't changed, thus we can just copy the content from the last rendering result
        if from_cache and not context.draw_all:
            # print "draw port name from cache"
            self._label_image_cache.copy_image_to_context(c, upper_left_corner)

        # Parameters have changed or nothing in cache => redraw
        else:
            # print "draw port name"

            # First we have to do a "dry run", in order to determine the size of the new label
            c.move_to(position.x.value, position.y.value)
            extents = gap_draw_helper.draw_port_label(c, self.name, fill_color, self.text_color, transparency,
                                                      False, label_position, side_length, self._draw_connection_to_port,
                                                      show_additional_value, value, only_extent_calculations=True)
            from rafcon.gui.mygaphas.utils.gap_helper import extend_extents
            extents = extend_extents(extents, factor=1.1)
            label_pos = extents[0], extents[1]
            relative_pos = label_pos[0] - position[0], label_pos[1] - position[1]
            label_size = extents[2] - extents[0], extents[3] - extents[1]
            self._last_label_relative_pos = relative_pos
            self._last_label_size = label_size

            # The size information is used to update the caching parameters and retrieve an image with the correct size
            self._label_image_cache.get_cached_image(label_size[0], label_size[1], current_zoom, parameters, clear=True)
            c = self._label_image_cache.get_context_for_image(current_zoom)
            c.move_to(-relative_pos[0], -relative_pos[1])

            gap_draw_helper.draw_port_label(c, self.name, fill_color, self.text_color, transparency,
                                            False, label_position, side_length, self._draw_connection_to_port,
                                            show_additional_value, value)

            # Copy image surface to current cairo context
            upper_left_corner = (position[0] + relative_pos[0], position[1] + relative_pos[1])
            self._label_image_cache.copy_image_to_context(context.cairo, upper_left_corner, zoom=current_zoom)

            # draw_all means, the bounding box of the state is calculated
            # As we are using drawing operation, not supported by Gaphas, we manually need to update the bounding box
            if context.draw_all:
                from gaphas.geometry import Rectangle
                view = self._parent.canvas.get_first_view()
                abs_pos = view.get_matrix_i2v(self._parent).transform_point(*label_pos)
                abs_pos1 = view.get_matrix_i2v(self._parent).transform_point(extents[2], extents[3])
                bounds = Rectangle(abs_pos[0], abs_pos[1], x1=abs_pos1[0], y1=abs_pos1[1])
                context.cairo._update_bounds(bounds)

    def _draw_simple_state_port(self, context, direction, color, transparency):
        """Draw the port of a simple state (ExecutionState, LibraryState)

        Connector for execution states can only be connected to the outside. Thus the connector fills the whole
        border of the state.

        :param context: Cairo context
        :param direction: The direction the port is pointing to
        :param color: Desired color of the port
        :param transparency: The level of transparency
        """
        c = context

        width, height = self.port_size
        c.set_line_width(self.port_side_size * 0.03 * self._port_image_cache.multiplicator)

        # Save/restore context, as we move and rotate the connector to the desired pose
        c.save()
        c.rel_move_to(self.port_side_size / 2., self.port_side_size / 2.)
        PortView._rotate_context(c, direction)
        PortView._draw_single_connector(c, width, height)
        c.restore()

        # Colorize the generated connector path
        if isinstance(self, IncomeView) and self.connected_incoming or \
                isinstance(self, OutcomeView) and self.connected_outgoing:
            c.set_source_rgba(*gap_draw_helper.get_col_rgba(color, transparency))
        else:
            c.set_source_color(gui_config.gtk_colors['BLACK'])
        c.fill_preserve()
        c.set_source_rgba(*gap_draw_helper.get_col_rgba(color, transparency))
        c.stroke()

    def _draw_container_state_port(self, context, direction, color, transparency):
        """Draw the port of a container state

        Connector for container states are split in an inner connector and an outer connector.

        :param context: Cairo context
        :param direction: The direction the port is pointing to
        :param color: Desired color of the port
        :param float transparency: The level of transparency
        """
        c = context

        width, height = self.port_size
        c.set_line_width(self.port_side_size / constants.BORDER_WIDTH_OUTLINE_WIDTH_FACTOR *
                         self._port_image_cache.multiplicator)

        # Save/restore context, as we move and rotate the connector to the desired pose
        cur_point = c.get_current_point()
        c.save()
        c.rel_move_to(self.port_side_size / 2., self.port_side_size / 2.)
        PortView._rotate_context(c, direction)
        PortView._draw_inner_connector(c, width, height)
        c.restore()

        if self.connected_incoming:
            c.set_source_rgba(*gap_draw_helper.get_col_rgba(color, transparency))
        else:
            c.set_source_color(gui_config.gtk_colors['BLACK'])
        c.fill_preserve()
        c.set_source_rgba(*gap_draw_helper.get_col_rgba(color, transparency))
        c.stroke()

        c.move_to(*cur_point)
        c.save()
        c.rel_move_to(self.port_side_size / 2., self.port_side_size / 2.)
        PortView._rotate_context(c, direction)
        PortView._draw_outer_connector(c, width, height)
        c.restore()

        if self.connected_outgoing:
            c.set_source_rgba(*gap_draw_helper.get_col_rgba(color, transparency))
        else:
            c.set_source_color(gui_config.gtk_colors['BLACK'])
        c.fill_preserve()
        c.set_source_rgba(*gap_draw_helper.get_col_rgba(color, transparency))
        c.stroke()

    def _draw_hover_effect(self, context, direction, color, transparency):
        c = context

        width, height = self.port_size
        c.set_line_width(self.port_side_size * 0.03 * self._port_image_cache.multiplicator)
        margin = self.port_side_size / 4.

        # Save/restore context, as we move and rotate the connector to the desired pose
        c.save()
        # c.rel_move_to(port_size / 2., port_size / 2.)
        if not isinstance(self, ScopedVariablePortView):
            PortView._rotate_context(c, direction)
        PortView._draw_rectangle(c, width + margin, height + margin)
        c.restore()

        c.set_source_rgba(*gap_draw_helper.get_col_rgba(color, transparency))
        c.stroke()

    @staticmethod
    def _draw_single_connector(context, width, height):
        """Draw the connector for execution states

        Connector for execution states can only be connected to the outside. Thus the connector fills the whole
        border of the state.

        :param context: Cairo context
        :param float port_size: The side length of the port
        """
        c = context
        # Current pos is center
        # Arrow is drawn upright

        arrow_height = height / 2.0

        # First move to bottom left corner
        c.rel_move_to(-width / 2., height / 2.)
        # Draw line to bottom right corner
        c.rel_line_to(width, 0)
        # Draw line to upper right corner
        c.rel_line_to(0, -(height - arrow_height))
        # Draw line to center top (arrow)
        c.rel_line_to(-width / 2., -arrow_height)
        # Draw line to upper left corner
        c.rel_line_to(-width / 2., arrow_height)
        # Draw line back to the origin (lower left corner)
        c.close_path()

    @staticmethod
    def _draw_inner_connector(context, width, height):
        """Draw the connector for container states

        Connector for container states can be connected from the inside and the outside. Thus the connector is split
        in two parts: A rectangle on the inside and an arrow on the outside. This methods draws the inner rectangle.

        :param context: Cairo context
        :param float port_size: The side length of the port
        """
        c = context
        # Current pos is center
        # Arrow is drawn upright

        gap = height / 6.
        connector_height = (height - gap) / 2.

        # First move to bottom left corner
        c.rel_move_to(-width / 2., height / 2.)

        # Draw inner connector (rectangle)
        c.rel_line_to(width, 0)
        c.rel_line_to(0, -connector_height)
        c.rel_line_to(-width, 0)
        c.close_path()

    @staticmethod
    def _draw_outer_connector(context, width, height):
        """Draw the outer connector for container states

        Connector for container states can be connected from the inside and the outside. Thus the connector is split
        in two parts: A rectangle on the inside and an arrow on the outside. This method draws the outer arrow.

        :param context: Cairo context
        :param float port_size: The side length of the port
        """
        c = context
        # Current pos is center
        # Arrow is drawn upright

        arrow_height = height / 2.5
        gap = height / 6.
        connector_height = (height - gap) / 2.

        # Move to bottom left corner of outer connector
        c.rel_move_to(-width / 2., -gap / 2.)

        # Draw line to bottom right corner
        c.rel_line_to(width, 0)
        # Draw line to upper right corner
        c.rel_line_to(0, -(connector_height - arrow_height))
        # Draw line to center top (arrow)
        c.rel_line_to(-width / 2., -arrow_height)
        # Draw line to upper left corner
        c.rel_line_to(-width / 2., arrow_height)
        # Draw line back to the origin (lower left corner)
        c.close_path()

    @staticmethod
    def _draw_rectangle(context, width, height):
        """Draw a rectangle

        Assertion: The current point is the center point of the rectangle

        :param context: Cairo context
        :param width: Width of the rectangle
        :param height: Height of the rectangle
        """
        c = context
        # First move to upper left corner
        c.rel_move_to(-width / 2., -height / 2.)
        # Draw closed rectangle
        c.rel_line_to(width, 0)
        c.rel_line_to(0, height)
        c.rel_line_to(-width, 0)
        c.close_path()

    @staticmethod
    def _rotate_context(context, direction):
        """Moves the current position to 'position' and rotates the context according to 'direction'

        :param context: Cairo context
        :param direction: Direction enum
        """
        if direction is Direction.UP:
            pass
        elif direction is Direction.RIGHT:
            context.rotate(deg2rad(90))
        elif direction is Direction.DOWN:
            context.rotate(deg2rad(180))
        elif direction is Direction.LEFT:
            context.rotate(deg2rad(-90))


class LogicPortView(PortView):
    """Base class for ports connecting transitions

    A logic port is either a income our an outcome.
    """

    def draw(self, context, state, highlight):
        raise NotImplementedError


class IncomeView(LogicPortView):
    def __init__(self, parent):
        super(IncomeView, self).__init__(in_port=True, parent=parent, side=SnappedSide.LEFT)

    def draw(self, context, state, highlight=False):
        self.draw_port(context, self.fill_color, state.transparency)


class OutcomeView(LogicPortView):
    def __init__(self, outcome_m, parent):
        super(OutcomeView, self).__init__(in_port=False, name=outcome_m.outcome.name, parent=parent)

        assert isinstance(outcome_m, OutcomeModel)
        self._outcome_m = ref(outcome_m)
        self.sort = outcome_m.outcome.outcome_id

    @property
    def model(self):
        return self._outcome_m()

    @property
    def outcome_id(self):
        return self.model.outcome.outcome_id

    @property
    def name(self):
        return self.model.outcome.name

    def has_label(self):
        if self.has_outgoing_connection():
            return False
        if not global_runtime_config.get_config_value("SHOW_ABORTED_PREEMPTED", False) and self.outcome_id in [-1, -2]:
            return False
        return True

    def draw(self, context, state, highlight=False):
        if highlight:
            fill_color = gui_config.gtk_colors['STATE_ACTIVE_BORDER']
        elif self.outcome_id == -2:
            fill_color = gui_config.gtk_colors['PREEMPTED']
        elif self.outcome_id == -1:
            fill_color = gui_config.gtk_colors['ABORTED']
        else:
            fill_color = gui_config.gtk_colors['LABEL']

        self.draw_port(context, fill_color, state.transparency)


class ScopedVariablePortView(PortView):
    def __init__(self, parent, scoped_variable_m):
        super(ScopedVariablePortView, self).__init__(False, parent=parent, side=SnappedSide.TOP)
        self.fill_color = gui_config.gtk_colors['DATA_PORT']
        self.text_color = gui_config.gtk_colors['SCOPED_VARIABLE_TEXT']

        assert isinstance(scoped_variable_m, ScopedVariableModel)
        self._scoped_variable_m = ref(scoped_variable_m)
        self._last_label_span = 0

    @property
    def model(self):
        return self._scoped_variable_m()

    @property
    def port_id(self):
        return self.model.scoped_variable.data_port_id

    @property
    def name(self):
        return self.model.scoped_variable.name

    @PortView.port_size.getter
    def port_size(self):
        return self._last_label_size

    def draw(self, context, state):
        c = context.cairo
        view = self._parent.canvas.get_first_view()
        side_length = self.port_side_size

        parameters = {
            'name': self.name,
            'side': self.side,
            'side_length': side_length,
            'selected': self.is_selected(),
            'transparency': state.transparency
        }
        current_zoom = view.get_zoom_factor()
        from_cache, image, zoom = self._port_image_cache.get_cached_image(self._last_label_size[0],
                                                                          self._last_label_size[1],
                                                                          current_zoom, parameters)
        # The parameters for drawing haven't changed, thus we can just copy the content from the last rendering result
        if from_cache:
            center_pos = self._get_port_center_position(self._last_label_span)
            upper_left_corner = center_pos[0] - self._last_label_size[0] / 2., \
                                center_pos[1] - self._last_label_size[1] / 2.
            self._port_image_cache.copy_image_to_context(c, upper_left_corner)

        # Parameters have changed or nothing in cache => redraw
        else:
            # First we have to do a "dry run", in order to determine the size of the port
            c.move_to(*self.pos)
            name_size = self.draw_name(c, state.transparency, only_calculate_size=True)
            extents = self._draw_rectangle_path(c, name_size[0], side_length, only_get_extents=True)

            port_size = extents[2] - extents[0], extents[3] - extents[1]
            self._last_label_size = port_size
            self._last_label_span = name_size[0]

            # The size information is used to update the caching parameters and retrieve a new context with an image
            # surface of the correct size
            self._port_image_cache.get_cached_image(port_size[0], port_size[1], current_zoom, parameters, clear=True)
            c = self._port_image_cache.get_context_for_image(current_zoom)

            # First, draw the filled rectangle
            # Set the current point to be in the center of the rectangle
            c.move_to(port_size[0] / 2., port_size[1] / 2.)
            self._draw_rectangle_path(c, name_size[0], side_length)
            c.set_line_width(self.port_side_size / 50. * self._port_image_cache.multiplicator)
            c.set_source_rgba(*gap_draw_helper.get_col_rgba(self.fill_color, state.transparency))
            c.fill_preserve()
            c.stroke()

            # Second, write the text in the rectangle (scoped variable name)
            # Set the current point to be in the center of the rectangle
            c.move_to(port_size[0] / 2., port_size[1] / 2.)
            self.draw_name(c, state.transparency)

            # Copy image surface to current cairo context
            center_pos = self._get_port_center_position(name_size[0])
            upper_left_corner = center_pos[0] - port_size[0] / 2., center_pos[1] - port_size[1] / 2.
            self._port_image_cache.copy_image_to_context(context.cairo, upper_left_corner, zoom=current_zoom)

        if self.is_selected() or self.handle is view.hovered_handle or context.draw_all:
            context.cairo.move_to(*self._get_port_center_position(self._last_label_span))
            self._draw_hover_effect(context.cairo, self.direction, self.fill_color, state.transparency)

    def draw_name(self, context, transparency, only_calculate_size=False):
        """Draws the name of the port

        Offers the option to only calculate the size of the name.

        :param context: The context to draw on
        :param transparency: The transparency of the text
        :param only_calculate_size: Whether to only calculate the size
        :return: Size of the name
        :rtype: float, float
        """
        c = context
        c.set_antialias(cairo.ANTIALIAS_SUBPIXEL)

        side_length = self.port_side_size

        layout = c.create_layout()
        font_name = constants.INTERFACE_FONT
        font_size = gap_draw_helper.FONT_SIZE
        font = FontDescription(font_name + " " + str(font_size))
        layout.set_font_description(font)
        layout.set_text(self.name)

        ink_extents, logical_extents = layout.get_extents()
        extents = [extent / float(SCALE) for extent in logical_extents]
        real_name_size = extents[2], extents[3]
        desired_height = side_length * 0.75
        scale_factor = real_name_size[1] / desired_height

        # Determine the size of the text, increase the width to have more margin left and right of the text
        margin = side_length / 4.
        name_size = real_name_size[0] / scale_factor, desired_height
        name_size_with_margin = name_size[0] + margin * 2, name_size[1] + margin * 2

        # Only the size is required, stop here
        if only_calculate_size:
            return name_size_with_margin

        # Current position is the center of the port rectangle
        c.save()
        if self.side is SnappedSide.RIGHT or self.side is SnappedSide.LEFT:
            c.rotate(deg2rad(-90))
        c.rel_move_to(-name_size[0] / 2, -name_size[1] / 2)
        c.scale(1. / scale_factor, 1. / scale_factor)
        c.rel_move_to(-extents[0], -extents[1])

        c.set_source_rgba(*gap_draw_helper.get_col_rgba(self.text_color, transparency))
        c.update_layout(layout)
        c.show_layout(layout)
        c.restore()

        return name_size_with_margin

    def _draw_rectangle_path(self, context, width, height, only_get_extents=False):
        """Draws the rectangle path for the port

        The rectangle is correctly rotated. Height therefore refers to the border thickness and width to the length
        of the port.

        :param context: The context to draw on
        :param float width: The width of the rectangle
        :param float height: The height of the rectangle
        """
        c = context

        # Current position is the center of the rectangle
        c.save()
        if self.side is SnappedSide.LEFT or self.side is SnappedSide.RIGHT:
            c.rotate(deg2rad(90))
        c.rel_move_to(-width / 2., - height / 2.)
        c.rel_line_to(width, 0)
        c.rel_line_to(0, height)
        c.rel_line_to(-width, 0)
        c.close_path()
        c.restore()

        if only_get_extents:
            extents = c.path_extents()
            c.new_path()
            return extents

    def _get_port_center_position(self, width):
        """Calculates the center position of the port rectangle

        The port itself can be positioned in the corner, the center of the port rectangle however is restricted by
        the width of the rectangle. This method therefore calculates the center, depending on the position of the
        port and the width of the rectangle.
        :param float width: The width of the rectangle
        :return: The center position of the rectangle
        :rtype: float, float
        """
        x, y = self.pos.x.value, self.pos.y.value
        if self.side is SnappedSide.TOP or self.side is SnappedSide.BOTTOM:
            if x - width / 2. < 0:
                x = width / 2
            elif x + width / 2. > self.parent.width:
                x = self.parent.width - width / 2.
        else:
            if y - width / 2. < 0:
                y = width / 2
            elif y + width / 2. > self.parent.height:
                y = self.parent.height - width / 2.
        return x, y


class DataPortView(PortView):
    def __init__(self, in_port, parent, port_m, side):
        assert isinstance(port_m, DataPortModel)
        super(DataPortView, self).__init__(in_port=in_port, name=port_m.data_port.name, parent=parent, side=side)

        self._port_m = ref(port_m)
        self.sort = port_m.data_port.data_port_id

        self._value = None

        self.text_color = gui_config.gtk_colors['DATA_PORT']
        self.fill_color = gui_config.gtk_colors['DATA_PORT']

    @property
    def model(self):
        return self._port_m()

    @property
    def port_id(self):
        return self.model.data_port.data_port_id

    @property
    def name(self):
        return self.model.data_port.name

    def has_label(self):
        return self.parent.selected or self.parent.show_data_port_label

    def draw(self, context, state):
        self.draw_port(context, self.fill_color, state.transparency, self._value)


class InputPortView(DataPortView):
    def __init__(self, parent, port_m):
        super(InputPortView, self).__init__(True, parent, port_m, SnappedSide.LEFT)
        self.label_print_inside = False

    def draw(self, context, state):
        input_data = self.parent.model.state.input_data
        if len(self.parent.model.state.input_data) > 0 and self.name in input_data.iterkeys():
            self._value = input_data[self.name]
        super(InputPortView, self).draw(context, state)


class OutputPortView(DataPortView):
    def __init__(self, parent, port_m):
        super(OutputPortView, self).__init__(False, parent, port_m, SnappedSide.RIGHT)
        self.label_print_inside = True

    def draw(self, context, state):
        output_data = self.parent.model.state.output_data
        if len(self.parent.model.state.input_data) > 0 and self.name in output_data.iterkeys():
            self._value = output_data[self.name]
        super(OutputPortView, self).draw(context, state)<|MERGE_RESOLUTION|>--- conflicted
+++ resolved
@@ -229,17 +229,12 @@
         side_length = self.port_side_size
         position = self.pos
 
-<<<<<<< HEAD
-        view_length, _ = view.get_matrix_i2v(self.parent).transform_distance(side_length, 0)
-        if view_length < constants.MINIMUM_PORT_SIZE_FOR_DISPLAY:
-=======
         # Do not draw ports below a certain threshold size
         matrix_i2v = view.get_matrix_i2v(self.parent)
         view_length, _ = matrix_i2v.transform_distance(side_length, 0)
-        if view_length < constants.MINIMUM_SIZE_FOR_DISPLAY:
->>>>>>> 01e38688
+        if view_length < constants.MINIMUM_PORT_SIZE_FOR_DISPLAY:
             return
-        # Do not draw port outside of teh view
+        # Do not draw port outside of the view
         center = (position.x.value, position.y.value)
         view_center = matrix_i2v.transform_point(*center)
         if view_center[0] + view_length / 2. < 0 or \
