--- conflicted
+++ resolved
@@ -388,18 +388,13 @@
 
     def draw(self, context):
         # Do not draw if
+        # * state (or its parent) is currently moved
         # * core element is no longer existing (must have just been removed)
-        # * parent state is currently moved
         # * is root state of a library (drawing would hide the LibraryState itself)
-<<<<<<< HEAD
         if not self.model.state or self.moving and self.parent and self.parent.moving or \
                 self.model.state.is_root_state_of_library:
-            return
-=======
-        if self.moving and self.parent and self.parent.moving or self.model.state.is_root_state_of_library:
             if not context.draw_all:
                 return
->>>>>>> deea0d86
 
         width = self.width
         height = self.height
@@ -936,8 +931,8 @@
 
     def draw(self, context):
         # Do not draw if
+        # * state (or its parent) is currently moved
         # * core element is no longer existing (must have just been removed)
-        # * parent state is currently moved
         # * is root state of a library (drawing would hide the LibraryState itself)
         if not self.model.state or self.moving or self.parent.model.state.is_root_state_of_library:
             return
