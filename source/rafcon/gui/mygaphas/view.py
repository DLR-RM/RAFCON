# Copyright (C) 2015-2017 DLR
#
# All rights reserved. This program and the accompanying materials are made
# available under the terms of the Eclipse Public License v1.0 which
# accompanies this distribution, and is available at
# http://www.eclipse.org/legal/epl-v10.html
#
# Contributors:
# Franz Steinmetz <franz.steinmetz@dlr.de>
# Matthias Buettner <matthias.buettner@dlr.de>
# Rico Belder <rico.belder@dlr.de>
# Sebastian Brunner <sebastian.brunner@dlr.de>

from contextlib import contextmanager

from gaphas.view import GtkView
from gaphas.item import Element

<<<<<<< HEAD
from gtkmvc.observer import Observer

from rafcon.gui.mygaphas.painter import RAFCONBoundingBoxPainter
=======
from rafcon.gui.mygaphas.painter import BoundingBoxPainter

>>>>>>> 554c6692


class ExtendedGtkView(GtkView, Observer):

    hovered_handle = None
    _selection = None

    def __init__(self, graphical_editor_v, selection_m, *args):
<<<<<<< HEAD
        GtkView.__init__(self, *args)
        Observer.__init__(self, selection_m, True)
        self.observe_model(selection_m)
        self._selection = selection_m
        self._bounding_box_painter = RAFCONBoundingBoxPainter(self)
=======
        super(ExtendedGtkView, self).__init__(*args)
        self._bounding_box_painter = BoundingBoxPainter(self)
        self.observe_model(selection_m)
        self._selection = selection_m
        self._bounding_box_painter = BoundingBoxPainter(self)
>>>>>>> 554c6692
        self.graphical_editor = graphical_editor_v

    def get_port_at_point(self, vpos, distance=10, exclude=None, exclude_port_fun=None):
        """
        Find item with port closest to specified position.

        List of items to be ignored can be specified with `exclude`
        parameter.

        Tuple is returned

        - found item
        - closest, connectable port
        - closest point on found port (in view coordinates)

        :Parameters:
         vpos
            Position specified in view coordinates.
         distance
            Max distance from point to a port (default 10)
         exclude
            Set of items to ignore.
        """
        # Method had to be inherited, as the base method has a bug:
        # It misses the statement max_dist = d
        v2i = self.get_matrix_v2i
        vx, vy = vpos

        max_dist = distance
        port = None
        glue_pos = None
        item = None

        rect = (vx - distance, vy - distance, distance * 2, distance * 2)
        items = self.get_items_in_rectangle(rect, reverse=True)
        for i in items:
            if exclude and i in exclude:
                continue
            for p in i.ports():
                if not p.connectable:
                    continue
                if exclude_port_fun and exclude_port_fun(p):
                    continue

                ix, iy = v2i(i).transform_point(vx, vy)
                pg, d = p.glue((ix, iy))
                if d > max_dist:
                    continue

                max_dist = d
                item = i
                port = p

                # transform coordinates from connectable item space to view
                # space
                i2v = self.get_matrix_i2v(i).transform_point
                glue_pos = i2v(*pg)

        return item, port, glue_pos

    def get_item_at_point_exclude(self, pos, selected=True, exclude=None):
        """
        Return the topmost item located at ``pos`` (x, y).

        Parameters:
         - selected: if False returns first non-selected item
         - exclude: if specified don't check for these items
        """
        items = self._qtree.find_intersect((pos[0], pos[1], 1, 1))
        for item in self._canvas.sort(items, reverse=True):
            if not selected and item in self.selected_items:
                continue  # skip selected items
            if item in exclude:
                continue

            v2i = self.get_matrix_v2i(item)
            ix, iy = v2i.transform_point(*pos)
            if item.point((ix, iy)) < 0.5:
                return item
        return None

    def redraw_complete_screen(self):
        self.queue_draw_area(0, 0, self.allocation[2], self.allocation[3])

    def get_zoom_factor(self):
        """Returns the current zoom factor of the view

        The zoom factor can be read out from the view's matrix. _matrix[0] should be equal _matrix[3]. Index 0 is for
        the zoom in x direction, index 3 for the y direction
        :return: Current zoom factor
        """
        return self._matrix[0]

    def pixel_to_cairo(self, pixel):
        """Helper function to convert pixels to cairo units

        The conversion is depending on the view. The critical parameter is the current zooming factor. The equation is:
        cairo units = pixels / zoom factor

        :param float pixel: Number of pixels to convert
        :return: Number of cairo units corresponding to given number of pixels
        :rtype: float
        """
        zoom = self.get_zoom_factor()
        return pixel / zoom

    def queue_draw_item(self, *items):
        """Extends the base class method to allow Ports to be passed as item

        :param items: Items that are to be redrawn
        """
        gaphas_items = []
        for item in items:
            if isinstance(item, Element):
                gaphas_items.append(item)
            else:
                try:
                    gaphas_items.append(item.parent)
                except AttributeError:
                    pass
        super(ExtendedGtkView, self).queue_draw_item(*gaphas_items)

    @Observer.observe("selection_changed_signal", signal=True)
    def _on_selection_changed_externally(self, selection_m, signal_name, signal_msg):
        selected_items = self._get_selected_items()
        previously_selected_items = set(self.canvas.get_view_for_model(model) for model in signal_msg.arg.old_selection)
        affected_items = selected_items ^ previously_selected_items
        self.queue_draw_item(*affected_items)
        self.emit('selection-changed', selected_items)

    @contextmanager
    def _suppress_selection_events(self):
        self.relieve_model(self._selection)
        try:
            yield
        finally:
            self.observe_model(self._selection)

    def select_item(self, items):
        """ Select an items. This adds `items` to the set of selected items. """
        if not items:
            return
        elif not hasattr(items, "__iter__"):
            items = (items,)
        selection_changed = False
        with self._suppress_selection_events():
            for item in items:
                self.queue_draw_item(item)
                if item.model not in self._selection:
                    self._selection.add(item.model)
                    selection_changed = True
        if selection_changed:
            self.emit('selection-changed', self._get_selected_items())

    def unselect_item(self, item):
        """ Unselect an item. """
        self.queue_draw_item(item)
        if item.model in self._selection:
            with self._suppress_selection_events():
                self._selection.remove(item.model)
            self.emit('selection-changed', self._get_selected_items())

    def unselect_all(self):
        """ Clearing the selected_item also clears the focused_item. """
        items = self._get_selected_items()
        with self._suppress_selection_events():
            self._selection.clear()
        self.queue_draw_item(*items)
        self.emit('selection-changed', self._get_selected_items())

    def _get_selected_items(self):
        """ Return an Item (e.g. StateView) for each model (e.g. StateModel) in the current selection """
        return set(self.canvas.get_view_for_model(model) for model in self._selection)

    def handle_new_selection(self, items):
        """ Determines the selection

        The selection is based on the previous selection, the currently pressed keys and the passes newly selected items

        :param items: The newly selected item(s)
        """
        if items is None:
            items = ()
        elif not hasattr(items, "__iter__"):
            items = (items,)
        models = set(item.model for item in items)
        self._selection.handle_new_selection(models)

    selected_items = property(_get_selected_items, select_item, unselect_all, "Items selected by the view")

    @Observer.observe("focus_signal", signal=True)
    def _on_focus_changed_externally(self, selection_m, signal_name, signal_msg):
        previous_focus = self.canvas.get_view_for_model(signal_msg.arg.old_focus)
        current_focus = self.canvas.get_view_for_model(signal_msg.arg.new_focus)
        self.queue_draw_item(previous_focus, current_focus)
        self.emit('focus-changed', current_focus)

    def _get_focused_item(self):
        """ Returns the currently focused item """
        focused_model = self._selection.focus
        if not focused_model:
            return None
        return self.canvas.get_view_for_model(focused_model)

    def _set_focused_item(self, item):
        """ Sets the focus to the passed item"""
        if not item:
            return self._del_focused_item()

        if item.model is not self._selection.focus:
            self.queue_draw_item(self._focused_item, item)
            self._selection.focus = item.model
            self.emit('focus-changed', item)

    def _del_focused_item(self):
        """ Clears the focus """
        del self._selection.focus

    focused_item = property(_get_focused_item, _set_focused_item, _del_focused_item,
                            "The item with focus (receives key events a.o.)")<|MERGE_RESOLUTION|>--- conflicted
+++ resolved
@@ -12,18 +12,13 @@
 # Sebastian Brunner <sebastian.brunner@dlr.de>
 
 from contextlib import contextmanager
+from gtkmvc.observer import Observer
 
 from gaphas.view import GtkView
 from gaphas.item import Element
 
-<<<<<<< HEAD
-from gtkmvc.observer import Observer
-
-from rafcon.gui.mygaphas.painter import RAFCONBoundingBoxPainter
-=======
 from rafcon.gui.mygaphas.painter import BoundingBoxPainter
 
->>>>>>> 554c6692
 
 
 class ExtendedGtkView(GtkView, Observer):
@@ -32,19 +27,11 @@
     _selection = None
 
     def __init__(self, graphical_editor_v, selection_m, *args):
-<<<<<<< HEAD
         GtkView.__init__(self, *args)
         Observer.__init__(self, selection_m, True)
         self.observe_model(selection_m)
         self._selection = selection_m
-        self._bounding_box_painter = RAFCONBoundingBoxPainter(self)
-=======
-        super(ExtendedGtkView, self).__init__(*args)
         self._bounding_box_painter = BoundingBoxPainter(self)
-        self.observe_model(selection_m)
-        self._selection = selection_m
-        self._bounding_box_painter = BoundingBoxPainter(self)
->>>>>>> 554c6692
         self.graphical_editor = graphical_editor_v
 
     def get_port_at_point(self, vpos, distance=10, exclude=None, exclude_port_fun=None):
