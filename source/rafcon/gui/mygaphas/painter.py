# Copyright (C) 2015-2017 DLR
#
# All rights reserved. This program and the accompanying materials are made
# available under the terms of the Eclipse Public License v1.0 which
# accompanies this distribution, and is available at
# http://www.eclipse.org/legal/epl-v10.html
#
# Contributors:
# Franz Steinmetz <franz.steinmetz@dlr.de>
# Matthias Buettner <matthias.buettner@dlr.de>
# Sebastian Brunner <sebastian.brunner@dlr.de>

<<<<<<< HEAD
# from cairo import Antialias, Matrix
from cairo import Matrix
=======
from builtins import zip
from cairo import ANTIALIAS_NONE, Matrix
>>>>>>> a5818f30

from rafcon.gui.config import global_gui_config as gui_config
from rafcon.gui.utils import constants

import gaphas.painter

from rafcon.gui.mygaphas.aspect import PaintHovered, ItemPaintHovered
from rafcon.gui.mygaphas.items.connection import ConnectionView, TransitionView
from rafcon.gui.mygaphas.items.state import StateView, NameView
from rafcon.gui.mygaphas.utils.gap_draw_helper import get_col_rgba, get_side_length_of_resize_handle


# Use this to verify the calculated bounding boxes
# from gaphas import painter
# painter.DEBUG_DRAW_BOUNDING_BOX = True


class CornerHandlePainter(ItemPaintHovered):
    """Base class for drawing corner handles for resize operations
    """

    fill_color = gui_config.gtk_colors['STATE_RESIZE_HANDLE_FILL']
    border_color = gui_config.gtk_colors['STATE_RESIZE_HANDLE_BORDER']

    def _get_handle_side_length(self, item):
        return get_side_length_of_resize_handle(self.view, item)

    def _draw_handles(self, item, cairo, opacity=None):
        view = self.view
        cairo.save()
        i2v = view.get_matrix_i2v(item)
        if not opacity:
            opacity = 1

        side_length = self._get_handle_side_length(item)
        line_width = side_length / constants.BORDER_WIDTH_OUTLINE_WIDTH_FACTOR * 2
        cairo.set_line_width(line_width)

        for index, handle in enumerate(item.handles()):
            if index >= 4:
                break
            # Reset the current transformation
            cairo.identity_matrix()
            #cairo.set_antialias(Antialias.NONE)
            # Move to center of handle
            cairo.translate(*i2v.transform_point(*handle.pos))
            cairo.rectangle(-side_length / 2., -side_length / 2., side_length, side_length)
            # Fill
            cairo.set_source_rgba(*get_col_rgba(self.fill_color, opacity=opacity))
            cairo.fill_preserve()
            # Border
            cairo.set_source_rgba(*get_col_rgba(self.border_color, opacity=opacity))
            cairo.stroke()
        cairo.restore()

    def _paint_guides(self, context):
        # Code copied from gaphas.guide.GuidePainter
        try:
            guides = self.view.guides
        except AttributeError:
            return

        cr = context.cairo
        view = self.view
        allocation = view.get_allocation()
        w, h = allocation.width, allocation.height

        cr.save()
        try:
            cr.set_line_width(1)
            cr.set_source_rgba(0.0, 0.0, 1.0, 0.6)
            for g in guides.vertical():
                cr.move_to(g, 0)
                cr.line_to(g, h)
                cr.stroke()
            for g in guides.horizontal():
                cr.move_to(0, g)
                cr.line_to(w, g)
                cr.stroke()
        finally:
            cr.restore()

    def paint(self, context, selected):
        if selected:
            self._draw_handles(self.item, context.cairo)
        else:
            # Draw nice opaque handles when hovering an non-selected item:
            self._draw_handles(self.item, context.cairo, opacity=.25)

        self._paint_guides(context)


@PaintHovered.when_type(StateView)
class StateCornerHandlePainter(CornerHandlePainter):
    """ Draw corner handles of StateViews """

    fill_color = gui_config.gtk_colors['STATE_RESIZE_HANDLE_FILL']
    border_color = gui_config.gtk_colors['STATE_RESIZE_HANDLE_BORDER']


@PaintHovered.when_type(NameView)
class NameCornerHandlePainter(CornerHandlePainter):
    """ Draw corner handles of NameViews """

    fill_color = gui_config.gtk_colors['NAME_RESIZE_HANDLE_FILL']
    border_color = gui_config.gtk_colors['NAME_RESIZE_HANDLE_BORDER']


@PaintHovered.when_type(TransitionView)
class LineSegmentPainter(ItemPaintHovered):
    """
    This painter draws pseudo-handles on gaphas.item.Line objects. Each
    line can be split by dragging those points, which will result in
    a new handle.

    ConnectHandleTool take care of performing the user
    interaction required for this feature.
    """

    fill_color = gui_config.gtk_colors['TRANSITION_HANDLE_FILL']
    border_color = gui_config.gtk_colors['TRANSITION_HANDLE_BORDER']

    def paint(self, context, selected):
        view = self.view
        item = self.item
        cr = context.cairo
        h = item.handles()
        side_length = get_side_length_of_resize_handle(self.view, item.parent) / 1.5
        for h1, h2 in zip(h[1:-2], h[2:-1]):
            p1, p2 = h1.pos, h2.pos
            cx = (p1.x + p2.x) / 2
            cy = (p1.y + p2.y) / 2
            cr.save()
            cr.set_line_width(self.view.get_zoom_factor() / 4.)
            cr.identity_matrix()
            m = Matrix(*view.get_matrix_i2v(item))

            # cr.set_antialias(Antialias.NONE)
            cr.translate(*m.transform_point(cx, cy))
            cr.rectangle(-side_length / 2., -side_length / 2., side_length, side_length)
            cr.set_source_rgba(*get_col_rgba(self.fill_color))
            cr.fill_preserve()
            cr.set_source_rgba(*get_col_rgba(self.border_color))
            cr.set_line_width(1)
            cr.stroke()
            cr.restore()


class BoundingBoxPainter(gaphas.painter.BoundingBoxPainter):
    """
    This specific case of an ItemPainter is used to calculate the bounding
    boxes (in canvas coordinates) for the items.
    """

    draw_all = True

    def _draw_item(self, item, cairo, area=None):
        cairo = gaphas.painter.CairoBoundingBoxContext(cairo)
        super(gaphas.painter.BoundingBoxPainter, self)._draw_item(item, cairo)
        bounds = cairo.get_bounds()

        view = self.view
        if isinstance(item, (StateView, NameView)):
            i2v = view.get_matrix_i2v(item).transform_point
            for index, handle in enumerate(item.handles()):
                if index >= 4:
                    break
                side_length = get_side_length_of_resize_handle(view, item)
                cx, cy = i2v(*handle.pos)
                bounds += (cx - side_length / 2, cy - side_length / 2, side_length, side_length)
        elif isinstance(item, ConnectionView):
            i2v = view.get_matrix_i2v(item).transform_point
            for h in item.handles():
                cx, cy = i2v(*h.pos)
                bounds += (cx, cy, 1, 1)

        bounds.expand(1)
        view.set_item_bounding_box(item, bounds)


class HoveredItemPainter(gaphas.painter.Painter):
    """
    This painter allows for drawing on top off all other layers for the
    hovered item.
    """

    def paint(self, context):
        view = self.view
        item = view.hovered_item
        if item:
            selected = item in view.selected_items
            PaintHovered(item, view).paint(context, selected)<|MERGE_RESOLUTION|>--- conflicted
+++ resolved
@@ -10,13 +10,9 @@
 # Matthias Buettner <matthias.buettner@dlr.de>
 # Sebastian Brunner <sebastian.brunner@dlr.de>
 
-<<<<<<< HEAD
-# from cairo import Antialias, Matrix
+# from cairo import Antialias
 from cairo import Matrix
-=======
 from builtins import zip
-from cairo import ANTIALIAS_NONE, Matrix
->>>>>>> a5818f30
 
 from rafcon.gui.config import global_gui_config as gui_config
 from rafcon.gui.utils import constants
