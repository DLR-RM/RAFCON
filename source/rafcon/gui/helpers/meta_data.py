# Copyright (C) 2017-2018 DLR
#
# All rights reserved. This program and the accompanying materials are made
# available under the terms of the Eclipse Public License v1.0 which
# accompanies this distribution, and is available at
# http://www.eclipse.org/legal/epl-v10.html
#
# Contributors:
# Franz Steinmetz <franz.steinmetz@dlr.de>
# Rico Belder <rico.belder@dlr.de>

from copy import deepcopy

import json
from jsonconversion.decoder import JSONObjectDecoder
from jsonconversion.encoder import JSONObjectEncoder

from rafcon.gui.models.transition import mirror_waypoints
from rafcon.gui.models.signals import MetaSignalMsg
from rafcon.gui.models import LibraryStateModel, ContainerStateModel
from rafcon.gui.config import global_gui_config
from rafcon.gui.utils import constants
from rafcon.utils import log, geometry


logger = log.get_logger(__name__)

ROOT_STATE_DEFAULT_REL_POS = (0, 0)
STATE_DEFAULT_REL_POS = (10, 10)


def add_pos(pos1, pos2):
    return pos1[0] + pos2[0], pos1[1] + pos2[1]


def subtract_pos(pos1, pos2):
    return pos1[0] - pos2[0], pos1[1] - pos2[1]


def mult_two_vectors(vec1, vec2):
    return tuple([vec1[i] * vec2[i] for i in range(len(vec2))])


def divide_two_vectors(vec1, vec2):
    return tuple([vec1[i] / vec2[i] for i in range(len(vec2))])


def cal_margin(parent_size):
    return min(parent_size[0], parent_size[1]) / constants.BORDER_WIDTH_STATE_SIZE_FACTOR


def contains_geometric_info(var):
    """ Check whether the passed variable is a tuple with two floats or integers """
    return isinstance(var, tuple) and len(var) == 2 and all(isinstance(val, (int, float)) for val in var)


def dict_has_empty_elements(d, ignored_keys=None, ignored_partial_keys=None):
    ignored_keys = ["show_content", "waypoints"] if ignored_keys is None else ignored_keys
    ignored_partial_keys = ['input_data_port', 'output_data_port'] if ignored_partial_keys is None else ignored_partial_keys
    empty = False
    if not d:
        # print "dict check -> result empty", d
        return True
    else:
        for k, v in d.iteritems():
            # print "check", k, " -> ", v
            if isinstance(v, dict):
                if dict_has_empty_elements(v):
                    if k not in ignored_keys and not any([key in k for key in ignored_partial_keys]):
                        empty = True
                        break
                    else:
                        # print "ignore empty dict: ", k
                        pass
            else:
                if isinstance(v, bool):
                    pass
                elif not len(v) > 0:
                    # print k, v
                    if k not in ignored_keys and not any([key in k for key in ignored_partial_keys]):
                        empty = True
                        break
                    else:
                        # print "ignore empty list: ", k
                        pass

    return empty


def model_has_empty_meta(m, ignored_keys=None, ignored_partial_keys=None):
    # print m, m.meta
    if dict_has_empty_elements(m.meta, ignored_keys, ignored_partial_keys):
        # print "XXX", m, m.meta
        return True
    if isinstance(m, ContainerStateModel):
        for state_m in m.states.itervalues():
            if dict_has_empty_elements(state_m.meta, ignored_keys, ignored_partial_keys):
                # print "LXXX", state_m, state_m.meta
                return True
    return False


def get_y_axis_and_gaphas_editor_flag():
    gaphas_editor = True if global_gui_config.get_config_value('GAPHAS_EDITOR') else False
    y_axis_mirror = 1. if gaphas_editor else -1.
    return gaphas_editor, y_axis_mirror


def generate_default_state_meta_data(parent_state_m, canvas=None, num_child_state=None, gaphas_editor=True):
    """Generate default meta data for a child state according its parent state

    The function could work with the handed num_child_state if all child state are not drawn, till now.
    The method checks if the parents meta data is consistent in canvas state view and model if a canvas instance is 
    handed. 

    :param rafcon.gui.models.container_state.ContainerStateModel parent_state_m: Model of the state were the child 
                                                                                 should be drawn into
    :param rafcon.gui.mygaphas.canvas.MyCanvas canvas: canvas instance the state will be drawn into
    :param int num_child_state: Number of child states already drawn in canvas parent state view
    :return child relative pos (tuple) in parent and it size (tuple)
    """
    parent_size = parent_state_m.get_meta_data_editor(gaphas_editor)['size']
    if not contains_geometric_info(parent_size):
        raise ValueError("Invalid state size: {}".format(parent_size))

    # use handed number of child states and otherwise take number of child states from parent state model
    num_child_state = len(parent_state_m.states) if num_child_state is None else num_child_state

    # check if respective canvas is handed if meta data of parent canvas view is consistent with model
    if canvas is not None:
        parent_state_v = canvas.get_view_for_model(parent_state_m)
        if not (parent_state_v.width, parent_state_v.height) == parent_size:
            logger.warning("Size meta data of model {0} is different to gaphas {1}"
                           "".format((parent_state_v.width, parent_state_v.height), parent_size))

    # Calculate default positions for the child states
    # Make the inset from the top left corner
    parent_state_width, parent_state_height = parent_size
    new_state_side_size = min(parent_state_width * 0.2, parent_state_height * 0.2)

    child_width = new_state_side_size
    child_height = new_state_side_size
    child_size = (child_width, child_height)
    child_spacing = max(child_size) * 1.2

    parent_margin = cal_margin(parent_size)
    # print "parent size", parent_size, parent_margin
    max_cols = (parent_state_width - 2*parent_margin) // child_spacing
    (row, col) = divmod(num_child_state, max_cols)

    max_rows = (parent_state_height - 2*parent_margin - 0.5*child_spacing) // (1.5*child_spacing)
    (overlapping, row) = divmod(row, max_rows)

    overlapping_step = 0.5*parent_margin
    max_overlaps_x = (parent_state_width - 2*parent_margin - child_width -
                      (parent_margin + (max_cols - 1) * child_spacing + child_spacing - child_width)) // overlapping_step
    max_overlaps_y = (parent_state_height - 2*parent_margin - child_height -
                      child_spacing * (1.5 * (max_rows - 1) + 1)) // overlapping_step
    # handle case of less space TODO check again not perfect, maybe that can be done more simple
    max_overlaps_x = 0 if max_overlaps_x < 0 else max_overlaps_x
    max_overlaps_y = 0 if max_overlaps_y < 0 else max_overlaps_y
    max_overlaps = min(max_overlaps_x, max_overlaps_y) + 1
    overlapping = divmod(overlapping, max_overlaps)[1]

    child_rel_pos_x = parent_margin + col * child_spacing + child_spacing - child_width + overlapping*overlapping_step
    child_rel_pos_y = child_spacing * (1.5 * row + 1.) + overlapping*overlapping_step
    return (child_rel_pos_x, child_rel_pos_y), (new_state_side_size, new_state_side_size)


def put_default_meta_on_state_m(state_m, parent_state_m, num_child_state=None):
    # print state_m, parent_state_m, num_child_state
    gaphas_editor, y_axis_mirror = get_y_axis_and_gaphas_editor_flag()
    rel_pos, size = generate_default_state_meta_data(parent_state_m,
                                                     num_child_state=num_child_state,
                                                     gaphas_editor=gaphas_editor,)
    state_m.set_meta_data_editor('rel_pos', mult_two_vectors((1., y_axis_mirror), rel_pos), gaphas_editor)
    state_m.set_meta_data_editor('size', size, gaphas_editor)


def put_default_meta_data_on_state_m_recursively(state_m, parent_state_m, num_child_state=None, only_child_states=False):

    if not only_child_states:
        put_default_meta_on_state_m(state_m, parent_state_m, num_child_state)

    if isinstance(state_m, ContainerStateModel):
        for child_state_number, child_state_m in enumerate(state_m.states.itervalues()):
            put_default_meta_data_on_state_m_recursively(child_state_m, parent_state_m if only_child_states else state_m,
                                                         num_child_state=child_state_number)
    return True


def insert_self_transition_meta_data(state_m, t_id, origin='graphical_editor', combined_action=False):

    try:
        gaphas_editor = global_gui_config.get_config_value('GAPHAS_EDITOR', True)
        y_axis_mirror = 1 if gaphas_editor else -1
        state_meta = state_m.get_meta_data_editor(for_gaphas=gaphas_editor)

        if 'rel_pos' not in state_meta or 'size' not in state_meta:
            return

        transition_m = state_m.parent.get_transition_m(t_id)
        margin = min(state_meta['size']) / 10.
        if gaphas_editor:
            origin_port_m = state_m.get_outcome_m(transition_m.transition.from_outcome)
            origin_port_x, origin_port_y = origin_port_m.get_meta_data_editor(for_gaphas=gaphas_editor)['rel_pos']
            target_port_x, target_port_y = state_m.get_meta_data_editor(for_gaphas=gaphas_editor)['income']['rel_pos']
            x_osign = 1 if origin_port_x/state_meta['size'][0] > 0.5 else -1
            x_tsign = -1 if target_port_x/state_meta['size'][0] < 0.5 else 1
            y_osign = 1 if origin_port_y/state_meta['size'][1] > 0.5 else -1
            y_tsign = -1 if target_port_y/state_meta['size'][1] < 0.5 else 1
            first_point_x = state_meta['rel_pos'][0] + x_osign*margin + (state_meta['size'][0] if x_osign == 1 else 0.)
            first_point_y = state_meta['rel_pos'][1] + y_osign*margin + (state_meta['size'][1] if y_osign == 1 else 0.)
            second_point_x = state_meta['rel_pos'][0] + x_tsign*margin + (state_meta['size'][0] if x_tsign == 1 else 0.)
            second_point_y = state_meta['rel_pos'][1] + y_tsign*margin + (state_meta['size'][1] if y_tsign == 1 else 0.)
        else:
            first_point_x = state_meta['rel_pos'][0] + state_meta['size'][0] + margin
            first_point_y = state_meta['rel_pos'][1] - y_axis_mirror * margin
            second_point_x = state_meta['rel_pos'][0] - margin
            second_point_y = state_meta['rel_pos'][1] - y_axis_mirror * margin

        if gaphas_editor and (first_point_x, first_point_y) == (second_point_x, second_point_y):
            waypoints = [(first_point_x, first_point_y)]
        else:
            waypoints = [(first_point_x, first_point_y), (second_point_x, second_point_y)]
        transition_m.set_meta_data_editor('waypoints', waypoints, from_gaphas=gaphas_editor)

        if combined_action:
            transition_m.meta_signal.emit(MetaSignalMsg(origin=origin, change='append_to_last_change'))
        else:
            transition_m.meta_signal.emit(MetaSignalMsg(origin=origin, change='viapoint_position'))
    except TypeError:
        # meta data generation currently only supported for OpenGL editor
        pass


def add_boundary_clearance(left, right, top, bottom, frame, clearance=0.1):
    """Increase boundary size

    The function increase the space between top and bottom and between left and right parameters.
    The increase performed on the biggest size/frame so max(size boundary, size frame)

    :param float left: lower x-axis value
    :param float right: upper x-axis value
    :param float top: lower y-axis value
    :param float bottom: upper y-axis value
    :param dict frame: Dictionary with size and rel_pos tuples
    :param float clearance: Percentage 0.01 = 1% of clearance
    :return:
    """

    # print "old boundary", left, right, top, bottom
    width = right - left
    width = frame['size'][0] if width < frame['size'][0] else width
    left -= 0.5 * clearance * width
    left = 0 if left < 0 else left
    right += 0.5 * clearance * width

    height = bottom - top
    height = frame['size'][1] if height < frame['size'][1] else height
    top -= 0.5 * clearance * height
    top = 0 if top < 0 else top
    bottom += 0.5 * clearance * height
    # print "new boundary", left, right, top, bottom
    return left, right, top, bottom


def get_boundaries_of_elements_in_dict(models_dict, clearance=0.):
    """ Get boundaries of all handed models

    The function checks all model meta data positions to increase boundary starting with a state or scoped variables.
    It is finally iterated over all states, data and logical port models and linkage if sufficient for respective
    graphical editor. At the end a clearance is added to the boundary if needed e.g. to secure size for opengl.

    :param models_dict: dict of all handed models
    :return: tuple of left, right, top and bottom value
    """

    gaphas_editor, y_axis_mirror = get_y_axis_and_gaphas_editor_flag()

    # Determine initial outer coordinates
    right = 0.
    bottom = 0.
    if 'states' in models_dict and models_dict['states']:
        left = models_dict['states'].items()[0][1].get_meta_data_editor(gaphas_editor)['rel_pos'][0]
        top = y_axis_mirror * models_dict['states'].items()[0][1].get_meta_data_editor(gaphas_editor)['rel_pos'][1]
    elif 'scoped_variables' in models_dict and models_dict['scoped_variables']:
        left = models_dict['scoped_variables'].items()[0][1].get_meta_data_editor(gaphas_editor)['inner_rel_pos'][0]
        top = y_axis_mirror * models_dict['scoped_variables'].items()[0][1].get_meta_data_editor(gaphas_editor)['inner_rel_pos'][1]
    else:
        all_ports = models_dict['input_data_ports'].values() + models_dict['output_data_ports'].values() + \
                    models_dict['scoped_variables'].values() + models_dict['outcomes'].values()
        if len(set([port_m.core_element.parent for port_m in all_ports])) == 1:
            logger.info("Only one parent {0} {1}".format(all_ports[0].core_element.parent, all_ports[0].parent.get_meta_data_editor(gaphas_editor)))
        if all_ports:
            left = all_ports[0].parent.get_meta_data_editor(gaphas_editor)['rel_pos'][0]
            top = y_axis_mirror * all_ports[0].parent.get_meta_data_editor(gaphas_editor)['rel_pos'][1]
        else:
            raise ValueError("Get boundary method does not aspects all list elements empty in dictionary. {0}"
                             "".format(models_dict))

    def cal_max(max_x, max_y, rel_pos, size):
        max_x = size[0] + rel_pos[0] if size[0] + rel_pos[0] > max_x else max_x
        max_y = y_axis_mirror * rel_pos[1] + size[1] if y_axis_mirror * rel_pos[1] + size[1] > max_y else max_y
        return max_x, max_y

    def cal_min(min_x, min_y, rel_pos, size):
        min_x = rel_pos[0] if rel_pos[0] < min_x else min_x
        min_y = y_axis_mirror * rel_pos[1] if y_axis_mirror * rel_pos[1] < min_y else min_y
        return min_x, min_y

    # Finally take into account all relevant elements in models_dict
    # -> states, scoped variables (maybe input- and output- data ports) and transitions and data flows are relevant
    parts = ['states', 'transitions', 'data_flows']
    if not gaphas_editor:
        parts.append('scoped_variables')
        parts.append('input_data_ports')
        parts.append('output_data_ports')
    for key in parts:
        elems_dict = models_dict[key]
        rel_positions = []
        for model in elems_dict.itervalues():
            _size = (0., 0.)
            if key == 'states':
                rel_positions = [model.get_meta_data_editor(for_gaphas=gaphas_editor)['rel_pos']]
                _size = model.get_meta_data_editor(for_gaphas=gaphas_editor)['size']
                # print key, rel_positions, _size
            elif key in ['scoped_variables', 'input_data_ports', 'output_data_ports']:
                rel_positions = [model.get_meta_data_editor(for_gaphas=gaphas_editor)['inner_rel_pos']]
                # TODO check to take the ports size into account
                # print key, rel_positions, _size
            elif key in ['transitions', 'data_flows']:
                if gaphas_editor and key is "data_flows":
                    # take into account the meta data positions of opengl if there is some (always in opengl format)
                    rel_positions = mirror_waypoints(deepcopy(model.get_meta_data_editor(for_gaphas=gaphas_editor)))['waypoints']
                else:
                    rel_positions = model.get_meta_data_editor(for_gaphas=gaphas_editor)['waypoints']
                # print key, rel_positions, _size, model.meta

            for rel_position in rel_positions:
                # check for empty fields and ignore them at this point
                if not contains_geometric_info(rel_position):
                    continue
                right, bottom = cal_max(right, bottom, rel_position, _size)
                left, top = cal_min(left, top, rel_position, _size)
                # print "new edges:", left, right, top, bottom, key

    # increase of boundary results into bigger estimated size and finally stronger reduction of original element sizes
    left, right, top, bottom = add_boundary_clearance(left, right, top, bottom, {'size': (0., 0.)}, clearance)
    return left, right, top, bottom


def cal_frame_according_boundaries(left, right, top, bottom, parent_size, gaphas_editor, group=True):
    """ Generate margin and relative position and size handed boundary parameter and parent size """
    y_axis_mirror = 1 if gaphas_editor else -1
    # print "parent_size ->", parent_size
    margin = cal_margin(parent_size)
    # Add margin and ensure that the upper left corner is within the state
    if group:
        # frame of grouped state
        rel_pos = max(left - margin, 0), y_axis_mirror * max(top - margin, 0)
        # Add margin and ensure that the lower right corner is within the state
        size = (min(right - left + 2 * margin, parent_size[0] - rel_pos[0]),
                min(bottom - top + 2 * margin, parent_size[1] - y_axis_mirror * rel_pos[1]))
    else:
        # frame inside of state
        # rel_pos = max(margin, 0), y_axis_mirror * max(margin, 0)
        rel_pos = left, top
        size = right - left, bottom - top

    return margin, rel_pos, size


def offset_rel_pos_of_all_models_in_dict(models_dict, pos_offset, gaphas_editor):
    """ Add position offset to all handed models in dict"""
    # print "\n", "#"*30, "offset models", pos_offset, "#"*30
    # Update relative position of states within the container in order to maintain their absolute position
    for child_state_m in models_dict['states'].itervalues():
        old_rel_pos = child_state_m.get_meta_data_editor(for_gaphas=gaphas_editor)['rel_pos']
        # print "old_rel_pos", old_rel_pos, child_state_m
        child_state_m.set_meta_data_editor('rel_pos', add_pos(old_rel_pos, pos_offset), from_gaphas=gaphas_editor)
        # print "new_rel_pos", child_state_m.get_meta_data_editor(for_gaphas=gaphas_editor), child_state_m

    # Do the same for scoped variable
    if not gaphas_editor:
        for scoped_variable_m in models_dict['scoped_variables'].itervalues():
            old_rel_pos = scoped_variable_m.get_meta_data_editor(for_gaphas=gaphas_editor)['inner_rel_pos']
            scoped_variable_m.set_meta_data_editor('inner_rel_pos', add_pos(old_rel_pos, pos_offset), gaphas_editor)

    # Do the same for all connections (transitions and data flows)
    connection_models = models_dict['transitions'].values() + models_dict['data_flows'].values()
    for connection_m in connection_models:
        old_waypoints = connection_m.get_meta_data_editor(for_gaphas=gaphas_editor)['waypoints']
        new_waypoints = []
        for waypoint in old_waypoints:
            from rafcon.gui.models.data_flow import DataFlowModel
            if isinstance(connection_m, DataFlowModel) and gaphas_editor:
                new_waypoints.append(add_pos(waypoint, (pos_offset[0], -pos_offset[1])))
            else:
                new_waypoints.append(add_pos(waypoint, pos_offset))
        connection_m.set_meta_data_editor('waypoints', new_waypoints, from_gaphas=gaphas_editor)
    # print "END", "#"*30, "offset models", pos_offset, "#"*30, "\n"


def scale_library_ports_meta_data(state_m, gaphas_editor=True):
    """Scale the ports of library model accordingly relative to state_copy meta size.
    
    The function assumes that the meta data of ports of the state_copy of the library was copied to 
    respective elements in the library and that those was not adjusted before.
    """
    if state_m.meta_data_was_scaled:
        return
    state_m.set_meta_data_editor('income.rel_pos',
                                 state_m.state_copy.get_meta_data_editor()['income']['rel_pos'])
    # print "scale_library_ports_meta_data ", state_m.get_meta_data_editor()['size'], \
    #     state_m.state_copy.get_meta_data_editor()['size']
    factor = divide_two_vectors(state_m.get_meta_data_editor()['size'],
                                state_m.state_copy.get_meta_data_editor()['size'])

    # print "scale_library_ports_meta_data -> resize_state_port_meta", factor
    if contains_geometric_info(factor):
        resize_state_port_meta(state_m, factor, True)
        state_m.meta_data_was_scaled = True
    else:
        logger.info("Skip resize of library ports meta data {0}".format(state_m))


def scale_library_content(library_state_m, gaphas_editor=True):
    """Scales the meta data of the content of a LibraryState
    
    The contents of the `LibraryStateModel` `library_state_m` (i.e., the `state_copy` and all it children/state 
    elements) to fit the current size of the `LibraryStateModel`.
    
    :param LibraryStateModel library_state_m: The library who's content is to be resized 
    :param bool gaphas_editor: Whether to use the meta data for the GraphicalEditor using gaphas (default: True) 
    """
    assert isinstance(library_state_m, LibraryStateModel)
    # For library states with an ExecutionState as state_copy, scaling does not make sense
    if not isinstance(library_state_m.state_copy, ContainerStateModel):
        return

    # use same size for state copy and put rel_pos to zero
    library_meta = library_state_m.get_meta_data_editor(gaphas_editor)
    state_copy_meta = library_state_m.state_copy.set_meta_data_editor('size', library_meta['size'], gaphas_editor)
    library_state_m.state_copy.set_meta_data_editor('rel_pos', (0., 0.), from_gaphas=gaphas_editor)

    # work around that gaphas draws in state_copy coordinates (which is not shown) -> reduce state copy size
    if gaphas_editor:
        library_state_margin = cal_margin(state_copy_meta['size'])
        state_copy_size = subtract_pos(state_copy_meta['size'], (2*library_state_margin, 2*library_state_margin))
        library_state_m.state_copy.set_meta_data_editor('size', state_copy_size, gaphas_editor)

    # if meta data has empty fields put default data on state meta data
    if model_has_empty_meta(library_state_m.state_copy) and \
            not put_default_meta_data_on_state_m_recursively(library_state_m.state_copy, library_state_m,
                                                             only_child_states=True):
        return

    # prepare resize by collecting all state elements in the models_dict
    # do resize in respect to state copy
    # (opengl same size as library state and in case of gaphas reduced by library state margin)
    models_dict = {'state': library_state_m.state_copy}
    for state_element_key in library_state_m.state_copy.state.state_element_attrs:
        state_element_list = getattr(library_state_m.state_copy, state_element_key)
        # Some models are hold in a gtkmvc.support.wrappers.ObsListWrapper, not a list
        if hasattr(state_element_list, 'keys'):
            state_element_list = state_element_list.values()
        models_dict[state_element_key] = {elem.core_element.core_element_id: elem for elem in state_element_list}

    # perform final resize
    resize_factor = (1., 1.)
    try:
        if not models_dict['states'] and (not models_dict['scoped_variables'] or gaphas_editor):
            logger.info("Skip scaling for empty root state {0}.".format(library_state_m.state))
        else:
            resize_factor = scale_meta_data_according_state(models_dict, fill_up=True)
    except:
        logger.exception("Scale library content of {0} cause a problem.".format(library_state_m.state))
    finally:
        resize_income_of_state_m(library_state_m.state_copy, resize_factor, gaphas_editor)


def _resize_port_models_list(port_models, rel_pos_key, factor, gaphas_editor):
    """ Resize relative positions a list of (data or logical) port models """
    for port_m in port_models:
        old_rel_pos = port_m.get_meta_data_editor(for_gaphas=gaphas_editor)[rel_pos_key]
        port_m.set_meta_data_editor(rel_pos_key, mult_two_vectors(factor, old_rel_pos), from_gaphas=gaphas_editor)


def _resize_connection_models_list(connection_models, factor, gaphas_editor):
    """ Resize relative positions of way points of a list of connection/linkage models """
    for connection_m in connection_models:
        # print "old_waypoints", connection_m.get_meta_data_editor(for_gaphas=gaphas_editor), connection_m.core_element
        old_waypoints = connection_m.get_meta_data_editor(for_gaphas=gaphas_editor)['waypoints']
        new_waypoints = []
        for waypoint in old_waypoints:
            new_waypoints.append(mult_two_vectors(factor, waypoint))
        connection_m.set_meta_data_editor('waypoints', new_waypoints, from_gaphas=gaphas_editor)
    #     print "new_waypoints", connection_m.get_meta_data_editor(for_gaphas=gaphas_editor), connection_m.core_element


def resize_income_of_state_m(state_m, factor, gaphas_editor):
    if gaphas_editor:
        old_rel_pos = state_m.get_meta_data_editor(for_gaphas=True)['income']['rel_pos']
        state_m.set_meta_data_editor('income.rel_pos', mult_two_vectors(factor, old_rel_pos), from_gaphas=True)
        # print "income", old_rel_pos, state_m.get_meta_data_editor(for_gaphas=True)['income']


def resize_state_port_meta(state_m, factor, gaphas_editor):
    """ Resize data and logical ports relative positions """
    # print "scale ports", factor, state_m, gaphas_editor
    if not gaphas_editor and isinstance(state_m, ContainerStateModel):
        port_models = state_m.input_data_ports[:] + state_m.output_data_ports[:] + state_m.scoped_variables[:]
    else:
        port_models = state_m.input_data_ports[:] + state_m.output_data_ports[:] + state_m.outcomes[:]
        port_models += state_m.scoped_variables[:] if isinstance(state_m, ContainerStateModel) else []
    _resize_port_models_list(port_models, 'rel_pos' if gaphas_editor else 'inner_rel_pos', factor, gaphas_editor)

    resize_income_of_state_m(state_m, factor, gaphas_editor)


def resize_state_meta(state_m, factor, gaphas_editor):
    """ Resize state meta data recursive what includes also LibraryStateModels meta data and its internal state_copy
    """
    # print "START RESIZE OF STATE", state_m.get_meta_data_editor(for_gaphas=gaphas_editor), state_m
    old_rel_pos = state_m.get_meta_data_editor(for_gaphas=gaphas_editor)['rel_pos']
    # print "old_rel_pos state", old_rel_pos, state_m.core_element
    state_m.set_meta_data_editor('rel_pos', mult_two_vectors(factor, old_rel_pos), from_gaphas=gaphas_editor)
    # print "new_rel_pos state", state_m.get_meta_data_editor(for_gaphas=gaphas_editor), state_m.core_element

    # print "resize factor", factor,  state_m, state_m.meta
    old_size = state_m.get_meta_data_editor(for_gaphas=gaphas_editor)['size']
    # print "old_size", old_size, type(old_size)
    state_m.set_meta_data_editor('size', mult_two_vectors(factor, old_size), from_gaphas=gaphas_editor)
    # print "new_size", state_m.get_meta_data_editor(for_gaphas=gaphas_editor)['size']
    if gaphas_editor:
        old_rel_pos = state_m.get_meta_data_editor(for_gaphas=gaphas_editor)['name']['rel_pos']
        state_m.set_meta_data_editor('name.rel_pos', mult_two_vectors(factor, old_rel_pos), from_gaphas=gaphas_editor)
        old_size = state_m.get_meta_data_editor(for_gaphas=gaphas_editor)['name']['size']
        state_m.set_meta_data_editor('name.size', mult_two_vectors(factor, old_size), from_gaphas=gaphas_editor)

    if isinstance(state_m, LibraryStateModel):
        # print "LIBRARY", state_m
        if gaphas_editor and state_m.state_copy_initialized:
            if state_m.meta_data_was_scaled:
                resize_state_port_meta(state_m, factor, gaphas_editor)
            else:
                scale_library_ports_meta_data(state_m, gaphas_editor)

        if state_m.state_copy_initialized:
            resize_state_meta(state_m.state_copy, factor, gaphas_editor)
        # print "END LIBRARY RESIZE"
    else:
        # print "resize_state_meta -> resize_state_port_meta"
        resize_state_port_meta(state_m, factor, gaphas_editor)
        if isinstance(state_m, ContainerStateModel):
            _resize_connection_models_list(state_m.transitions[:] + state_m.data_flows[:], factor, gaphas_editor)
            for child_state_m in state_m.states.itervalues():
                resize_state_meta(child_state_m, factor, gaphas_editor)
    # print "re-sized state", state_m.get_meta_data_editor(for_gaphas=gaphas_editor), state_m.core_element


def resize_of_all_models_in_dict(models_dict, factor, gaphas_editor):
    # print "\n", "#"*30, "resize models", factor, "#"*30,

    # Update relative position of states within the container in order to maintain their absolute position
    for child_state_m in models_dict['states'].itervalues():
        resize_state_meta(child_state_m, factor, gaphas_editor)

    # Do the same for data and logic ports
    port_models = models_dict.get('scoped_variables', {}).values() + models_dict['input_data_ports'].values() + \
                  models_dict['output_data_ports'].values()
    port_models += models_dict['outcomes'].values() if gaphas_editor else []
    _resize_port_models_list(port_models, 'rel_pos' if gaphas_editor else 'inner_rel_pos', factor, gaphas_editor)

    # Do the same for all connections (transitions and data flows)
    connection_models = models_dict['transitions'].values() + models_dict['data_flows'].values()
    _resize_connection_models_list(connection_models, factor, gaphas_editor)
    # print "END", "#"*30, "resize models", factor, "#"*30, "\n"


def offset_rel_pos_of_models_meta_data_according_parent_state(models_dict):
    """ Offset meta data of state elements according the area used indicated by the state meta data.

    The offset_rel_pos_of_models_meta_data_according_parent_state offset the position of all handed old elements
    in the dictionary.

    :param models_dict: dict that hold lists of meta data with state attribute consistent keys
    :return:
    """
    gaphas_editor = True if global_gui_config.get_config_value('GAPHAS_EDITOR') else False
    old_parent_rel_pos = models_dict['state'].get_meta_data_editor(for_gaphas=gaphas_editor)['rel_pos']
    offset_rel_pos_of_all_models_in_dict(models_dict, pos_offset=old_parent_rel_pos, gaphas_editor=gaphas_editor)

    return True


def scale_meta_data_according_states(models_dict):
    """ Offset meta data of state elements according the area used indicated by the states and
    maybe scoped variables (in case of OpenGL editor) meta data.

    Method is used by group states to set the offset for the elements in the new container state.
    The method needs some generalisation to create methods to easily scale meta data according new parents or views
    (e.g. to show inner elements of s library state).

    :param models_dict: dictionary that hold lists of meta data with state attribute consistent keys
    :return:
    """
    gaphas_editor = True if global_gui_config.get_config_value('GAPHAS_EDITOR') else False

    left, right, top, bottom = get_boundaries_of_elements_in_dict(models_dict=models_dict)

    parent_size = models_dict['state'].parent.get_meta_data_editor(for_gaphas=gaphas_editor)['size']
    _, rel_pos, size = cal_frame_according_boundaries(left, right, top, bottom, parent_size, gaphas_editor)

    # Set size and position of new container state
    models_dict['state'].set_meta_data_editor('rel_pos', rel_pos, from_gaphas=gaphas_editor)
    models_dict['state'].set_meta_data_editor('size', size, from_gaphas=gaphas_editor)
    offset = mult_two_vectors((-1., -1.), rel_pos)
    offset_rel_pos_of_all_models_in_dict(models_dict, offset, gaphas_editor)

    return True


def scale_meta_data_according_state(models_dict, rel_pos=None, as_template=False, fill_up=False):
    # TODO Documentation needed....
    """ Scale elements in dict to fit into dict state key element.

    If elements are already small enough no resize is performed.
    """
    gaphas_editor, y_axis_mirror = get_y_axis_and_gaphas_editor_flag()
    # TODO check about positions of input-data- and output-data- or scoped variable-ports is needed
    # TODO adjustments of data ports positions are not sufficient -> origin state size is maybe needed for that
    # TODO consistency check on boundary and scale parameter for every if else case

    if 'states' in models_dict or 'scoped_variables' in models_dict:
        left, right, top, bottom = get_boundaries_of_elements_in_dict(models_dict=models_dict)
        parent_size = models_dict['state'].get_meta_data_editor(for_gaphas=gaphas_editor)['size']
        margin, old_rel_pos, size = cal_frame_according_boundaries(left, right, top, bottom, parent_size,
                                                                   gaphas_editor, group=False)
        automatic_mode = True if rel_pos is None else False
        clearance = 0.2 if rel_pos is None else 0.
        rel_pos = (margin, margin) if rel_pos is None else rel_pos
        # rel_pos = (0., 0.) if fill_up else rel_pos
        clearance_scale = 1 + clearance

        assert parent_size[0] > rel_pos[0]
        assert parent_size[1] > rel_pos[1]
        # print "edges:", left, right, top, bottom
        # print "margin:", margin, "rel_pos:", rel_pos, "old_rel_pos", old_rel_pos, "size:", size

        parent_width, parent_height = parent_size

        boundary_width, boundary_height = size
        # print "parent width:   {0}, parent_height:   {1}".format(parent_width, parent_height)
        # print "boundary width: {0}, boundary_height: {1}".format(boundary_width, boundary_height)

        # no site scale
        if parent_width - rel_pos[0] > boundary_width * clearance_scale and \
                parent_height - rel_pos[1] > boundary_height * clearance_scale and not fill_up:
            if automatic_mode:
                resize_factor = 1.
                boundary_width_in_parent = boundary_width*resize_factor
                # print boundary_width, resize_factor, boundary_width*resize_factor, boundary_height*resize_factor + margin*2, parent_height
                # print "left over width: ", parent_width - boundary_width_in_parent - rel_pos[0] - margin
                width_pos_offset_to_middle = (parent_width - boundary_width_in_parent - rel_pos[0] - margin)/2.
                rel_pos = add_pos(rel_pos, (width_pos_offset_to_middle, 0.))
                boundary_height_in_parent = boundary_height*resize_factor
                # print "left over height: ", parent_height - boundary_height_in_parent - rel_pos[0] - margin
                height_pos_offset_to_middle = (parent_height - boundary_height_in_parent - rel_pos[1] - margin)/2.
                rel_pos = add_pos(rel_pos, (0., height_pos_offset_to_middle))
            offset = subtract_pos((0., 0.), subtract_pos(old_rel_pos, rel_pos))
            offset_rel_pos_of_all_models_in_dict(models_dict, mult_two_vectors((1., y_axis_mirror), offset), gaphas_editor)
            return 1, 1  # (1, 1), offset, rel_pos
        # smallest site scale
        else:
            # increase of boundary or clearance results into bigger estimated size and finally stronger
            # reduction of original element sizes
            left, right, top, bottom = get_boundaries_of_elements_in_dict(models_dict=models_dict, clearance=clearance)
            parent_size = models_dict['state'].get_meta_data_editor(for_gaphas=gaphas_editor)['size']
            margin, old_rel_pos, size = cal_frame_according_boundaries(left, right, top, bottom, parent_size,
                                                                       gaphas_editor, False)

            rel_pos = (margin, margin) if rel_pos is None else rel_pos
            assert parent_size[0] > rel_pos[0]
            assert parent_size[1] > rel_pos[1]
            # print "edges:", left, right, top, bottom
            # print "margin:", margin, "rel_pos:", rel_pos, "old_rel_pos", old_rel_pos, "size:", size

            parent_width, parent_height = parent_size

            boundary_width, boundary_height = size
            if (parent_height - rel_pos[1] - margin)/boundary_height < \
                    (parent_width - rel_pos[0] - margin)/boundary_width:
                # print "#2"*20, 1, "#"*20, rel_pos
                resize_factor = (parent_height - rel_pos[1] - margin)/boundary_height
                boundary_width_in_parent = boundary_width*resize_factor
                # print boundary_width, resize_factor, boundary_width*resize_factor
                # print "left over width: ", parent_width - boundary_width_in_parent - rel_pos[0] - margin
                width_pos_offset_to_middle = (parent_width - boundary_width_in_parent - rel_pos[0] - margin)/2.
                rel_pos = add_pos(rel_pos, (width_pos_offset_to_middle, 0.))
                # print resize_factor, rel_pos
            else:
                # print "#2"*20, 2, "#"*20, rel_pos
                resize_factor = (parent_width - rel_pos[0] - margin)/boundary_width
                boundary_height_in_parent = boundary_height*resize_factor
                # print boundary_width, resize_factor, boundary_width*resize_factor
                # print "left over height: ", parent_height - boundary_height_in_parent - rel_pos[0] - margin
                height_pos_offset_to_middle = (parent_height - boundary_height_in_parent - rel_pos[1] - margin)/2.
                rel_pos = add_pos(rel_pos, (0., height_pos_offset_to_middle))
                # print resize_factor, rel_pos
            if not global_gui_config.get_config_value('GAPHAS_ENABLED'):
                resize_factor *= 0.9  # TODO check it again (needed to hold child elements in bounds of parent state)
            frame = {'rel_pos': rel_pos, 'size': mult_two_vectors((resize_factor, resize_factor), size)}
            # print models_dict['state'].get_meta_data_editor(for_gaphas=gaphas_editor)['rel_pos'], \
            #     parent_size, models_dict['state'].parent.get_meta_data_editor(for_gaphas=gaphas_editor)['size']
            # print "frame", frame, resize_factor
            # # rel_pos = mult_two_vectors((1, -1), frame['rel_pos'])
            offset = subtract_pos((0., 0.), mult_two_vectors((1., y_axis_mirror), old_rel_pos))
            offset_rel_pos_of_all_models_in_dict(models_dict, offset, gaphas_editor)

            resize_of_all_models_in_dict(models_dict, (resize_factor, resize_factor), gaphas_editor)

            offset_rel_pos_of_all_models_in_dict(models_dict, mult_two_vectors((1., y_axis_mirror), frame['rel_pos']), gaphas_editor)
            # scale_meta_data_according_frame(models_dict, frame)
            return resize_factor, resize_factor  # (resize_factor, resize_factor) , offset, frame['rel_pos']
    else:
        return 1, 1  # (1, 1) , (0., 0.), (0., 0.)


def scale_meta_data_according_frame(models_dict, frame):
    # TODO Documentation needed....
    """

    :param models_dict: dictionary that hold lists of meta data with state attribute consistent keys
    :return:
    """
    # TODO check if this is working and wherefore we wanted to use it -> scaling of states into empty space
    gaphas_editor, y_axis_mirror = get_y_axis_and_gaphas_editor_flag()

    left, right, top, bottom = get_boundaries_of_elements_in_dict(models_dict=models_dict)
    # increase of boundary results into bigger estimated size and finally stronger reduction of original element sizes
    left, right, top, bottom = add_boundary_clearance(left, right, top, bottom, frame)

    margin, old_rel_pos, size = cal_frame_according_boundaries(left, right, top, bottom, (0., 0.), gaphas_editor, False)
    old_frame = {'rel_pos': old_rel_pos, 'size': size}

    # cal offset and resize factor in between
    offset = subtract_pos((0., 0.), old_frame['rel_pos'])
    resize_factor = divide_two_vectors(frame['size'], old_frame['size'])

    offset_rel_pos_of_all_models_in_dict(models_dict, offset, gaphas_editor)
    resize_of_all_models_in_dict(models_dict, (resize_factor, resize_factor), gaphas_editor)
    offset_rel_pos_of_all_models_in_dict(models_dict, mult_two_vectors((1., y_axis_mirror), frame['rel_pos']), gaphas_editor)
    return True


def meta_data_reference_check(meta):

    def reference_free_check(v1, v2, prepend=[]):
        """Returns elements of a dict that have the same memory addresses except strings."""
        d = {'value': {}, 'same_ref': [], 'same_ref_value': [], 'missing_keys1': [], 'missing_keys2': []}
        v1_keys = v1.keys()
        v2_keys = v2.keys()
        not_to_check = set(v1_keys).symmetric_difference(v2_keys)
        d['missing_keys1'] = filter(lambda k: k in not_to_check, v1_keys)
        d['missing_keys2'] = filter(lambda k: k in not_to_check, v2_keys)
        for key in set(v1_keys + v2_keys):
            if key not in not_to_check:
                if not hasattr(v1[key], 'keys'):
                    if isinstance(v1[key], str):
                        d['value'].update({key: v1[key]})
                    else:
                        if id(v1[key]) == id(v2[key]):
                            if not isinstance(v1[key], tuple):
                                d['same_ref'].append(prepend + [key])
                                d['same_ref_value'].append(str(v1[key]) + " == " + str(v2[key]) + ', ' + str(type(v1[key])) + " == " + str(type(v2[key])))
                        else:
                            d['value'].update({key: v1[key]})
                else:
                    if id(v1[key]) == id(v2[key]):
                        d['same_ref'].append(prepend + [key])
                        d['same_ref_value'].append(str(v1[key]) + " == " + str(v2[key]) + ', ' + str(type(v1[key])) + " == " + str(type(v2[key])))
                    else:
                        d['value'].update({key: reference_free_check(v1[key], v2[key], prepend=prepend + [key])})

        return d

    meta_source = meta
    meta_str = json.dumps(meta, cls=JSONObjectEncoder,
                          indent=4, check_circular=False, sort_keys=True)
    meta_dump_copy = json.loads(meta_str, cls=JSONObjectDecoder, substitute_modules=substitute_modules)
    meta_deepcopy = deepcopy(meta)

    meta_source_str = json.dumps(meta, cls=JSONObjectEncoder,
                                 indent=4, check_circular=False, sort_keys=True)
    meta_dump_copy_str = json.dumps(meta_dump_copy, cls=JSONObjectEncoder,
                                    indent=4, check_circular=False, sort_keys=True)
    meta_deepcopy_str = json.dumps(meta_deepcopy, cls=JSONObjectEncoder,
                                   indent=4, check_circular=False, sort_keys=True)
    assert meta_dump_copy_str == meta_source_str
    assert meta_dump_copy_str == meta_deepcopy_str

    def diff_print(diff):
        if diff['same_ref']:
            logger.verbose("same_ref: {0} {1}".format(diff['same_ref'], diff['same_ref_value']))
            assert False
        for value in diff['value'].itervalues():
            if isinstance(value, dict):
                diff_print(value)

    source_dump_diff = reference_free_check(meta_source, meta_dump_copy)
    source_deep_diff = reference_free_check(meta_source, meta_deepcopy)
    logger.verbose("source_dump_diff")
    diff_print(source_dump_diff)
    logger.verbose("source_deep_diff")
    diff_print(source_deep_diff)


<<<<<<< HEAD
def check_gaphas_state_meta_data_consistency(state_m, canvas, recursive=True, with_logger_messages=False):
    from rafcon.core.states.container_state import ContainerState
    from rafcon.utils.geometry import equal

    state_v = canvas.get_view_for_model(state_m)
    if not state_v:
        logger.verbose("There is no corresponding gaphas view for the state model {}".format(state_m))
        return
    if with_logger_messages:
        logger.verbose("Check state model {0}".format(state_m))
        logger.verbose("Canvas view {0}".format(state_v))

    meta_rel_pos = state_m.get_meta_data_editor()["rel_pos"]
    meta_size = state_m.get_meta_data_editor()["size"]
    view_rel_pos = state_v.position
    view_size = (state_v.width, state_v.height)

    if not equal(meta_rel_pos, view_rel_pos, digit=5):
        error_msg = "{}: meta rel pos == {} != {} == view rel pos".format(state_m.state.name, meta_rel_pos,
                                                                          view_rel_pos)
        if not with_logger_messages:
            assert False, error_msg
        logger.error(error_msg)

    if not equal(meta_size, view_size, digit=5):
        error_msg = "{}: meta size == {} != {} == view size".format(state_m.state.name, meta_size, view_size)
        if not with_logger_messages:
            assert False, error_msg
        logger.error(error_msg)

    if recursive and isinstance(state_m.state, ContainerState):
        for child_state_m in state_m.states.itervalues():
            check_gaphas_state_meta_data_consistency(child_state_m, canvas, True, with_logger_messages)


def check_gaphas_state_machine_meta_data_consistency(state_machine_m, with_logger_messages=False):
    import rafcon.gui.singleton
    sm_id = state_machine_m.state_machine.state_machine_id
    state_machines_ctrl = rafcon.gui.singleton.main_window_controller.get_controller("state_machines_editor_ctrl")
    sm_gaphas_ctrl = state_machines_ctrl.get_controller(sm_id)
    if sm_gaphas_ctrl is None or sm_gaphas_ctrl.canvas is None:
        logger.verbose("Wait for gaphas.canvas of state machine {0}.".format(sm_id))
        return

    check_gaphas_state_meta_data_consistency(state_machine_m.root_state, sm_gaphas_ctrl.canvas, True, with_logger_messages)
=======
def get_closest_sibling_state(state_m, from_logical_port=None):
    """ Calculate the closest sibling also from optional logical port of handed state model

    :param StateModel state_m: Reference State model the closest sibling state should be find for
    :param str from_logical_port: The logical port of handed state model to be used as reference.
    :rtype: tuple
    :return: distance, StateModel of closest state
    """
    if not state_m.parent:
        logger.warning("A state can not have a closest sibling state if it has not parent as {0}".format(state_m))
        return

    margin = cal_margin(state_m.parent.get_meta_data_editor()['size'])
    pos = state_m.get_meta_data_editor()['rel_pos']
    size = state_m.get_meta_data_editor()['size']  # otherwise measure from reference state itself
    if from_logical_port in ["outcome", "income"]:
        size = (margin, margin)
    if from_logical_port == "outcome":
        outcomes_m = [outcome_m for outcome_m in state_m.outcomes if outcome_m.outcome.outcome_id >= 0]
        free_outcomes_m = [oc_m for oc_m in outcomes_m
                           if not state_m.state.parent.get_transition_for_outcome(state_m.state, oc_m.outcome)]
        if free_outcomes_m:
            outcome_m = free_outcomes_m[0]
        else:
            outcome_m = outcomes_m[0]
        pos = add_pos(pos, outcome_m.get_meta_data_editor()['rel_pos'])
    elif from_logical_port == "income":
        pos = add_pos(pos, state_m.get_meta_data_editor()['income']['rel_pos'])

    min_distance = None
    for sibling_state_m in state_m.parent.states.itervalues():
        if sibling_state_m is state_m:
            continue

        sibling_pos = sibling_state_m.get_meta_data_editor()['rel_pos']
        sibling_size = sibling_state_m.get_meta_data_editor()['size']

        distance = geometry.cal_dist_between_2_coord_frame_aligned_boxes(pos, size, sibling_pos, sibling_size)

        if not min_distance or min_distance[0] > distance:
            min_distance = (distance, sibling_state_m)

    return min_distance
>>>>>>> 25d08da4


# Something to remember maybe
#
# The function is used at the moment by the ungroup method of the ContainerStateModel, only.
# It is supposed to be use for a meta data set of a state not the StateModel it self to scale (reduce) the size of
# scoped_variables, states and transition and data_flows. New- and old-state models, or new- and old-state element
# models can be different. So the models the data is taken from can be different then the models the data is written
# on it depends how the dictionary was filled before.
#
# The method needs some generalisation to create methods to easily scale meta data according new parents or views
# (e.g. to show inner elements of a library state).
# It also maybe should scale it if the size has changed according to the minimal extension (x or y) of the handed
# size. Also it is of interest to have extension flag if the scaling should scale according the proportion
# of a parent state (the handed state) or should keep the previous element x-y-ratios.
# To keep the previous meta data proportion would be different then in the graphical editors.<|MERGE_RESOLUTION|>--- conflicted
+++ resolved
@@ -817,53 +817,6 @@
     diff_print(source_deep_diff)
 
 
-<<<<<<< HEAD
-def check_gaphas_state_meta_data_consistency(state_m, canvas, recursive=True, with_logger_messages=False):
-    from rafcon.core.states.container_state import ContainerState
-    from rafcon.utils.geometry import equal
-
-    state_v = canvas.get_view_for_model(state_m)
-    if not state_v:
-        logger.verbose("There is no corresponding gaphas view for the state model {}".format(state_m))
-        return
-    if with_logger_messages:
-        logger.verbose("Check state model {0}".format(state_m))
-        logger.verbose("Canvas view {0}".format(state_v))
-
-    meta_rel_pos = state_m.get_meta_data_editor()["rel_pos"]
-    meta_size = state_m.get_meta_data_editor()["size"]
-    view_rel_pos = state_v.position
-    view_size = (state_v.width, state_v.height)
-
-    if not equal(meta_rel_pos, view_rel_pos, digit=5):
-        error_msg = "{}: meta rel pos == {} != {} == view rel pos".format(state_m.state.name, meta_rel_pos,
-                                                                          view_rel_pos)
-        if not with_logger_messages:
-            assert False, error_msg
-        logger.error(error_msg)
-
-    if not equal(meta_size, view_size, digit=5):
-        error_msg = "{}: meta size == {} != {} == view size".format(state_m.state.name, meta_size, view_size)
-        if not with_logger_messages:
-            assert False, error_msg
-        logger.error(error_msg)
-
-    if recursive and isinstance(state_m.state, ContainerState):
-        for child_state_m in state_m.states.itervalues():
-            check_gaphas_state_meta_data_consistency(child_state_m, canvas, True, with_logger_messages)
-
-
-def check_gaphas_state_machine_meta_data_consistency(state_machine_m, with_logger_messages=False):
-    import rafcon.gui.singleton
-    sm_id = state_machine_m.state_machine.state_machine_id
-    state_machines_ctrl = rafcon.gui.singleton.main_window_controller.get_controller("state_machines_editor_ctrl")
-    sm_gaphas_ctrl = state_machines_ctrl.get_controller(sm_id)
-    if sm_gaphas_ctrl is None or sm_gaphas_ctrl.canvas is None:
-        logger.verbose("Wait for gaphas.canvas of state machine {0}.".format(sm_id))
-        return
-
-    check_gaphas_state_meta_data_consistency(state_machine_m.root_state, sm_gaphas_ctrl.canvas, True, with_logger_messages)
-=======
 def get_closest_sibling_state(state_m, from_logical_port=None):
     """ Calculate the closest sibling also from optional logical port of handed state model
 
@@ -907,7 +860,54 @@
             min_distance = (distance, sibling_state_m)
 
     return min_distance
->>>>>>> 25d08da4
+
+
+
+def check_gaphas_state_meta_data_consistency(state_m, canvas, recursive=True, with_logger_messages=False):
+    from rafcon.core.states.container_state import ContainerState
+    from rafcon.utils.geometry import equal
+
+    state_v = canvas.get_view_for_model(state_m)
+    if not state_v:
+        logger.verbose("There is no corresponding gaphas view for the state model {}".format(state_m))
+        return
+    if with_logger_messages:
+        logger.verbose("Check state model {0}".format(state_m))
+        logger.verbose("Canvas view {0}".format(state_v))
+
+    meta_rel_pos = state_m.get_meta_data_editor()["rel_pos"]
+    meta_size = state_m.get_meta_data_editor()["size"]
+    view_rel_pos = state_v.position
+    view_size = (state_v.width, state_v.height)
+
+    if not equal(meta_rel_pos, view_rel_pos, digit=5):
+        error_msg = "{}: meta rel pos == {} != {} == view rel pos".format(state_m.state.name, meta_rel_pos,
+                                                                          view_rel_pos)
+        if not with_logger_messages:
+            assert False, error_msg
+        logger.error(error_msg)
+
+    if not equal(meta_size, view_size, digit=5):
+        error_msg = "{}: meta size == {} != {} == view size".format(state_m.state.name, meta_size, view_size)
+        if not with_logger_messages:
+            assert False, error_msg
+        logger.error(error_msg)
+
+    if recursive and isinstance(state_m.state, ContainerState):
+        for child_state_m in state_m.states.itervalues():
+            check_gaphas_state_meta_data_consistency(child_state_m, canvas, True, with_logger_messages)
+
+
+def check_gaphas_state_machine_meta_data_consistency(state_machine_m, with_logger_messages=False):
+    import rafcon.gui.singleton
+    sm_id = state_machine_m.state_machine.state_machine_id
+    state_machines_ctrl = rafcon.gui.singleton.main_window_controller.get_controller("state_machines_editor_ctrl")
+    sm_gaphas_ctrl = state_machines_ctrl.get_controller(sm_id)
+    if sm_gaphas_ctrl is None or sm_gaphas_ctrl.canvas is None:
+        logger.verbose("Wait for gaphas.canvas of state machine {0}.".format(sm_id))
+        return
+
+    check_gaphas_state_meta_data_consistency(state_machine_m.root_state, sm_gaphas_ctrl.canvas, True, with_logger_messages)
 
 
 # Something to remember maybe
