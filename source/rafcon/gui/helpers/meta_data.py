from copy import deepcopy

from rafcon.gui.models.transition import mirror_waypoints
from rafcon.gui.models.signals import MetaSignalMsg
from rafcon.gui.models import LibraryStateModel, ContainerStateModel
from rafcon.gui.config import global_gui_config
from rafcon.gui.utils import constants
from rafcon.utils import log


logger = log.get_logger(__name__)


def add_pos(pos1, pos2):
    return pos1[0] + pos2[0], pos1[1] + pos2[1]


def subtract_pos(pos1, pos2):
    return pos1[0] - pos2[0], pos1[1] - pos2[1]


def mult_two_vectors(vec1, vec2):
    return tuple([vec1[i] * vec2[i] for i in range(len(vec2))])


def divide_two_vectors(vec1, vec2):
    return tuple([vec1[i] / vec2[i] for i in range(len(vec2))])


def dict_has_empty_elements(d, ignored_keys=None, ignored_partial_keys=None):
    ignored_keys = ["show_content", "waypoints"] if ignored_keys is None else ignored_keys
    ignored_partial_keys = ['input_data_port', 'output_data_port'] if ignored_partial_keys is None else ignored_partial_keys
    empty = False
    if not d:
        # print "dict check -> result empty", d
        return True
    else:
        for k, v in d.iteritems():
            # print "check", k, " -> ", v
            if isinstance(v, dict):
                if dict_has_empty_elements(v):
                    if k not in ignored_keys and not any([key in k for key in ignored_partial_keys]):
                        empty = True
                        break
                    else:
                        # print "ignore empty dict: ", k
                        pass
            else:
                if isinstance(v, bool):
                    pass
                elif not len(v) > 0:
                    # print k, v
                    if k not in ignored_keys and not any([key in k for key in ignored_partial_keys]):
                        empty = True
                        break
                    else:
                        # print "ignore empty list: ", k
                        pass

    return empty


def model_has_empty_meta(m, ignored_keys=None, ignored_partial_keys=None):
    # print m, m.meta
    if dict_has_empty_elements(m.meta, ignored_keys, ignored_partial_keys):
        # print "XXX", m, m.meta
        return True
    if isinstance(m, ContainerStateModel):
        for state_m in m.states.itervalues():
            if dict_has_empty_elements(state_m.meta, ignored_keys, ignored_partial_keys):
                # print "LXXX", state_m, state_m.meta
                return True
    return False


def get_y_axis_and_gaphas_editor_flag():
    gaphas_editor = True if global_gui_config.get_config_value('GAPHAS_EDITOR') else False
    y_axis_mirror = 1. if gaphas_editor else -1.
    return gaphas_editor, y_axis_mirror


def generate_default_state_meta_data(parent_state_m, canvas=None, num_child_state=None, gaphas_editor=True):
    """Generate default meta data for a child state according its parent state

    The function could work with the handed num_child_state if all child state are not drawn, till now.
    The method checks if the parents meta data is consistent in canvas state view and model if a canvas instance is 
    handed. 

    :param rafcon.gui.models.container_state.ContainerStateModel parent_state_m: Model of the state were the child 
                                                                                 should be drawn into
    :param rafcon.gui.mygaphas.canvas.MyCanvas canvas: canvas instance the state will be drawn into
    :param int num_child_state: Number of child states already drawn in canvas parent state view
    :return child relative pos (tuple) in parent and it size (tuple)
    """
    parent_size = parent_state_m.get_meta_data_editor(gaphas_editor)['size']
    if not isinstance(parent_size, tuple):
        raise TypeError("'State size' have to be of tuple not {0} like {1}.".format(type(parent_size), parent_size))

    # use handed number of child states and otherwise take number of child states from parent state model
    num_child_state = len(parent_state_m.states) if num_child_state is None else num_child_state

    # check if respective canvas is handed if meta data of parent canvas view is consistent with model
    if canvas is not None:
        parent_state_v = canvas.get_view_for_model(parent_state_m)
        if not (parent_state_v.width, parent_state_v.height) == parent_size:
            logger.warning("Size meta data of model {0} is different to gaphas {1}"
                           "".format((parent_state_v.width, parent_state_v.height), parent_size))

    # Calculate default positions for the child states
    # Make the inset from the top left corner
    parent_state_width, parent_state_height = parent_size
    new_state_side_size = min(parent_state_width * 0.2, parent_state_height * 0.2)

    child_width = new_state_side_size
    child_height = new_state_side_size
    child_size = (child_width, child_height)
    child_spacing = max(child_size) * 1.2

    max_cols = parent_state_width // child_spacing
    (row, col) = divmod(num_child_state, max_cols)
    child_rel_pos_x = col * child_spacing + child_spacing - child_width
    child_rel_pos_y = child_spacing * (1.5 * row + 1)
    # print "default rel_pos and size", (child_rel_pos_x, child_rel_pos_y), (new_state_side_size, new_state_side_size)
    return (child_rel_pos_x, child_rel_pos_y), (new_state_side_size, new_state_side_size)


def put_default_meta_on_state_m(state_m, parent_state_m):
    gaphas_editor, y_axis_mirror = get_y_axis_and_gaphas_editor_flag()
    rel_pos, size = generate_default_state_meta_data(parent_state_m, gaphas_editor=gaphas_editor)
    state_m.set_meta_data_editor('rel_pos', mult_two_vectors((1., y_axis_mirror), rel_pos), gaphas_editor)
    state_m.set_meta_data_editor('size', size, gaphas_editor)


def insert_self_transition_meta_data(state_m, t_id, origin='graphical_editor', combined_action=False):

    try:
        gaphas_editor = global_gui_config.get_config_value('GAPHAS_EDITOR', True)
        y_axis_mirror = 1 if gaphas_editor else -1
        state_meta = state_m.get_meta_data_editor(for_gaphas=gaphas_editor)

        if 'rel_pos' not in state_meta or 'size' not in state_meta:
            return

        transition_m = state_m.parent.get_transition_m(t_id)
        margin = min(state_meta['size']) / 10.
        first_point_x = state_meta['rel_pos'][0] + state_meta['size'][0] + margin
        first_point_y = state_meta['rel_pos'][1] - y_axis_mirror * margin
        second_point_x = state_meta['rel_pos'][0] - margin
        second_point_y = state_meta['rel_pos'][1] - y_axis_mirror * margin

        waypoints = [(first_point_x, first_point_y), (second_point_x, second_point_y)]
        transition_m.set_meta_data_editor('waypoints', waypoints, from_gaphas=gaphas_editor)

        if combined_action:
            transition_m.meta_signal.emit(MetaSignalMsg(origin=origin, change='append_to_last_change'))
        else:
            transition_m.meta_signal.emit(MetaSignalMsg(origin=origin, change='viapoint_position'))
    except TypeError:
        # meta data generation currently only supported for OpenGL editor
        pass


def add_boundary_clearance(left, right, top, bottom, frame, clearance=0.1):
    """Increase boundary size

    The function increase the space between top and bottom and between left and right parameters.
    The increase performed on the biggest size/frame so max(size boundary, size frame)

    :param float left: lower x-axis value
    :param float right: upper x-axis value
    :param float top: lower y-axis value
    :param float bottom: upper y-axis value
    :param dict frame: Dictionary with size and rel_pos tuples
    :param float clearance: Percentage 0.01 = 1% of clearance
    :return:
    """

    # print "old boundary", left, right, top, bottom
    width = right - left
    width = frame['size'][0] if width < frame['size'][0] else width
    left -= 0.5 * clearance * width
    left = 0 if left < 0 else left
    right += 0.5 * clearance * width

    height = bottom - top
    height = frame['size'][1] if height < frame['size'][1] else height
    top -= 0.5 * clearance * height
    top = 0 if top < 0 else top
    bottom += 0.5 * clearance * height
    # print "new boundary", left, right, top, bottom
    return left, right, top, bottom


def get_boundaries_of_elements_in_dict(models_dict, clearance=0.):
    """ Get boundaries of all handed models

    The function checks all model meta data positions to increase boundary starting with a state or scoped variables.
    It is finally iterated over all states, data and logical port models and linkage if sufficient for respective
    graphical editor. At the end a clearance is added to the boundary if needed e.g. to secure size for opengl.

    :param models_dict: dict of all handed models
    :return: tuple of left, right, top and bottom value
    """

    gaphas_editor, y_axis_mirror = get_y_axis_and_gaphas_editor_flag()

    # Determine initial outer coordinates
    right = 0.
    bottom = 0.
    if 'states' in models_dict and models_dict['states']:
        left = models_dict['states'].items()[0][1].get_meta_data_editor(gaphas_editor)['rel_pos'][0]
        top = y_axis_mirror * models_dict['states'].items()[0][1].get_meta_data_editor(gaphas_editor)['rel_pos'][1]
    else:
        left = models_dict['scoped_variables'].items()[0][1].get_meta_data_editor(gaphas_editor)['inner_rel_pos'][0]
        top = y_axis_mirror * models_dict['scoped_variables'].items()[0][1].get_meta_data_editor(gaphas_editor)['inner_rel_pos'][1]

    def cal_max(max_x, max_y, rel_pos, size):
        max_x = size[0] + rel_pos[0] if size[0] + rel_pos[0] > max_x else max_x
        max_y = y_axis_mirror * rel_pos[1] + size[1] if y_axis_mirror * rel_pos[1] + size[1] > max_y else max_y
        return max_x, max_y

    def cal_min(min_x, min_y, rel_pos, size):
        min_x = rel_pos[0] if rel_pos[0] < min_x else min_x
        min_y = y_axis_mirror * rel_pos[1] if y_axis_mirror * rel_pos[1] < min_y else min_y
        return min_x, min_y

    # Finally take into account all relevant elements in models_dict
    # -> states, scoped variables (maybe input- and output- data ports) and transitions and data flows are relevant
    parts = ['states', 'transitions', 'data_flows']
    if not gaphas_editor:
        parts.append('scoped_variables')
        parts.append('input_data_ports')
        parts.append('output_data_ports')
    for key in parts:
        elems_dict = models_dict[key]
        rel_positions = []
        for model in elems_dict.itervalues():
            _size = (0., 0.)
            if key == 'states':
                rel_positions = [model.get_meta_data_editor(for_gaphas=gaphas_editor)['rel_pos']]
                _size = model.get_meta_data_editor(for_gaphas=gaphas_editor)['size']
                # print key, rel_positions, _size
            elif key in ['scoped_variables', 'input_data_ports', 'output_data_ports']:
                rel_positions = [model.get_meta_data_editor(for_gaphas=gaphas_editor)['inner_rel_pos']]
                # TODO check to take the ports size into account
                # print key, rel_positions, _size
            elif key in ['transitions', 'data_flows']:
                if gaphas_editor and key is "data_flows":
                    # take into account the meta data positions of opengl if there is some (always in opengl format)
                    rel_positions = mirror_waypoints(deepcopy(model.get_meta_data_editor(for_gaphas=gaphas_editor)))['waypoints']
                else:
                    rel_positions = model.get_meta_data_editor(for_gaphas=gaphas_editor)['waypoints']
                # print key, rel_positions, _size, model.meta

            for rel_position in rel_positions:
                right, bottom = cal_max(right, bottom, rel_position, _size)
                left, top = cal_min(left, top, rel_position, _size)
                # print "new edges:", left, right, top, bottom, key

    # increase of boundary results into bigger estimated size and finally stronger reduction of original element sizes
    left, right, top, bottom = add_boundary_clearance(left, right, top, bottom, {'size': (0., 0.)}, clearance)
    return left, right, top, bottom


def cal_frame_according_boundaries(left, right, top, bottom, parent_size, gaphas_editor, group=True):
    """ Generate margin and relative position and size handed boundary parameter and parent size """
    y_axis_mirror = 1 if gaphas_editor else -1
    # print "parent_size ->", parent_size
    margin = min(parent_size[0], parent_size[1]) / constants.BORDER_WIDTH_STATE_SIZE_FACTOR
    # Add margin and ensure that the upper left corner is within the state
    if group:
        # frame of grouped state
        rel_pos = max(left - margin, 0), y_axis_mirror * max(top - margin, 0)
        # Add margin and ensure that the lower right corner is within the state
        size = (min(right - left + 2 * margin, parent_size[0] - rel_pos[0]),
                min(bottom - top + 2 * margin, parent_size[1] - y_axis_mirror * rel_pos[1]))
    else:
        # frame inside of state
        # rel_pos = max(margin, 0), y_axis_mirror * max(margin, 0)
        rel_pos = left, top
        size = right - left, bottom - top

    return margin, rel_pos, size


def offset_rel_pos_of_all_models_in_dict(models_dict, pos_offset, gaphas_editor):
    """ Add position offset to all handed models in dict"""
    # print "\n", "#"*30, "offset models", pos_offset, "#"*30
    # Update relative position of states within the container in order to maintain their absolute position
    for child_state_m in models_dict['states'].itervalues():
        old_rel_pos = child_state_m.get_meta_data_editor(for_gaphas=gaphas_editor)['rel_pos']
        # print "old_rel_pos", old_rel_pos, child_state_m
        child_state_m.set_meta_data_editor('rel_pos', add_pos(old_rel_pos, pos_offset), from_gaphas=gaphas_editor)
        # print "new_rel_pos", child_state_m.get_meta_data_editor(for_gaphas=gaphas_editor), child_state_m

    # Do the same for scoped variable
    if not gaphas_editor:
        for scoped_variable_m in models_dict['scoped_variables'].itervalues():
            old_rel_pos = scoped_variable_m.get_meta_data_editor(for_gaphas=gaphas_editor)['inner_rel_pos']
            scoped_variable_m.set_meta_data_editor('inner_rel_pos', add_pos(old_rel_pos, pos_offset), gaphas_editor)

    # Do the same for all connections (transitions and data flows)
    connection_models = models_dict['transitions'].values() + models_dict['data_flows'].values()
    for connection_m in connection_models:
        old_waypoints = connection_m.get_meta_data_editor(for_gaphas=gaphas_editor)['waypoints']
        new_waypoints = []
        for waypoint in old_waypoints:
            from rafcon.gui.models.data_flow import DataFlowModel
            if isinstance(connection_m, DataFlowModel) and gaphas_editor:
                new_waypoints.append(add_pos(waypoint, (pos_offset[0], -pos_offset[1])))
            else:
                new_waypoints.append(add_pos(waypoint, pos_offset))
        connection_m.set_meta_data_editor('waypoints', new_waypoints, from_gaphas=gaphas_editor)
    # print "END", "#"*30, "offset models", pos_offset, "#"*30, "\n"


def scale_library_ports_meta_data(state_m, gaphas_editor=True):
    """Scale the ports of library model accordingly relative to state_copy meta size.
    
    The function assumes that the meta data of ports of the state_copy of the library was copied to 
    respective elements in the library and that those was not adjusted before.
    """
    if state_m.meta_data_was_scaled:
        return
    state_m.set_meta_data_editor('income.rel_pos',
                                 state_m.state_copy.get_meta_data_editor()['income']['rel_pos'])
    # print "scale_library_ports_meta_data ", state_m.get_meta_data_editor()['size'], \
    #     state_m.state_copy.get_meta_data_editor()['size']
    factor = divide_two_vectors(state_m.get_meta_data_editor()['size'],
                                state_m.state_copy.get_meta_data_editor()['size'])
    
    # print "scale_library_ports_meta_data -> resize_state_port_meta", factor
    if isinstance(factor, tuple) and len(factor) == 2:
        resize_state_port_meta(state_m, factor, True)
        state_m.meta_data_was_scaled = True
    else:
        logger.info("Skip resize of library ports meta data {0}".format(state_m))


<<<<<<< HEAD
def scale_library_content(library_state_m):
    """Scales the meta data of the content of a LibraryState
    
    The contents of the `LibraryStateModel` `library_state_m` (i.e., the `state_copy` and all it children/state 
    elements) to fit the current size of the `LibraryStateModel`.
    
    :param LibraryStateModel library_state_m: The library who's content is to be resized 
    """
    assert isinstance(library_state_m, LibraryStateModel)
    # For library states with an ExecutionState as state_copy, scaling does not make sense
    if not isinstance(library_state_m.state_copy, (ContainerStateModel, LibraryStateModel)):
        return

    models_dict = {'state': library_state_m}
    for key in global_clipboard._container_state_unlimited:
        elems_list = getattr(library_state_m.state_copy, key)
        elems_list = elems_list.values() if hasattr(elems_list, 'keys') else elems_list
        models_dict[key] = {elem.core_element.core_element_id: elem for elem in elems_list}
    library_state_m.state_copy.set_meta_data_editor('rel_pos', (0., 0.), from_gaphas=False)
    scale_meta_data_according_state(models_dict)
=======
def scale_library_content_to_fit(state_m, gaphas_editor):
    """Scale the meta data of the state_copy of a library state accordingly to fit into LibraryStateModel meta data
    """
    assert isinstance(state_m, LibraryStateModel)
    models_dict = {'state': state_m}
    state_m.state_copy.set_meta_data_editor('size', state_m.get_meta_data_editor(gaphas_editor)['size'], gaphas_editor)
    state_m.state_copy.set_meta_data_editor('rel_pos', state_m.get_meta_data_editor(gaphas_editor)['rel_pos'], gaphas_editor)

    # print "TARGET1", rel_pos, size, state_m.state_copy.get_meta_data_editor(gaphas_editor)['size'], \
    #     state_m.get_meta_data_editor(gaphas_editor)['size']
    for state_element_key in state_m.state_copy.state.state_element_attrs:
        state_element_list = getattr(state_m.state_copy, state_element_key)
        # Some models are hold in a gtkmvc.support.wrappers.ObsListWrapper, not a list
        if hasattr(state_element_list, 'keys'):
            state_element_list = state_element_list.values()
        models_dict[state_element_key] = {elem.core_element.core_element_id: elem for elem in state_element_list}
    state_m.state_copy.set_meta_data_editor('rel_pos', (0., 0.), from_gaphas=gaphas_editor)
    # print "TARGET2", models_dict['state'].get_meta_data_editor(gaphas_editor)['size']
    resize_factor = scale_meta_data_according_state(models_dict)
    resize_income_of_state_m(state_m.state_copy, resize_factor, gaphas_editor)
>>>>>>> 6660b6d7


def _resize_port_models_list(port_models, rel_pos_key, factor, gaphas_editor):
    """ Resize relative positions a list of (data or logical) port models """
    for port_m in port_models:
        old_rel_pos = port_m.get_meta_data_editor(for_gaphas=gaphas_editor)[rel_pos_key]
        port_m.set_meta_data_editor(rel_pos_key, mult_two_vectors(factor, old_rel_pos), from_gaphas=gaphas_editor)


def _resize_connection_models_list(connection_models, factor, gaphas_editor):
    """ Resize relative positions of way points of a list of connection/linkage models """
    for connection_m in connection_models:
        # print "old_waypoints", connection_m.get_meta_data_editor(for_gaphas=gaphas_editor), connection_m.core_element
        old_waypoints = connection_m.get_meta_data_editor(for_gaphas=gaphas_editor)['waypoints']
        new_waypoints = []
        for waypoint in old_waypoints:
            new_waypoints.append(mult_two_vectors(factor, waypoint))
        connection_m.set_meta_data_editor('waypoints', new_waypoints, from_gaphas=gaphas_editor)
    #     print "new_waypoints", connection_m.get_meta_data_editor(for_gaphas=gaphas_editor), connection_m.core_element


def resize_income_of_state_m(state_m, factor, gaphas_editor):
    if gaphas_editor:
        old_rel_pos = state_m.get_meta_data_editor(for_gaphas=True)['income']['rel_pos']
        state_m.set_meta_data_editor('income.rel_pos', mult_two_vectors(factor, old_rel_pos), from_gaphas=True)
        # print "income", old_rel_pos, state_m.get_meta_data_editor(for_gaphas=True)['income']


def resize_state_port_meta(state_m, factor, gaphas_editor):
    """ Resize data and logical ports relative positions """
    # print "scale ports", factor, state_m, gaphas_editor
    if not gaphas_editor and isinstance(state_m, ContainerStateModel):
        port_models = state_m.input_data_ports[:] + state_m.output_data_ports[:] + state_m.scoped_variables[:]
    else:
        port_models = state_m.input_data_ports[:] + state_m.output_data_ports[:] + state_m.outcomes[:]
        port_models += state_m.scoped_variables[:] if isinstance(state_m, ContainerStateModel) else []
    _resize_port_models_list(port_models, 'rel_pos' if gaphas_editor else 'inner_rel_pos', factor, gaphas_editor)

    resize_income_of_state_m(state_m, factor, gaphas_editor)


def resize_state_meta(state_m, factor, gaphas_editor):
    """ Resize state meta data recursive what includes also LibraryStateModels meta data and its internal state_copy
    """
    # print "START RESIZE OF STATE", state_m.get_meta_data_editor(for_gaphas=gaphas_editor), state_m
    old_rel_pos = state_m.get_meta_data_editor(for_gaphas=gaphas_editor)['rel_pos']
    # print "old_rel_pos state", old_rel_pos, state_m.core_element
    state_m.set_meta_data_editor('rel_pos', mult_two_vectors(factor, old_rel_pos), from_gaphas=gaphas_editor)
    # print "new_rel_pos state", state_m.get_meta_data_editor(for_gaphas=gaphas_editor), state_m.core_element

    # print "resize factor", factor,  state_m, state_m.meta
    old_size = state_m.get_meta_data_editor(for_gaphas=gaphas_editor)['size']
    # print "old_size", old_size, type(old_size)
    state_m.set_meta_data_editor('size', mult_two_vectors(factor, old_size), from_gaphas=gaphas_editor)
    # print "new_size", state_m.get_meta_data_editor(for_gaphas=gaphas_editor)['size']
    if gaphas_editor:
        old_rel_pos = state_m.get_meta_data_editor(for_gaphas=gaphas_editor)['name']['rel_pos']
        state_m.set_meta_data_editor('name.rel_pos', mult_two_vectors(factor, old_rel_pos), from_gaphas=gaphas_editor)
        old_size = state_m.get_meta_data_editor(for_gaphas=gaphas_editor)['name']['size']
        state_m.set_meta_data_editor('name.size', mult_two_vectors(factor, old_size), from_gaphas=gaphas_editor)

    if isinstance(state_m, LibraryStateModel):
        # print "LIBRARY", state_m
        if gaphas_editor:
            if state_m.meta_data_was_scaled:
                resize_state_port_meta(state_m, factor, gaphas_editor)
            else:
                scale_library_ports_meta_data(state_m, gaphas_editor)
        resize_state_meta(state_m.state_copy, factor, gaphas_editor)
        # print "END LIBRARY RESIZE"
    else:
        # print "resize_state_meta -> resize_state_port_meta"
        resize_state_port_meta(state_m, factor, gaphas_editor)
        if isinstance(state_m, ContainerStateModel):
            _resize_connection_models_list(state_m.transitions[:] + state_m.data_flows[:], factor, gaphas_editor)
            for child_state_m in state_m.states.itervalues():
                resize_state_meta(child_state_m, factor, gaphas_editor)
    # print "re-sized state", state_m.get_meta_data_editor(for_gaphas=gaphas_editor), state_m.core_element


def resize_of_all_models_in_dict(models_dict, factor, gaphas_editor):
    # print "\n", "#"*30, "resize models", factor, "#"*30,

    # Update relative position of states within the container in order to maintain their absolute position
    for child_state_m in models_dict['states'].itervalues():
        resize_state_meta(child_state_m, factor, gaphas_editor)

    # Do the same for data and logic ports
    port_models = models_dict['scoped_variables'].values() + models_dict['input_data_ports'].values() + \
                  models_dict['output_data_ports'].values()
    port_models += models_dict['outcomes'].values() if gaphas_editor else []
    _resize_port_models_list(port_models, 'rel_pos' if gaphas_editor else 'inner_rel_pos', factor, gaphas_editor)

    # Do the same for all connections (transitions and data flows)
    connection_models = models_dict['transitions'].values() + models_dict['data_flows'].values()
    _resize_connection_models_list(connection_models, factor, gaphas_editor)
    # print "END", "#"*30, "resize models", factor, "#"*30, "\n"


def offset_rel_pos_of_models_meta_data_according_parent_state(models_dict):
    """ Offset meta data of state elements according the area used indicated by the state meta data.

    The offset_rel_pos_of_models_meta_data_according_parent_state offset the position of all handed old elements
    in the dictionary.

    :param models_dict: dict that hold lists of meta data with state attribute consistent keys
    :return:
    """
    gaphas_editor = True if global_gui_config.get_config_value('GAPHAS_EDITOR') else False
    old_parent_rel_pos = models_dict['state'].get_meta_data_editor(for_gaphas=gaphas_editor)['rel_pos']
    offset_rel_pos_of_all_models_in_dict(models_dict, pos_offset=old_parent_rel_pos, gaphas_editor=gaphas_editor)

    return True


def scale_meta_data_according_states(models_dict):
    """ Offset meta data of state elements according the area used indicated by the states and
    maybe scoped variables (in case of OpenGL editor) meta data.

    Method is used by group states to set the offset for the elements in the new container state.
    The method needs some generalisation to create methods to easily scale meta data according new parents or views
    (e.g. to show inner elements of s library state).

    :param models_dict: dictionary that hold lists of meta data with state attribute consistent keys
    :return:
    """
    gaphas_editor = True if global_gui_config.get_config_value('GAPHAS_EDITOR') else False

    left, right, top, bottom = get_boundaries_of_elements_in_dict(models_dict=models_dict)

    parent_size = models_dict['state'].parent.get_meta_data_editor(for_gaphas=gaphas_editor)['size']
    _, rel_pos, size = cal_frame_according_boundaries(left, right, top, bottom, parent_size, gaphas_editor)

    # Set size and position of new container state
    models_dict['state'].set_meta_data_editor('rel_pos', rel_pos, from_gaphas=gaphas_editor)
    models_dict['state'].set_meta_data_editor('size', size, from_gaphas=gaphas_editor)
    offset = mult_two_vectors((-1., -1.), rel_pos)
    offset_rel_pos_of_all_models_in_dict(models_dict, offset, gaphas_editor)

    return True


def scale_meta_data_according_state(models_dict, rel_pos=None, as_template=False):
    # TODO Documentation needed....
    """ Scale elements in dict to fit into dict state key element.

    If elements are already small enough no resize is performed.
    """
    gaphas_editor, y_axis_mirror = get_y_axis_and_gaphas_editor_flag()
    # TODO check about positions of input-data- and output-data- or scoped variable-ports is needed
    # TODO adjustments of data ports positions are not sufficient -> origin state size is maybe needed for that

    if 'states' in models_dict or 'scoped_variables' in models_dict:
        left, right, top, bottom = get_boundaries_of_elements_in_dict(models_dict=models_dict)
        parent_size = models_dict['state'].get_meta_data_editor(for_gaphas=gaphas_editor)['size']
        margin, old_rel_pos, size = cal_frame_according_boundaries(left, right, top, bottom, parent_size,
                                                                   gaphas_editor, False)
        automatic_mode = True if rel_pos is None else False
        clearance = 0.2 if rel_pos is None else 0.
        rel_pos = (margin, margin) if rel_pos is None else rel_pos
        clearance_scale = 1 + clearance

        assert parent_size[0] > rel_pos[0]
        assert parent_size[1] > rel_pos[1]
        # print "edges:", left, right, top, bottom
        # print "margin:", margin, "rel_pos:", rel_pos, "old_rel_pos", old_rel_pos, "size:", size

        parent_width, parent_height = parent_size

        boundary_width, boundary_height = size
        # print "parent width:   {0}, parent_height:   {1}".format(parent_width, parent_height)
        # print "boundary width: {0}, boundary_height: {1}".format(boundary_width, boundary_height)

        # no site scale
        if parent_width - rel_pos[0] > boundary_width * clearance_scale and \
                parent_height - rel_pos[1] > boundary_height * clearance_scale:
            if automatic_mode:
                resize_factor = 1.
                boundary_width_in_parent = boundary_width*resize_factor
                # print boundary_width, resize_factor, boundary_width*resize_factor, boundary_height*resize_factor + margin*2, parent_height
                # print "left over width: ", parent_width - boundary_width_in_parent - rel_pos[0] - margin
                width_pos_offset_to_middle = (parent_width - boundary_width_in_parent - rel_pos[0] - margin)/2.
                rel_pos = add_pos(rel_pos, (width_pos_offset_to_middle, 0.))
                boundary_height_in_parent = boundary_height*resize_factor
                # print "left over height: ", parent_height - boundary_height_in_parent - rel_pos[0] - margin
                height_pos_offset_to_middle = (parent_height - boundary_height_in_parent - rel_pos[1] - margin)/2.
                rel_pos = add_pos(rel_pos, (0., height_pos_offset_to_middle))
            offset = subtract_pos((0., 0.), subtract_pos(old_rel_pos, rel_pos))
            offset_rel_pos_of_all_models_in_dict(models_dict, mult_two_vectors((1., y_axis_mirror), offset), gaphas_editor)
        # smallest site scale
        else:
            # increase of boundary or clearance results into bigger estimated size and finally stronger
            # reduction of original element sizes
            left, right, top, bottom = get_boundaries_of_elements_in_dict(models_dict=models_dict, clearance=0.2)
            parent_size = models_dict['state'].get_meta_data_editor(for_gaphas=gaphas_editor)['size']
            margin, old_rel_pos, size = cal_frame_according_boundaries(left, right, top, bottom, parent_size,
                                                                       gaphas_editor, False)

            rel_pos = (margin, margin) if rel_pos is None else rel_pos
            assert parent_size[0] > rel_pos[0]
            assert parent_size[1] > rel_pos[1]
            # print "edges:", left, right, top, bottom
            # print "margin:", margin, "rel_pos:", rel_pos, "old_rel_pos", old_rel_pos, "size:", size

            parent_width, parent_height = parent_size

            boundary_width, boundary_height = size
            if (parent_height - rel_pos[1] - margin)/boundary_height < \
                    (parent_width - rel_pos[0] - margin)/boundary_width:
                # print "#2"*20, 1, "#"*20, rel_pos
                resize_factor = (parent_height - rel_pos[1] - margin)/boundary_height
                boundary_width_in_parent = boundary_width*resize_factor
                # print boundary_width, resize_factor, boundary_width*resize_factor
                # print "left over width: ", parent_width - boundary_width_in_parent - rel_pos[0] - margin
                width_pos_offset_to_middle = (parent_width - boundary_width_in_parent - rel_pos[0] - margin)/2.
                rel_pos = add_pos(rel_pos, (width_pos_offset_to_middle, 0.))
                # print resize_factor, rel_pos
            else:
                # print "#2"*20, 2, "#"*20, rel_pos
                resize_factor = (parent_width - rel_pos[0] - margin)/boundary_width
                boundary_height_in_parent = boundary_height*resize_factor
                # print boundary_width, resize_factor, boundary_width*resize_factor
                # print "left over height: ", parent_height - boundary_height_in_parent - rel_pos[0] - margin
                height_pos_offset_to_middle = (parent_height - boundary_height_in_parent - rel_pos[1] - margin)/2.
                rel_pos = add_pos(rel_pos, (0., height_pos_offset_to_middle))
                # print resize_factor, rel_pos
            frame = {'rel_pos': rel_pos, 'size': mult_two_vectors((resize_factor, resize_factor), size)}
            # print models_dict['state'].get_meta_data_editor(for_gaphas=gaphas_editor)['rel_pos'], \
            #     parent_size, models_dict['state'].parent.get_meta_data_editor(for_gaphas=gaphas_editor)['size']
            # print "frame", frame, resize_factor
            # # rel_pos = mult_two_vectors((1, -1), frame['rel_pos'])
            offset = subtract_pos((0., 0.), mult_two_vectors((1., y_axis_mirror), old_rel_pos))
            offset_rel_pos_of_all_models_in_dict(models_dict, offset, gaphas_editor)

            resize_of_all_models_in_dict(models_dict, (resize_factor, resize_factor), gaphas_editor)

            offset_rel_pos_of_all_models_in_dict(models_dict, mult_two_vectors((1., y_axis_mirror), frame['rel_pos']), gaphas_editor)
            # scale_meta_data_according_frame(models_dict, frame)
            return resize_factor, resize_factor


def scale_meta_data_according_frame(models_dict, frame):
    # TODO Documentation needed....
    """

    :param models_dict: dictionary that hold lists of meta data with state attribute consistent keys
    :return:
    """
    # TODO check if this is working and wherefore we wanted to use it -> scaling of states into empty space
    gaphas_editor, y_axis_mirror = get_y_axis_and_gaphas_editor_flag()

    left, right, top, bottom = get_boundaries_of_elements_in_dict(models_dict=models_dict)
    # increase of boundary results into bigger estimated size and finally stronger reduction of original element sizes
    left, right, top, bottom = add_boundary_clearance(left, right, top, bottom, frame)

    margin, old_rel_pos, size = cal_frame_according_boundaries(left, right, top, bottom, (0., 0.), gaphas_editor, False)
    old_frame = {'rel_pos': old_rel_pos, 'size': size}

    # cal offset and resize factor in between
    offset = subtract_pos((0., 0.), old_frame['rel_pos'])
    resize_factor = divide_two_vectors(frame['size'], old_frame['size'])

    offset_rel_pos_of_all_models_in_dict(models_dict, offset, gaphas_editor)
    resize_of_all_models_in_dict(models_dict, (resize_factor, resize_factor), gaphas_editor)
    offset_rel_pos_of_all_models_in_dict(models_dict, mult_two_vectors((1., y_axis_mirror), frame['rel_pos']), gaphas_editor)
    return True

# Something to remember maybe
#
# The function is used at the moment by the ungroup method of the ContainerStateModel, only.
# It is supposed to be use for a meta data set of a state not the StateModel it self to scale (reduce) the size of
# scoped_variables, states and transition and data_flows. New- and old-state models, or new- and old-state element
# models can be different. So the models the data is taken from can be different then the models the data is written
# on it depends how the dictionary was filled before.
#
# The method needs some generalisation to create methods to easily scale meta data according new parents or views
# (e.g. to show inner elements of a library state).
# It also maybe should scale it if the size has changed according to the minimal extension (x or y) of the handed
# size. Also it is of interest to have extension flag if the scaling should scale according the proportion
# of a parent state (the handed state) or should keep the previous element x-y-ratios.
# To keep the previous meta data proportion would be different then in the graphical editors.<|MERGE_RESOLUTION|>--- conflicted
+++ resolved
@@ -4,6 +4,7 @@
 from rafcon.gui.models.signals import MetaSignalMsg
 from rafcon.gui.models import LibraryStateModel, ContainerStateModel
 from rafcon.gui.config import global_gui_config
+from rafcon.gui.clipboard import global_clipboard
 from rafcon.gui.utils import constants
 from rafcon.utils import log
 
@@ -328,7 +329,7 @@
     #     state_m.state_copy.get_meta_data_editor()['size']
     factor = divide_two_vectors(state_m.get_meta_data_editor()['size'],
                                 state_m.state_copy.get_meta_data_editor()['size'])
-    
+
     # print "scale_library_ports_meta_data -> resize_state_port_meta", factor
     if isinstance(factor, tuple) and len(factor) == 2:
         resize_state_port_meta(state_m, factor, True)
@@ -337,8 +338,7 @@
         logger.info("Skip resize of library ports meta data {0}".format(state_m))
 
 
-<<<<<<< HEAD
-def scale_library_content(library_state_m):
+def scale_library_content(library_state_m, gaphas_editor):
     """Scales the meta data of the content of a LibraryState
     
     The contents of the `LibraryStateModel` `library_state_m` (i.e., the `state_copy` and all it children/state 
@@ -352,34 +352,17 @@
         return
 
     models_dict = {'state': library_state_m}
-    for key in global_clipboard._container_state_unlimited:
-        elems_list = getattr(library_state_m.state_copy, key)
-        elems_list = elems_list.values() if hasattr(elems_list, 'keys') else elems_list
-        models_dict[key] = {elem.core_element.core_element_id: elem for elem in elems_list}
-    library_state_m.state_copy.set_meta_data_editor('rel_pos', (0., 0.), from_gaphas=False)
-    scale_meta_data_according_state(models_dict)
-=======
-def scale_library_content_to_fit(state_m, gaphas_editor):
-    """Scale the meta data of the state_copy of a library state accordingly to fit into LibraryStateModel meta data
-    """
-    assert isinstance(state_m, LibraryStateModel)
-    models_dict = {'state': state_m}
-    state_m.state_copy.set_meta_data_editor('size', state_m.get_meta_data_editor(gaphas_editor)['size'], gaphas_editor)
-    state_m.state_copy.set_meta_data_editor('rel_pos', state_m.get_meta_data_editor(gaphas_editor)['rel_pos'], gaphas_editor)
-
-    # print "TARGET1", rel_pos, size, state_m.state_copy.get_meta_data_editor(gaphas_editor)['size'], \
-    #     state_m.get_meta_data_editor(gaphas_editor)['size']
-    for state_element_key in state_m.state_copy.state.state_element_attrs:
-        state_element_list = getattr(state_m.state_copy, state_element_key)
+    library_state_m.state_copy.set_meta_data_editor('size', library_state_m.get_meta_data_editor(gaphas_editor)['size'], gaphas_editor)
+    library_state_m.state_copy.set_meta_data_editor('rel_pos', library_state_m.get_meta_data_editor(gaphas_editor)['rel_pos'], gaphas_editor)
+    for state_element_key in library_state_m.state_copy.state.state_element_attrs:
+        state_element_list = getattr(library_state_m.state_copy, state_element_key)
         # Some models are hold in a gtkmvc.support.wrappers.ObsListWrapper, not a list
         if hasattr(state_element_list, 'keys'):
             state_element_list = state_element_list.values()
         models_dict[state_element_key] = {elem.core_element.core_element_id: elem for elem in state_element_list}
-    state_m.state_copy.set_meta_data_editor('rel_pos', (0., 0.), from_gaphas=gaphas_editor)
-    # print "TARGET2", models_dict['state'].get_meta_data_editor(gaphas_editor)['size']
+    library_state_m.state_copy.set_meta_data_editor('rel_pos', (0., 0.), from_gaphas=gaphas_editor)
     resize_factor = scale_meta_data_according_state(models_dict)
-    resize_income_of_state_m(state_m.state_copy, resize_factor, gaphas_editor)
->>>>>>> 6660b6d7
+    resize_income_of_state_m(library_state_m.state_copy, resize_factor, gaphas_editor)
 
 
 def _resize_port_models_list(port_models, rel_pos_key, factor, gaphas_editor):
