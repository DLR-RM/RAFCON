--- conflicted
+++ resolved
@@ -171,13 +171,8 @@
         msgfmt_cmd = 'msgfmt -o {} {}'.format(mo_path, po_path)
         result = subprocess.call(msgfmt_cmd, shell=True)
         if result == 0:  # Compilation successful
-<<<<<<< HEAD
-            target_path = path.join("share", *mo_dir.split(os.sep)[1:])  # remove source/ (package_dir)
-            data_files.append((target_path, [mo_path]))
-=======
             target_dir = path.join("share", *mo_dir.split(os.sep)[1:])  # remove source/ (package_dir)
             data_files.append((target_dir, [mo_path]))
->>>>>>> d62687d1
         else:
             distutils.log.warn("Could not compile translation '{}'. RAFCON will not be available in this "
                                "language.".format(lang))
