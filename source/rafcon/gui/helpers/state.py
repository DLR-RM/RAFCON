--- conflicted
+++ resolved
@@ -10,27 +10,6 @@
 # Rico Belder <rico.belder@dlr.de>
 # Sebastian Brunner <sebastian.brunner@dlr.de>
 
-<<<<<<< HEAD
-import gtk
-import copy
-
-from rafcon.core import interface, id_generator
-from rafcon.core.singleton import state_machine_manager, library_manager
-from rafcon.core.state_machine import StateMachine
-from rafcon.core.states.state import State
-from rafcon.core.states.container_state import ContainerState
-from rafcon.core.states.library_state import LibraryState
-from rafcon.core.storage import storage
-from rafcon.gui import singleton as gui_singletons
-from rafcon.gui.controllers.state_substitute import StateSubstituteChooseLibraryDialog
-import rafcon.gui.helpers.state_machine as gui_helper_state_machine
-import rafcon.gui.helpers.meta_data as gui_helper_meta_data
-from rafcon.gui.clipboard import global_clipboard
-from rafcon.gui.models import ContainerStateModel, AbstractStateModel, StateModel, LibraryStateModel, \
-    ScopedVariableModel, StateMachineModel, get_state_model_class_for_state
-from rafcon.gui.models.signals import ActionSignalMsg
-from rafcon.gui.utils.dialog import RAFCONButtonDialog
-=======
 from rafcon.core.states.state import State, StateType
 from rafcon.core.states.container_state import ContainerState
 from rafcon.core.states.execution_state import ExecutionState
@@ -44,7 +23,6 @@
 from rafcon.gui.clipboard import global_clipboard
 from rafcon.gui.models import ContainerStateModel, AbstractStateModel, StateModel
 from rafcon.gui.models.signals import ActionSignalMsg
->>>>>>> 7a47a763
 from rafcon.utils.vividict import Vividict
 from rafcon.utils import log
 
@@ -55,145 +33,6 @@
 logger = log.get_logger(__name__)
 
 
-<<<<<<< HEAD
-def add_data_port_to_selected_states(data_port_type, data_type=None):
-    data_type = 'int' if data_type is None else data_type
-    for state_m in gui_singletons.state_machine_manager_model.get_selected_state_machine_model().selection.get_states():
-        # save name with generated data port id
-        data_port_id = id_generator.generate_data_port_id(state_m.state.get_data_port_ids())
-        if data_port_type == 'INPUT':
-            name = 'input_' + str(data_port_id)
-            try:
-                state_m.state.add_input_data_port(name=name, data_type=data_type, data_port_id=data_port_id)
-            except ValueError as e:
-                logger.warn("The input data port couldn't be added: {0}".format(e))
-        elif data_port_type == 'OUTPUT':
-            name = 'output_' + str(data_port_id)
-            try:
-                state_m.state.add_output_data_port(name=name, data_type=data_type, data_port_id=data_port_id)
-            except ValueError as e:
-                logger.warn("The output data port couldn't be added: {0}".format(e))
-        else:
-            return
-    return
-
-
-def add_scoped_variable_to_selected_states(data_type=None):
-    data_type = 'int' if data_type is None else data_type
-    for state_m in gui_singletons.state_machine_manager_model.get_selected_state_machine_model().selection.get_states():
-        if not isinstance(state_m, ContainerStateModel):
-            continue
-        # save name with generated data port id
-        data_port_id = id_generator.generate_data_port_id(state_m.state.get_data_port_ids())
-        try:
-            state_m.state.add_scoped_variable("scoped_{0}".format(data_port_id), data_type, 0)
-        except ValueError as e:
-            logger.warn("The scoped variable couldn't be added: {0}".format(e))
-    return
-
-
-def add_outcome_to_selected_states():
-    for state_m in gui_singletons.state_machine_manager_model.get_selected_state_machine_model().selection.get_states():
-        # save name with generated outcome id
-        outcome_id = id_generator.generate_outcome_id(state_m.state.outcomes.keys())
-        name = "outcome_" + str(outcome_id)
-        try:
-            state_m.state.add_outcome(name=name, outcome_id=outcome_id)
-        except ValueError as e:
-            logger.warn("The outcome couldn't be added: {0}".format(e))
-    return
-
-
-def save_selected_state_as():
-    state_machine_manager_model = gui_singletons.state_machine_manager_model
-    selected_states = state_machine_manager_model.get_selected_state_machine_model().selection.get_states()
-    state_machine_id = state_machine_manager_model.get_selected_state_machine_model().state_machine.state_machine_id
-    if selected_states and len(selected_states) == 1:
-        state_m = copy.copy(selected_states[0])
-        sm_m = StateMachineModel(StateMachine(root_state=state_m.state), state_machine_manager_model)
-        sm_m.root_state = state_m
-        path = interface.create_folder_func("Please choose a root folder and a name for the state-machine",
-                                            selected_states[0].state.name)
-        if path:
-            storage.save_state_machine_to_path(sm_m.state_machine, base_path=path, save_as=True)
-            sm_m.store_meta_data()
-        else:
-            logger.warning("No valid path specified")
-            return False
-        # check if state machine is in library path
-        if library_manager.is_os_path_in_library_paths(path):
-            # TODO use a check box dialog with three check boxes and an confirmation and cancel button
-
-            # Library refresh dialog
-            def on_message_dialog_response_signal(widget, response_id):
-
-                if response_id == 1:
-                    logger.debug("Library refresh is triggered.")
-                    gui_helper_state_machine.refresh_libraries()
-                elif response_id == 2:
-                    logger.debug("Refresh all is triggered.")
-                    gui_helper_state_machine.refresh_all(None)
-                elif response_id in [3, -4]:
-                    pass
-                else:
-                    logger.warning("Response id: {} is not considered".format(response_id))
-                    return
-                widget.destroy()
-
-            message_string = "You stored your state machine in a path that is included into the library paths.\n\n"\
-                             "Do you want to refresh the libraries or refresh libraries and state machines?"
-            RAFCONButtonDialog(message_string, ["Refresh libraries", "Refresh everything", "Do nothing"],
-                               on_message_dialog_response_signal,
-                               message_type=gtk.MESSAGE_QUESTION,
-                               parent=gui_singletons.main_window_controller.get_root_window())
-
-            # Offer state substitution dialog
-            def on_message_dialog_response_signal(widget, response_id):
-
-                if response_id == 1:
-                    logger.debug("Substitute saved state with Library.")
-                    gui_helper_state_machine.refresh_libraries()
-                    state_machine_manager_model.selected_state_machine_id = state_machine_id
-                    [library_path, library_name] = library_manager.get_library_path_and_name_for_os_path(path)
-                    state = library_manager.get_library_instance(library_path, library_name)
-                    substitute_selected_state(state, as_template=False)
-                elif response_id in [2, -4]:
-                    pass
-                else:
-                    logger.warning("Response id: {} is not considered".format(response_id))
-                    return
-                widget.destroy()
-
-            message_string = "You stored your state machine in a path that is included into the library paths.\n\n"\
-                             "Do you want to substitute the state you saved by this library?"
-            RAFCONButtonDialog(message_string, ["Substitute", "Do nothing"],
-                               on_message_dialog_response_signal,
-                               message_type=gtk.MESSAGE_QUESTION,
-                               parent=gui_singletons.main_window_controller.get_root_window())
-
-        # Offer to open saved state machine dialog
-        def on_message_dialog_response_signal(widget, response_id):
-
-            if response_id == 1:
-                logger.debug("Open state machine.")
-                try:
-                    state_machine = storage.load_state_machine_from_path(path)
-                    state_machine_manager.add_state_machine(state_machine)
-                except (ValueError, IOError) as e:
-                    logger.error('Error while trying to open state machine: {0}'.format(e))
-            elif response_id in [2, -4]:
-                pass
-            else:
-                logger.warning("Response id: {} is not considered".format(response_id))
-                return
-            widget.destroy()
-
-        message_string = "Should the newly created state machine be opened?"
-        RAFCONButtonDialog(message_string, ["Open", "Do not open"], on_message_dialog_response_signal,
-                           message_type=gtk.MESSAGE_QUESTION,
-                           parent=gui_singletons.main_window_controller.get_root_window())
-        return True
-=======
 def add_state(container_state_m, state_type):
     """Add a state to a container state
 
@@ -412,52 +251,12 @@
         child_models = extract_child_models_of_state(old_state_m, target_class)
         state_machine_m.change_root_state_type.__func__.child_models = child_models  # static variable of class method
         state_machine_m.suppress_new_root_state_model_one_time = True
->>>>>>> 7a47a763
     else:
 
         action_parent_m = old_state_m.parent
         assert isinstance(action_parent_m, ContainerStateModel)
         state_machine_m = gui_singletons.state_machine_manager_model.get_state_machine_model(old_state_m)
 
-<<<<<<< HEAD
-def change_state_type(state_m, target_class):
-
-    old_state = state_m.state
-    old_state_m = state_m
-    state_id = old_state.state_id
-    is_root_state = old_state.is_root_state
-
-    # TODO ??? maybe separate again into state machine function and state function in respective helper module
-    if is_root_state:
-
-        state_machine_m = gui_singletons.state_machine_manager_model.get_state_machine_model(old_state_m)
-        assert state_machine_m.root_state is old_state_m
-
-
-
-        # print "\n\nEMIT-BEFORE OLDSTATE\n\n"
-        old_state_m.action_signal.emit(ActionSignalMsg(action='change_root_state_type', origin='model',
-                                                       action_parent_m=state_machine_m,
-                                                       affected_models=[old_state_m, ],
-                                                       after=False,
-                                                       kwargs={'target_class': target_class}))
-        old_state_m.unregister_observer(old_state_m)
-        old_state_m.unregister_observer(state_machine_m)
-        # logger.info("UNREGISTER OBSERVER")
-
-        # Before the root state type is actually changed, we extract the information from the old state model
-        # Extract child models of state, as they have to be applied to the new state model
-        child_models = gui_helper_state_machine.extract_child_models_of_of_state(old_state_m, target_class)
-        state_machine_m.change_root_state_type.__func__.child_models = child_models  # static variable of class method
-        state_machine_m.suppress_new_root_state_model_one_time = True
-    else:
-
-        action_parent_m = old_state_m.parent
-        assert isinstance(action_parent_m, ContainerStateModel)
-        state_machine_m = gui_singletons.state_machine_manager_model.get_state_machine_model(old_state_m)
-
-=======
->>>>>>> 7a47a763
         def list_dict_to_list(list_or_dict):
             if isinstance(list_or_dict, dict) and not isinstance(list_or_dict, Vividict):
                 return list_or_dict.values()
@@ -468,11 +267,7 @@
 
         # Before the state type is actually changed, we extract the information from the old state model
         # Extract child models of state, as they have to be applied to the new state model
-<<<<<<< HEAD
-        child_models = gui_helper_state_machine.extract_child_models_of_of_state(old_state_m, target_class)
-=======
         child_models = extract_child_models_of_state(old_state_m, target_class)
->>>>>>> 7a47a763
         affected_models = [old_state_m, ]
         for list_or_dict in child_models.itervalues():
             affected_models.extend(list_dict_to_list(list_or_dict))
@@ -506,11 +301,7 @@
             # logger.info("start after TO STATE TYPE CHANGE")
             # Create a new state model based on the new state and apply the extracted child models
             child_models = state_machine_m.change_root_state_type.__func__.child_models
-<<<<<<< HEAD
-            new_state_m = gui_helper_state_machine.create_state_model_for_state(new_state, child_models)
-=======
             new_state_m = create_state_model_for_state(new_state, child_models)
->>>>>>> 7a47a763
 
             new_state_m.register_observer(state_machine_m)
             # state_machine_m.register_observer(state_machine_m)
@@ -525,12 +316,11 @@
 
         del state_machine_m.change_root_state_type.__func__.child_models
 
-<<<<<<< HEAD
     else:
         if new_state:
             # Create a new state model based on the new state and apply the extracted child models
             child_models = action_parent_m.change_state_type.__func__.child_models
-            new_state_m = gui_helper_state_machine.create_state_model_for_state(new_state, child_models)
+            new_state_m = create_state_model_for_state(new_state, child_models)
             # Set this state model (action_root_state_m) to be the parent of our new state model
             new_state_m.parent = action_parent_m
             # Access states dict without causing a notifications. The dict is wrapped in a ObsMapWrapper object.
@@ -555,67 +345,21 @@
     return new_state_m
 
 
-def change_state_type_with_error_handling_and_logger_messages(state_m, target_class):
-    if not isinstance(state_m.state, target_class):
-        logger.debug("Change type of State '{0}' from {1} to {2}".format(state_m.state.name,
-                                                                         type(state_m.state).__name__,
-                                                                         target_class.__name__))
-        try:
-            state_machine_m = gui_singletons.state_machine_manager_model.get_state_machine_model(state_m)
-            state_machine_m.selection.remove(state_m)
-            new_state_m = change_state_type(state_m, target_class)
-            state_machine_m.selection.set([new_state_m, ])
-        except Exception as e:
-            logger.exception("An error occurred while changing the state type")
-    else:
-        logger.info("State type of State '{0}' will not change because target_class: {1} == state_class: {2}"
-                    "".format(state_m.state.name, type(state_m.state).__name__, target_class.__name__))
-
-
-def dict_has_empty_elements(d, ignored_keys=None, ignored_partial_keys=None):
-    ignored_keys = ["show_content", "waypoints"] if ignored_keys is None else ignored_keys
-    ignored_partial_keys = ['input_data_port', 'output_data_port'] if ignored_partial_keys is None else ignored_partial_keys
-    empty = False
-    if not d:
-        # print "dict check -> result empty", d
-        return True
-    else:
-        for k, v in d.iteritems():
-            # print "check", k, " -> ", v
-            if isinstance(v, dict):
-                if dict_has_empty_elements(v):
-                    if k not in ignored_keys and not any([key in k for key in ignored_partial_keys]):
-                        empty = True
-                        break
-                    else:
-                        # print "ignore empty dict: ", k
-                        pass
-            else:
-                if isinstance(v, bool):
-                    pass
-                elif not len(v) > 0:
-                    # print k, v
-                    if k not in ignored_keys and not any([key in k for key in ignored_partial_keys]):
-                        empty = True
-                        break
-                    else:
-                        # print "ignore empty list: ", k
-                        pass
-
-    return empty
-
-
-def model_has_empty_meta(m, ignored_keys=None, ignored_partial_keys=None):
-    # print m, m.meta
-    if dict_has_empty_elements(m.meta, ignored_keys, ignored_partial_keys):
-        # print "XXX", m, m.meta
-        return True
-    if isinstance(m, ContainerStateModel):
-        for state_m in m.states.itervalues():
-            if dict_has_empty_elements(state_m.meta, ignored_keys, ignored_partial_keys):
-                # print "LXXX", state_m, state_m.meta
-                return True
-    return False
+def prepare_state_m_for_insert_as_template(state_m_to_insert):
+    """Prepares and scales the meta data to fit into actual size of the state."""
+    if isinstance(state_m_to_insert, ContainerStateModel) and \
+            not gui_helper_meta_data.model_has_empty_meta(state_m_to_insert):
+
+        models_dict = {'state': state_m_to_insert}
+        # print "TARGET1", state_m_to_insert.get_meta_data_editor(gaphas_editor)['size'], \
+        #     old_state_m.get_meta_data_editor(gaphas_editor)['size'], size
+
+        for key in global_clipboard._container_state_unlimited:
+            elems_list = getattr(state_m_to_insert, key)
+            elems_list = elems_list.values() if hasattr(elems_list, 'keys') else elems_list
+            models_dict[key] = {elem.core_element.core_element_id: elem for elem in elems_list}
+        # print "TARGET2", models_dict['state'].get_meta_data_editor(gaphas_editor)['size']
+        gui_helper_meta_data.scale_meta_data_according_state(models_dict)
 
 
 def substitute_state(target_state_m, state_m_to_insert):
@@ -646,24 +390,15 @@
     action_parent_m.substitute_state.__func__.tmp_meta_data_storage = tmp_meta_data
     action_parent_m.substitute_state.__func__.old_state_m = old_state_m
 
-    # # TODO re-organize and use partly the expected_models pattern the next lines
-    if isinstance(state_m_to_insert, ContainerStateModel) and not model_has_empty_meta(state_m_to_insert):
-        size = state_m_to_insert.set_meta_data_editor('size',
+    # put old state size and rel_pos onto new state
+    size = state_m_to_insert.set_meta_data_editor('size',
                                                       old_state_m.get_meta_data_editor(gaphas_editor)['size'],
                                                       gaphas_editor)
-        rel_pos = state_m_to_insert.set_meta_data_editor('rel_pos',
-                                                         old_state_m.get_meta_data_editor(gaphas_editor)['rel_pos'],
-                                                         gaphas_editor)
-        models_dict = {'state': state_m_to_insert}
-        # print "TARGET1", state_m_to_insert.get_meta_data_editor(gaphas_editor)['size'], \
-        #     old_state_m.get_meta_data_editor(gaphas_editor)['size'], size
-
-        for key in global_clipboard._container_state_unlimited:
-            elems_list = getattr(state_m_to_insert, key)
-            elems_list = elems_list.values() if hasattr(elems_list, 'keys') else elems_list
-            models_dict[key] = {elem.core_element.core_element_id: elem for elem in elems_list}
-        # print "TARGET2", models_dict['state'].get_meta_data_editor(gaphas_editor)['size']
-        gui_helper_meta_data.scale_meta_data_according_state(models_dict)
+    rel_pos = state_m_to_insert.set_meta_data_editor('rel_pos',
+                                                     old_state_m.get_meta_data_editor(gaphas_editor)['rel_pos'],
+                                                     gaphas_editor)
+    # scale the meta data according new size
+    prepare_state_m_for_insert_as_template(state_m_to_insert)
 
     # CORE
     new_state = e = None
@@ -707,204 +442,6 @@
     del action_parent_m.substitute_state.__func__.old_state_m
 
 
-def substitute_selected_state(state, as_template=False):
-    # print "substitute_selected_state", state, as_template
-    assert isinstance(state, State)
-    from rafcon.core.states.barrier_concurrency_state import DeciderState
-    if isinstance(state, DeciderState):
-        raise ValueError("State of type DeciderState can not be substituted.")
-
-    smm_m = gui_singletons.state_machine_manager_model
-
-    if not smm_m.selected_state_machine_id:
-        logger.error("Please select a container state within a state machine first")
-        return False
-
-    current_selection = smm_m.state_machines[smm_m.selected_state_machine_id].selection
-    selected_state_models = current_selection.get_states()
-    if len(selected_state_models) > 1:
-        logger.error("Please select exactly one state for the substitution")
-        return False
-
-    if len(selected_state_models) == 0:
-        logger.error("Please select a state for the substitution")
-        return False
-
-    current_state_m = selected_state_models[0]
-    current_state = current_state_m.state
-    current_state_name = current_state.name
-    parent_state_m = current_state_m.parent
-    parent_state = current_state.parent
-
-    if not as_template:
-        state_m = get_state_model_class_for_state(state)(state)
-        substitute_state(parent_state_m.states[current_state.state_id], state_m)
-        state.name = current_state_name
-        return True
-    # If inserted as template, we have to extract the state_copy and load the meta data manually
-    else:
-        assert isinstance(state, LibraryState)
-        # print "as template", parent_state_m.states[current_state.state_id].get_meta_data_editor()
-        template_m = LibraryStateModel(state).state_copy
-        # print template_m
-        substitute_state(parent_state_m.states[current_state.state_id], template_m)
-        # template = template_m.state
-        # template.change_state_id()
-        # template.name = current_state_name
-
-        return True
-
-
-def substitute_selected_state_and_use_choice_dialog():
-    selected_states = gui_singletons.state_machine_manager_model.get_selected_state_machine_model().selection.get_states()
-    if selected_states and len(selected_states) == 1:
-        StateSubstituteChooseLibraryDialog(gui_singletons.library_manager_model,
-                                           parent=gui_singletons.main_window_controller.get_root_window())
-        return True
-    else:
-        logger.warning("Substitute state needs exact one state to be selected.")
-        return False
-
-
-def substitute_selected_library_state_with_template():
-    selected_states = gui_singletons.state_machine_manager_model.get_selected_state_machine_model().selection.get_states()
-    if selected_states and len(selected_states) == 1 and isinstance(selected_states[0], LibraryStateModel):
-        # print "start substitute library state with template"
-        lib_state = LibraryState.from_dict(LibraryState.state_to_dict(selected_states[0].state))
-        # lib_state_m = copy.deepcopy(selected_states[0].state)
-        substitute_selected_state(lib_state, as_template=True)
-        return True
-    else:
-        logger.warning("Substitute library state with template needs exact one library state to be selected.")
-        return False
-=======
-    else:
-        if new_state:
-            # Create a new state model based on the new state and apply the extracted child models
-            child_models = action_parent_m.change_state_type.__func__.child_models
-            new_state_m = create_state_model_for_state(new_state, child_models)
-            # Set this state model (action_root_state_m) to be the parent of our new state model
-            new_state_m.parent = action_parent_m
-            # Access states dict without causing a notifications. The dict is wrapped in a ObsMapWrapper object.
-            action_parent_m.states[state_id] = new_state_m
-            action_parent_m.check_is_start_state()
-
-            affected_models = action_parent_m.change_state_type.__func__.affected_models
-            affected_models.append(new_state_m)
-
-        old_state_m.action_signal.emit(ActionSignalMsg(action='change_state_type', origin='model',
-                                                       action_parent_m=action_parent_m,
-                                                       affected_models=affected_models,
-                                                       after=True, result=e))
-
-        del action_parent_m.change_state_type.__func__.child_models
-        del action_parent_m.change_state_type.__func__.affected_models
-
-    if is_root_state:
-        state_machine_m._send_root_state_notification(state_machine_m.change_root_state_type.__func__.last_notification_model,
-                                                      state_machine_m.change_root_state_type.__func__.last_notification_prop_name,
-                                                      state_machine_m.change_root_state_type.__func__.last_notification_info)
-    return new_state_m
-
-
-def prepare_state_m_for_insert_as_template(state_m_to_insert):
-    """Prepares and scales the meta data to fit into actual size of the state."""
-    if isinstance(state_m_to_insert, ContainerStateModel) and \
-            not gui_helper_meta_data.model_has_empty_meta(state_m_to_insert):
-
-        models_dict = {'state': state_m_to_insert}
-        # print "TARGET1", state_m_to_insert.get_meta_data_editor(gaphas_editor)['size'], \
-        #     old_state_m.get_meta_data_editor(gaphas_editor)['size'], size
-
-        for key in global_clipboard._container_state_unlimited:
-            elems_list = getattr(state_m_to_insert, key)
-            elems_list = elems_list.values() if hasattr(elems_list, 'keys') else elems_list
-            models_dict[key] = {elem.core_element.core_element_id: elem for elem in elems_list}
-        # print "TARGET2", models_dict['state'].get_meta_data_editor(gaphas_editor)['size']
-        gui_helper_meta_data.scale_meta_data_according_state(models_dict)
-
-
-def substitute_state(target_state_m, state_m_to_insert):
-    # print "substitute_state"
-    gaphas_editor = True if gui_singletons.global_gui_config.get_config_value('GAPHAS_EDITOR') else False
-    state_to_insert = state_m_to_insert.state
-    action_parent_m = target_state_m.parent
-    old_state_m = target_state_m
-    old_state = old_state_m.state
-    state_id = old_state.state_id
-    # print "TARGET", old_state_m.get_meta_data_editor(gaphas_editor)
-
-    # BEFORE MODEL
-    tmp_meta_data = {'transitions': {}, 'data_flows': {}, 'state': None}
-    old_state_m = action_parent_m.states[state_id]
-    # print "EMIT-BEFORE ON OLD_STATE ", state_id
-    old_state_m.action_signal.emit(ActionSignalMsg(action='substitute_state', origin='model',
-                                                   action_parent_m=action_parent_m,
-                                                   affected_models=[old_state_m, ], after=False,
-                                                   kwargs={'state_id': state_id, 'state': state_to_insert}))
-    related_transitions, related_data_flows = action_parent_m.state.related_linkage_state(state_id)
-    tmp_meta_data['state'] = old_state_m.meta
-    # print "old state meta", old_state_m.meta
-    for t in related_transitions['external']['ingoing'] + related_transitions['external']['outgoing']:
-        tmp_meta_data['transitions'][t.transition_id] = action_parent_m.get_transition_m(t.transition_id).meta
-    for df in related_data_flows['external']['ingoing'] + related_data_flows['external']['outgoing']:
-        tmp_meta_data['data_flows'][df.data_flow_id] = action_parent_m.get_data_flow_m(df.data_flow_id).meta
-    action_parent_m.substitute_state.__func__.tmp_meta_data_storage = tmp_meta_data
-    action_parent_m.substitute_state.__func__.old_state_m = old_state_m
-
-    # put old state size and rel_pos onto new state
-    size = state_m_to_insert.set_meta_data_editor('size',
-                                                      old_state_m.get_meta_data_editor(gaphas_editor)['size'],
-                                                      gaphas_editor)
-    rel_pos = state_m_to_insert.set_meta_data_editor('rel_pos',
-                                                     old_state_m.get_meta_data_editor(gaphas_editor)['rel_pos'],
-                                                     gaphas_editor)
-    # scale the meta data according new size
-    prepare_state_m_for_insert_as_template(state_m_to_insert)
-
-    # CORE
-    new_state = e = None
-    # print "state to insert", state_to_insert
-    try:
-        action_parent_m.expected_future_models.add(state_m_to_insert)
-        new_state = action_parent_m.state.substitute_state(state_id, state_to_insert)
-        # assert new_state.state_id is state_id
-        assert new_state is state_to_insert
-    except Exception as e:
-        logger.exception("State substitution failed")
-
-    if new_state:
-        # AFTER MODEL
-        # print "AFTER MODEL", new_state
-        new_state_m = action_parent_m.states[new_state.state_id]
-        tmp_meta_data = action_parent_m.substitute_state.__func__.tmp_meta_data_storage
-        old_state_m = action_parent_m.substitute_state.__func__.old_state_m
-        changed_models = []
-        new_state_m.meta = tmp_meta_data['state']
-        changed_models.append(new_state_m)
-        for t_id, t_meta in tmp_meta_data['transitions'].iteritems():
-            if action_parent_m.get_transition_m(t_id) is not None:
-                action_parent_m.get_transition_m(t_id).meta = t_meta
-                changed_models.append(action_parent_m.get_transition_m(t_id))
-            elif t_id in action_parent_m.state.substitute_state.__func__.re_create_io_going_t_ids:
-                logger.warning("Transition model with id {0} to set meta data could not be found.".format(t_id))
-        for df_id, df_meta in tmp_meta_data['data_flows'].iteritems():
-            if action_parent_m.get_data_flow_m(df_id) is not None:
-                action_parent_m.get_data_flow_m(df_id).meta = df_meta
-                changed_models.append(action_parent_m.get_data_flow_m(df_id))
-            elif df_id in action_parent_m.state.substitute_state.__func__.re_create_io_going_df_ids:
-                logger.warning("Data flow model with id {0} to set meta data could not be found.".format(df_id))
-
-        msg = ActionSignalMsg(action='substitute_state', origin='model', action_parent_m=action_parent_m,
-                              affected_models=changed_models, after=True, result=e)
-        # print "EMIT-AFTER OLDSTATE", msg
-        old_state_m.action_signal.emit(msg)
-
-    del action_parent_m.substitute_state.__func__.tmp_meta_data_storage
-    del action_parent_m.substitute_state.__func__.old_state_m
->>>>>>> 7a47a763
-
-
 def group_states_and_scoped_variables(state_m_list, sv_m_list):
 
     state_ids = [state_m.state.state_id for state_m in state_m_list]
@@ -977,28 +514,6 @@
     del action_parent_m.group_states.__func__.affected_models
 
 
-<<<<<<< HEAD
-def group_selected_states_and_scoped_variables():
-    logger.debug("try to group")
-    sm_m = gui_singletons.state_machine_manager_model.get_selected_state_machine_model()
-    selected_state_m_list = sm_m.selection.get_states()
-    selected_sv_m = [elem for elem in sm_m.selection.get_all() if isinstance(elem, ScopedVariableModel)]
-    if selected_state_m_list and isinstance(selected_state_m_list[0].parent, StateModel) or selected_sv_m:
-        # # check if all elements have the same parent or leave it to the parent
-        # parent_list = []
-        # for state_m in selected_state_m_list:
-        #     parent_list.append(state_m.state)
-        # for sv_m in selected_sv_m:
-        #     parent_list.append(sv_m.scoped_variable.parent)
-        # assert len(set(parent_list))
-        logger.debug("do group selected states: {0} scoped variables: {1}".format(selected_state_m_list, selected_sv_m))
-        # TODO remove un-select workaround (used to avoid wrong selections in gaphas and inconsistent selection)
-        sm_m.selection.set([])
-        group_states_and_scoped_variables(selected_state_m_list, selected_sv_m)
-
-
-=======
->>>>>>> 7a47a763
 def ungroup_state(state_m):
 
     action_parent_m = state_m.parent
@@ -1072,17 +587,4 @@
                                                    affected_models=affected_models, after=True, result=e))
 
     del action_parent_m.ungroup_state.__func__.tmp_models_storage
-<<<<<<< HEAD
-    del action_parent_m.group_states.__func__.affected_models
-
-
-def ungroup_selected_state():
-    logger.debug("try to ungroup")
-    state_m_list = gui_singletons.state_machine_manager_model.get_selected_state_machine_model().selection.get_states()
-    if len(state_m_list) == 1 and isinstance(state_m_list[0], ContainerStateModel) and \
-            not state_m_list[0].state.is_root_state:
-        logger.debug("do ungroup")
-        ungroup_state(state_m_list[0])
-=======
-    del action_parent_m.group_states.__func__.affected_models
->>>>>>> 7a47a763
+    del action_parent_m.group_states.__func__.affected_models