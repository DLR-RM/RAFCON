--- conflicted
+++ resolved
@@ -33,8 +33,6 @@
 logger = log.get_logger(__name__)
 
 
-<<<<<<< HEAD
-=======
 def add_data_port_to_selected_states(data_port_type, data_type=None):
     data_type = 'int' if data_type is None else data_type
     for state_m in gui_singletons.state_machine_manager_model.get_selected_state_machine_model().selection.get_states():
@@ -83,31 +81,6 @@
     return
 
 
-def substitute_selected_state():
-    selected_states = gui_singletons.state_machine_manager_model.get_selected_state_machine_model().selection.get_states()
-    if selected_states and len(selected_states) == 1:
-        StateSubstituteChooseLibraryDialog(gui_singletons.library_manager_model,
-                                           parent=gui_singletons.main_window_controller.get_root_window())
-        return True
-    else:
-        logger.warning("Substitute state needs exact one state to be selected.")
-        return False
-
-
-def substitute_library_with_template():
-    selected_states = gui_singletons.state_machine_manager_model.get_selected_state_machine_model().selection.get_states()
-    if selected_states and len(selected_states) == 1 and isinstance(selected_states[0], LibraryStateModel):
-        lib_state = LibraryState.from_dict(LibraryState.state_to_dict(selected_states[0].state))
-        gui_helper_state_machine.substitute_state(lib_state, as_template=True)
-        # TODO find out why the following generates a problem (e.g. lose of outcomes)
-        # gui_helper_state_machine.substitute_state(selected_states[0].state, as_template=True)
-        return True
-    else:
-        logger.warning("Substitute library state with template needs exact one library state to be selected.")
-        return False
-
-
->>>>>>> af70cee0
 def save_selected_state_as():
     state_machine_manager_model = gui_singletons.state_machine_manager_model
     selected_states = state_machine_manager_model.get_selected_state_machine_model().selection.get_states()
