# Copyright (C) 2017 DLR
#
# All rights reserved. This program and the accompanying materials are made
# available under the terms of the Eclipse Public License v1.0 which
# accompanies this distribution, and is available at
# http://www.eclipse.org/legal/epl-v10.html
#
# Contributors:
# Lukas Becker <lukas.becker@dlr.de>
# Rico Belder <rico.belder@dlr.de>
# Sebastian Brunner <sebastian.brunner@dlr.de>

import gtk
import copy

from rafcon.core import interface, id_generator
from rafcon.core.singleton import state_machine_manager, library_manager
from rafcon.core.state_machine import StateMachine
from rafcon.core.states.state import State
from rafcon.core.states.container_state import ContainerState
from rafcon.core.states.library_state import LibraryState
from rafcon.core.states.container_state import ContainerState
from rafcon.core.storage import storage
from rafcon.gui import singleton as gui_singletons
from rafcon.gui.controllers.state_substitute import StateSubstituteChooseLibraryDialog
import rafcon.gui.helpers.state_machine as gui_helper_state_machine
<<<<<<< HEAD
from rafcon.gui.models.state_machine import StateMachineModel
from rafcon.gui.models.library_state import LibraryStateModel
from rafcon.gui.utils.dialog import RAFCONButtonDialog, RAFCONCheckBoxTableDialog
=======
import rafcon.gui.helpers.meta_data as gui_helper_meta_data
from rafcon.gui.clipboard import global_clipboard
from rafcon.gui.models import ContainerStateModel, AbstractStateModel, StateModel, LibraryStateModel, \
    ScopedVariableModel, StateMachineModel, get_state_model_class_for_state
from rafcon.gui.models.signals import ActionSignalMsg
from rafcon.gui.utils.dialog import RAFCONButtonDialog
from rafcon.utils.vividict import Vividict
>>>>>>> 015277ee
from rafcon.utils import log

logger = log.get_logger(__name__)


def add_data_port_to_selected_states(data_port_type, data_type=None):
    data_type = 'int' if data_type is None else data_type
    for state_m in gui_singletons.state_machine_manager_model.get_selected_state_machine_model().selection.get_states():
        # save name with generated data port id
        data_port_id = id_generator.generate_data_port_id(state_m.state.get_data_port_ids())
        if data_port_type == 'INPUT':
            name = 'input_' + str(data_port_id)
            try:
                state_m.state.add_input_data_port(name=name, data_type=data_type, data_port_id=data_port_id)
            except ValueError as e:
                logger.warn("The input data port couldn't be added: {0}".format(e))
        elif data_port_type == 'OUTPUT':
            name = 'output_' + str(data_port_id)
            try:
                state_m.state.add_output_data_port(name=name, data_type=data_type, data_port_id=data_port_id)
            except ValueError as e:
                logger.warn("The output data port couldn't be added: {0}".format(e))
        else:
            return
    return


def add_scoped_variable_to_selected_states(data_type=None):
    data_type = 'int' if data_type is None else data_type
    selected_states = gui_singletons.state_machine_manager_model.get_selected_state_machine_model().selection.get_states()

    if all([not isinstance(state_m.state, ContainerState) for state_m in selected_states]):
        logger.warn("The scoped variable couldn't be added to state of type {0}"
                    "".format(selected_states[0].state.__class__.__name__))
        return

    for state_m in selected_states:
        if isinstance(state_m.state, ContainerState):
            # save name with generated data port id
            data_port_id = id_generator.generate_data_port_id(state_m.state.get_data_port_ids())
            try:
                state_m.state.add_scoped_variable("scoped_{0}".format(data_port_id), data_type, 0)
            except ValueError as e:
                logger.warn("The scoped variable couldn't be added: {0}".format(e))
    return


def add_outcome_to_selected_states():
    for state_m in gui_singletons.state_machine_manager_model.get_selected_state_machine_model().selection.get_states():
        # save name with generated outcome id
        outcome_id = id_generator.generate_outcome_id(state_m.state.outcomes.keys())
        name = "outcome_" + str(outcome_id)
        try:
            state_m.state.add_outcome(name=name, outcome_id=outcome_id)
        except ValueError as e:
            logger.warn("The outcome couldn't be added: {0}".format(e))
    return


def save_selected_state_as():
    state_machine_manager_model = gui_singletons.state_machine_manager_model
    selected_states = state_machine_manager_model.get_selected_state_machine_model().selection.get_states()
    state_machine_id = state_machine_manager_model.get_selected_state_machine_model().state_machine.state_machine_id
    if selected_states and len(selected_states) == 1:
        state_m = copy.copy(selected_states[0])
        sm_m = StateMachineModel(StateMachine(root_state=state_m.state), state_machine_manager_model)
        sm_m.root_state = state_m
        path = interface.create_folder_func("Please choose a root folder and a name for the state-machine",
                                            selected_states[0].state.name)
        if path:
            storage.save_state_machine_to_path(sm_m.state_machine, base_path=path, save_as=True)
            sm_m.store_meta_data()
        else:
            logger.warning("No valid path specified")
            return False

        def open_as_state_machine_saved_state_as_separate_state_machine():
            logger.debug("Open state machine.")
            try:
                state_machine = storage.load_state_machine_from_path(path)
                state_machine_manager.add_state_machine(state_machine)
            except (ValueError, IOError) as e:
                logger.error('Error while trying to open state machine: {0}'.format(e))

        # check if state machine is in library path
        if library_manager.is_os_path_within_library_root_paths(path):

            _library_path, _library_name = \
                library_manager.get_library_path_and_name_for_os_path(sm_m.state_machine.file_system_path)
            overwrote_old_lib = library_manager.is_library_in_libraries(_library_path, _library_name)

            message_string = "You stored your state machine in a path that is within the library root paths. " \
                             "Thereby your state machine can be used as a library state.\n\n"\
                             "Do you want to:"

            table_header = ["Option", "Description"]
            table_data = [(True, "Substitute the original state by this new library state."),
                          (True, "Open the newly created library state machine.")]
            if overwrote_old_lib:
                table_data.append((False, "Refresh all open state machines, as an already existing library was "
                                          "overwritten."))

            dialog = RAFCONCheckBoxTableDialog(message_string,
                                               button_texts=("Apply", "Cancel"),
                                               table_header=table_header, table_data=table_data,
                                               message_type=gtk.MESSAGE_QUESTION,
                                               parent=gui_singletons.main_window_controller.view.get_top_widget(),
                                               width=800, standalone=False)
            response_id = dialog.run()
            if response_id == 1:  # Apply pressed

                if overwrote_old_lib and dialog.list_store[2][0]:  # refresh all open state machine selected
                    logger.debug("Refresh all is triggered.")
                    menu_bar_ctrl = gui_singletons.main_window_controller.get_controller('menu_bar_controller')
                    gui_helper_state_machine.refresh_all(menu_bar_ctrl)
                else:  # if not all was refreshed at least the libraries are refreshed
                    logger.debug("Library refresh is triggered.")
                    gui_helper_state_machine.refresh_libraries()

                if dialog.list_store[0][0]:  # Substitute saved state with Library selected
                    logger.debug("Substitute saved state with Library.")
                    if dialog.list_store[0][0] or dialog.list_store[0][1]:
                        gui_helper_state_machine.refresh_libraries()
                    state_machine_manager_model.selected_state_machine_id = state_machine_id
                    [library_path, library_name] = library_manager.get_library_path_and_name_for_os_path(path)
                    state = library_manager.get_library_instance(library_path, library_name)
<<<<<<< HEAD
                    try:
                        gui_helper_state_machine.substitute_state(state, as_template=False)
                    except ValueError as e:
                        logger.error('Error while trying to open state machine: {0}'.format(e))
                if dialog.list_store[1][0]:  # Open as state machine saved state as separate state machine selected
                    open_as_state_machine_saved_state_as_separate_state_machine()
            elif response_id in [2, -4]:  # Cancel or Close pressed
=======
                    substitute_selected_state(state, as_template=False)
                elif response_id in [2, -4]:
                    pass
                else:
                    logger.warning("Response id: {} is not considered".format(response_id))
                    return
                widget.destroy()

            message_string = "You stored your state machine in a path that is included into the library paths.\n\n"\
                             "Do you want to substitute the state you saved by this library?"
            RAFCONButtonDialog(message_string, ["Substitute", "Do nothing"],
                               on_message_dialog_response_signal,
                               message_type=gtk.MESSAGE_QUESTION,
                               parent=gui_singletons.main_window_controller.get_root_window())

        # Offer to open saved state machine dialog
        def on_message_dialog_response_signal(widget, response_id):

            if response_id == 1:
                logger.debug("Open state machine.")
                try:
                    state_machine = storage.load_state_machine_from_path(path)
                    state_machine_manager.add_state_machine(state_machine)
                except (ValueError, IOError) as e:
                    logger.error('Error while trying to open state machine: {0}'.format(e))
            elif response_id in [2, -4]:
>>>>>>> 015277ee
                pass
            else:
                raise ValueError("Response id: {} is not considered".format(response_id))
            dialog.destroy()
        else:
            # Offer to open saved state machine dialog
            message_string = "Should the newly created state machine be opened?"
            dialog = RAFCONButtonDialog(message_string, ["Open", "Do not open"],
                                        message_type=gtk.MESSAGE_QUESTION,
                                        parent=gui_singletons.main_window_controller.get_root_window())
            response_id = dialog.run()
            if response_id == 1:  # Apply pressed
                open_as_state_machine_saved_state_as_separate_state_machine()
            elif response_id in [2, -4]:  # Cancel or Close pressed
                pass
            else:
                raise ValueError("Response id: {} is not considered".format(response_id))
            dialog.destroy()

        return True
    else:
        logger.warning("Multiple states can not be saved as state machine directly. Group them before.")
        return False


<<<<<<< HEAD
def change_state_type(model, target_class):
    if not isinstance(model.state, target_class):
        state_name = model.state.name
        logger.debug("Change type of State '{0}' from {1} to {2}".format(state_name,
                                                                         type(model.state).__name__,
=======
def change_state_type(state_m, target_class):

    old_state = state_m.state
    old_state_m = state_m
    state_id = old_state.state_id
    is_root_state = old_state.is_root_state

    # TODO ??? maybe separate again into state machine function and state function in respective helper module
    if is_root_state:

        state_machine_m = gui_singletons.state_machine_manager_model.get_state_machine_model(old_state_m)
        assert state_machine_m.root_state is old_state_m



        # print "\n\nEMIT-BEFORE OLDSTATE\n\n"
        old_state_m.action_signal.emit(ActionSignalMsg(action='change_root_state_type', origin='model',
                                                       action_parent_m=state_machine_m,
                                                       affected_models=[old_state_m, ],
                                                       after=False,
                                                       kwargs={'target_class': target_class}))
        old_state_m.unregister_observer(old_state_m)
        old_state_m.unregister_observer(state_machine_m)
        # logger.info("UNREGISTER OBSERVER")

        # Before the root state type is actually changed, we extract the information from the old state model
        # Extract child models of state, as they have to be applied to the new state model
        child_models = gui_helper_state_machine.extract_child_models_of_of_state(old_state_m, target_class)
        state_machine_m.change_root_state_type.__func__.child_models = child_models  # static variable of class method
        state_machine_m.suppress_new_root_state_model_one_time = True
    else:

        action_parent_m = old_state_m.parent
        assert isinstance(action_parent_m, ContainerStateModel)
        state_machine_m = gui_singletons.state_machine_manager_model.get_state_machine_model(old_state_m)

        def list_dict_to_list(list_or_dict):
            if isinstance(list_or_dict, dict) and not isinstance(list_or_dict, Vividict):
                return list_or_dict.values()
            elif isinstance(list_or_dict, list):
                return list_or_dict
            else:
                return []

        # Before the state type is actually changed, we extract the information from the old state model
        # Extract child models of state, as they have to be applied to the new state model
        child_models = gui_helper_state_machine.extract_child_models_of_of_state(old_state_m, target_class)
        affected_models = [old_state_m, ]
        for list_or_dict in child_models.itervalues():
            affected_models.extend(list_dict_to_list(list_or_dict))
        # print "\n\nEMIT-BEFORE OLDSTATE\n\n"
        old_state_m.action_signal.emit(ActionSignalMsg(action='change_state_type', origin='model',
                                                       action_parent_m=action_parent_m,
                                                       affected_models=affected_models,
                                                       after=False,
                                                       kwargs={'state': old_state, 'target_class': target_class}))
        old_state_m.unregister_observer(old_state_m)
        # remove selection from StateMachineModel.selection -> find state machine model

        action_parent_m.change_state_type.__func__.child_models = child_models  # static variable of class method
        action_parent_m.change_state_type.__func__.affected_models = affected_models

    # CORE
    new_state = new_state_m = e = None
    try:
        if is_root_state:
            new_state = state_machine_m.state_machine.change_root_state_type(target_class)
        else:
            new_state = old_state_m.parent.state.change_state_type(old_state, target_class)
    except Exception as e:
        logger.exception("Root state type change failed" if is_root_state else "Container state type change failed")

    # AFTER MODEL
    # After the state has been changed in the core, we create a new model for it with all information extracted
    # from the old state model
    if is_root_state:
        if new_state:
            # logger.info("start after TO STATE TYPE CHANGE")
            # Create a new state model based on the new state and apply the extracted child models
            child_models = state_machine_m.change_root_state_type.__func__.child_models
            new_state_m = gui_helper_state_machine.create_state_model_for_state(new_state, child_models)

            new_state_m.register_observer(state_machine_m)
            # state_machine_m.register_observer(state_machine_m)
            state_machine_m.root_state = new_state_m
            # logger.info("ASSIGNED after TO STATE TYPE CHANGE")

        # print "\n\nEMIT-AFTER OLDSTATE\n\n"
        old_state_m.action_signal.emit(ActionSignalMsg(action='change_root_state_type', origin='model',
                                                       action_parent_m=state_machine_m,
                                                       affected_models=[new_state_m, ],
                                                       after=True, result=e))

        del state_machine_m.change_root_state_type.__func__.child_models

    else:
        if new_state:
            # Create a new state model based on the new state and apply the extracted child models
            child_models = action_parent_m.change_state_type.__func__.child_models
            new_state_m = gui_helper_state_machine.create_state_model_for_state(new_state, child_models)
            # Set this state model (action_root_state_m) to be the parent of our new state model
            new_state_m.parent = action_parent_m
            # Access states dict without causing a notifications. The dict is wrapped in a ObsMapWrapper object.
            action_parent_m.states[state_id] = new_state_m
            action_parent_m.check_is_start_state()

            affected_models = action_parent_m.change_state_type.__func__.affected_models
            affected_models.append(new_state_m)

        old_state_m.action_signal.emit(ActionSignalMsg(action='change_state_type', origin='model',
                                                       action_parent_m=action_parent_m,
                                                       affected_models=affected_models,
                                                       after=True, result=e))

        del action_parent_m.change_state_type.__func__.child_models
        del action_parent_m.change_state_type.__func__.affected_models

    if is_root_state:
        state_machine_m._send_root_state_notification(state_machine_m.change_root_state_type.__func__.last_notification_model,
                                                      state_machine_m.change_root_state_type.__func__.last_notification_prop_name,
                                                      state_machine_m.change_root_state_type.__func__.last_notification_info)
    return new_state_m


def change_state_type_with_error_handling_and_logger_messages(state_m, target_class):
    if not isinstance(state_m.state, target_class):
        logger.debug("Change type of State '{0}' from {1} to {2}".format(state_m.state.name,
                                                                         type(state_m.state).__name__,
>>>>>>> 015277ee
                                                                         target_class.__name__))
        try:
            state_machine_m = gui_singletons.state_machine_manager_model.get_state_machine_model(state_m)
            state_machine_m.selection.remove(state_m)
            new_state_m = change_state_type(state_m, target_class)
            state_machine_m.selection.set([new_state_m, ])
        except Exception as e:
            logger.exception("An error occurred while changing the state type")
    else:
        logger.info("State type of State '{0}' will not change because target_class: {1} == state_class: {2}"
                    "".format(state_m.state.name, type(state_m.state).__name__, target_class.__name__))


def dict_has_empty_elements(d, ignored_keys=None, ignored_partial_keys=None):
    ignored_keys = ["show_content", "waypoints"] if ignored_keys is None else ignored_keys
    ignored_partial_keys = ['input_data_port', 'output_data_port'] if ignored_partial_keys is None else ignored_partial_keys
    empty = False
    if not d:
        # print "dict check -> result empty", d
        return True
    else:
        for k, v in d.iteritems():
            # print "check", k, " -> ", v
            if isinstance(v, dict):
                if dict_has_empty_elements(v):
                    if k not in ignored_keys and not any([key in k for key in ignored_partial_keys]):
                        empty = True
                        break
                    else:
                        # print "ignore empty dict: ", k
                        pass
            else:
                if isinstance(v, bool):
                    pass
                elif not len(v) > 0:
                    # print k, v
                    if k not in ignored_keys and not any([key in k for key in ignored_partial_keys]):
                        empty = True
                        break
                    else:
                        # print "ignore empty list: ", k
                        pass

    return empty


def model_has_empty_meta(m, ignored_keys=None, ignored_partial_keys=None):
    # print m, m.meta
    if dict_has_empty_elements(m.meta, ignored_keys, ignored_partial_keys):
        # print "XXX", m, m.meta
        return True
    if isinstance(m, ContainerStateModel):
        for state_m in m.states.itervalues():
            if dict_has_empty_elements(state_m.meta, ignored_keys, ignored_partial_keys):
                # print "LXXX", state_m, state_m.meta
                return True
    return False


def substitute_state(target_state_m, state_m_to_insert):
    # print "substitute_state"
    gaphas_editor = True if gui_singletons.global_gui_config.get_config_value('GAPHAS_EDITOR') else False
    state_to_insert = state_m_to_insert.state
    action_parent_m = target_state_m.parent
    old_state_m = target_state_m
    old_state = old_state_m.state
    state_id = old_state.state_id
    # print "TARGET", old_state_m.get_meta_data_editor(gaphas_editor)

    # BEFORE MODEL
    tmp_meta_data = {'transitions': {}, 'data_flows': {}, 'state': None}
    old_state_m = action_parent_m.states[state_id]
    # print "EMIT-BEFORE ON OLD_STATE ", state_id
    old_state_m.action_signal.emit(ActionSignalMsg(action='substitute_state', origin='model',
                                                   action_parent_m=action_parent_m,
                                                   affected_models=[old_state_m, ], after=False,
                                                   kwargs={'state_id': state_id, 'state': state_to_insert}))
    related_transitions, related_data_flows = action_parent_m.state.related_linkage_state(state_id)
    tmp_meta_data['state'] = old_state_m.meta
    # print "old state meta", old_state_m.meta
    for t in related_transitions['external']['ingoing'] + related_transitions['external']['outgoing']:
        tmp_meta_data['transitions'][t.transition_id] = action_parent_m.get_transition_m(t.transition_id).meta
    for df in related_data_flows['external']['ingoing'] + related_data_flows['external']['outgoing']:
        tmp_meta_data['data_flows'][df.data_flow_id] = action_parent_m.get_data_flow_m(df.data_flow_id).meta
    action_parent_m.substitute_state.__func__.tmp_meta_data_storage = tmp_meta_data
    action_parent_m.substitute_state.__func__.old_state_m = old_state_m

    # # TODO re-organize and use partly the expected_models pattern the next lines
    if isinstance(state_m_to_insert, ContainerStateModel) and not model_has_empty_meta(state_m_to_insert):
        size = state_m_to_insert.set_meta_data_editor('size',
                                                      old_state_m.get_meta_data_editor(gaphas_editor)['size'],
                                                      gaphas_editor)
        rel_pos = state_m_to_insert.set_meta_data_editor('rel_pos',
                                                         old_state_m.get_meta_data_editor(gaphas_editor)['rel_pos'],
                                                         gaphas_editor)
        models_dict = {'state': state_m_to_insert}
        # print "TARGET1", state_m_to_insert.get_meta_data_editor(gaphas_editor)['size'], \
        #     old_state_m.get_meta_data_editor(gaphas_editor)['size'], size

        for key in global_clipboard._container_state_unlimited:
            elems_list = getattr(state_m_to_insert, key)
            elems_list = elems_list.values() if hasattr(elems_list, 'keys') else elems_list
            models_dict[key] = {elem.core_element.core_element_id: elem for elem in elems_list}
        # print "TARGET2", models_dict['state'].get_meta_data_editor(gaphas_editor)['size']
        gui_helper_meta_data.scale_meta_data_according_state(models_dict)

    # CORE
    new_state = e = None
    # print "state to insert", state_to_insert
    try:
        action_parent_m.expected_future_models.add(state_m_to_insert)
        new_state = action_parent_m.state.substitute_state(state_id, state_to_insert)
        # assert new_state.state_id is state_id
        assert new_state is state_to_insert
    except Exception as e:
        logger.exception("State substitution failed")

    if new_state:
        # AFTER MODEL
        # print "AFTER MODEL", new_state
        new_state_m = action_parent_m.states[new_state.state_id]
        tmp_meta_data = action_parent_m.substitute_state.__func__.tmp_meta_data_storage
        old_state_m = action_parent_m.substitute_state.__func__.old_state_m
        changed_models = []
        new_state_m.meta = tmp_meta_data['state']
        changed_models.append(new_state_m)
        for t_id, t_meta in tmp_meta_data['transitions'].iteritems():
            if action_parent_m.get_transition_m(t_id) is not None:
                action_parent_m.get_transition_m(t_id).meta = t_meta
                changed_models.append(action_parent_m.get_transition_m(t_id))
            elif t_id in action_parent_m.state.substitute_state.__func__.re_create_io_going_t_ids:
                logger.warning("Transition model with id {0} to set meta data could not be found.".format(t_id))
        for df_id, df_meta in tmp_meta_data['data_flows'].iteritems():
            if action_parent_m.get_data_flow_m(df_id) is not None:
                action_parent_m.get_data_flow_m(df_id).meta = df_meta
                changed_models.append(action_parent_m.get_data_flow_m(df_id))
            elif df_id in action_parent_m.state.substitute_state.__func__.re_create_io_going_df_ids:
                logger.warning("Data flow model with id {0} to set meta data could not be found.".format(df_id))

        msg = ActionSignalMsg(action='substitute_state', origin='model', action_parent_m=action_parent_m,
                              affected_models=changed_models, after=True, result=e)
        # print "EMIT-AFTER OLDSTATE", msg
        old_state_m.action_signal.emit(msg)

    del action_parent_m.substitute_state.__func__.tmp_meta_data_storage
    del action_parent_m.substitute_state.__func__.old_state_m


def substitute_selected_state(state, as_template=False):
    # print "substitute_selected_state", state, as_template
    assert isinstance(state, State)
    from rafcon.core.states.barrier_concurrency_state import DeciderState
    if isinstance(state, DeciderState):
        raise ValueError("State of type DeciderState can not be substituted.")

    smm_m = gui_singletons.state_machine_manager_model

    if not smm_m.selected_state_machine_id:
        logger.error("Please select a container state within a state machine first")
        return False

    current_selection = smm_m.state_machines[smm_m.selected_state_machine_id].selection
    selected_state_models = current_selection.get_states()
    if len(selected_state_models) > 1:
        logger.error("Please select exactly one state for the substitution")
        return False

    if len(selected_state_models) == 0:
        logger.error("Please select a state for the substitution")
        return False

    current_state_m = selected_state_models[0]
    current_state = current_state_m.state
    current_state_name = current_state.name
    parent_state_m = current_state_m.parent
    parent_state = current_state.parent

    if not as_template:
        state_m = get_state_model_class_for_state(state)(state)
        substitute_state(parent_state_m.states[current_state.state_id], state_m)
        state.name = current_state_name
        return True
    # If inserted as template, we have to extract the state_copy and load the meta data manually
    else:
        assert isinstance(state, LibraryState)
        # print "as template", parent_state_m.states[current_state.state_id].get_meta_data_editor()
        template_m = LibraryStateModel(state).state_copy
        # print template_m
        substitute_state(parent_state_m.states[current_state.state_id], template_m)
        # template = template_m.state
        # template.change_state_id()
        # template.name = current_state_name

        return True


def substitute_selected_state_and_use_choice_dialog():
    selected_states = gui_singletons.state_machine_manager_model.get_selected_state_machine_model().selection.get_states()
    if selected_states and len(selected_states) == 1:
        StateSubstituteChooseLibraryDialog(gui_singletons.library_manager_model,
                                           parent=gui_singletons.main_window_controller.get_root_window())
        return True
    else:
        logger.warning("Substitute state needs exact one state to be selected.")
        return False


def substitute_selected_library_state_with_template():
    selected_states = gui_singletons.state_machine_manager_model.get_selected_state_machine_model().selection.get_states()
    if selected_states and len(selected_states) == 1 and isinstance(selected_states[0], LibraryStateModel):
        # print "start substitute library state with template"
        lib_state = LibraryState.from_dict(LibraryState.state_to_dict(selected_states[0].state))
        # lib_state_m = copy.deepcopy(selected_states[0].state)
        substitute_selected_state(lib_state, as_template=True)
        return True
    else:
        logger.warning("Substitute library state with template needs exact one library state to be selected.")
        return False


def group_states_and_scoped_variables(state_m_list, sv_m_list):

    state_ids = [state_m.state.state_id for state_m in state_m_list]
    sv_ids = [sv.scoped_variable.data_port_id for sv in sv_m_list]

    action_parent_m = state_m_list[0].parent if state_m_list else sv_m_list[0].parent

    assert isinstance(action_parent_m, ContainerStateModel)

    # BEFORE MODEL
    tmp_models_dict = {'transitions': {}, 'data_flows': {}, 'states': {}, 'scoped_variables': {}, 'state': None,
                       'input_data_ports': {}, 'output_data_ports': {}}
    related_transitions, related_data_flows = \
        action_parent_m.state.related_linkage_states_and_scoped_variables(state_ids, sv_ids)
    for state_id in state_ids:
        tmp_models_dict['states'][state_id] = action_parent_m.states[state_id]
    for sv_id in sv_ids:
        tmp_models_dict['scoped_variables'][sv_id] = action_parent_m.get_scoped_variable_m(sv_id)
    for t in related_transitions['enclosed']:
        tmp_models_dict['transitions'][t.transition_id] = action_parent_m.get_transition_m(t.transition_id)
    for df in related_data_flows['enclosed']:
        tmp_models_dict['data_flows'][df.data_flow_id] = action_parent_m.get_data_flow_m(df.data_flow_id)

    affected_models = []
    for elemets_dict in tmp_models_dict.itervalues():
        if isinstance(elemets_dict, dict):
            affected_models.extend(elemets_dict.itervalues())
        elif isinstance(elemets_dict, AbstractStateModel):
            affected_models.extend(elemets_dict)

    # print "EMIT-BEFORE ON ACTION PARENT"
    action_parent_m.action_signal.emit(ActionSignalMsg(action='group_states', origin='model',
                                                       action_parent_m=action_parent_m,
                                                       affected_models=affected_models, after=False,
                                                       kwargs={'state_ids': state_ids, 'scoped_variables': sv_ids}))

    action_parent_m.group_states.__func__.tmp_models_storage = tmp_models_dict
    action_parent_m.group_states.__func__.affected_models = affected_models

    # CORE
    new_state = e = None
    try:
        assert isinstance(action_parent_m.state, ContainerState)
        new_state = action_parent_m.state.group_states(state_ids, sv_ids)
        # new_state = action_parent_m.state.states[new_state_id]
    except Exception as e:
        logger.exception("State group failed")

    # AFTER MODEL
    if new_state:
        tmp_models_dict = action_parent_m.group_states.__func__.tmp_models_storage
        grouped_state_m = action_parent_m.states[new_state.state_id]
        tmp_models_dict['state'] = grouped_state_m
        # TODO re-organize and use partly the expected_models pattern the next lines
        if not gui_helper_meta_data.scale_meta_data_according_states(tmp_models_dict):
            del action_parent_m.group_states.__func__.tmp_models_storage
            return

        grouped_state_m.insert_meta_data_from_models_dict(tmp_models_dict)

        affected_models = action_parent_m.group_states.__func__.affected_models
        affected_models.append(grouped_state_m)
        # print "EMIT-AFTER ON ACTION PARENT"

    action_parent_m.action_signal.emit(ActionSignalMsg(action='group_states', origin='model',
                                                       action_parent_m=action_parent_m,
                                                       affected_models=affected_models, after=True, result=e))

    del action_parent_m.group_states.__func__.tmp_models_storage
    del action_parent_m.group_states.__func__.affected_models


def group_selected_states_and_scoped_variables():
    logger.debug("try to group")
    sm_m = gui_singletons.state_machine_manager_model.get_selected_state_machine_model()
    selected_state_m_list = sm_m.selection.get_states()
    selected_sv_m = [elem for elem in sm_m.selection.get_all() if isinstance(elem, ScopedVariableModel)]
    if selected_state_m_list and isinstance(selected_state_m_list[0].parent, StateModel) or selected_sv_m:
        # # check if all elements have the same parent or leave it to the parent
        # parent_list = []
        # for state_m in selected_state_m_list:
        #     parent_list.append(state_m.state)
        # for sv_m in selected_sv_m:
        #     parent_list.append(sv_m.scoped_variable.parent)
        # assert len(set(parent_list))
        logger.debug("do group selected states: {0} scoped variables: {1}".format(selected_state_m_list, selected_sv_m))
        # TODO remove un-select workaround (used to avoid wrong selections in gaphas and inconsistent selection)
        sm_m.selection.set([])
        group_states_and_scoped_variables(selected_state_m_list, selected_sv_m)


def ungroup_state(state_m):

    action_parent_m = state_m.parent
    state_id = state_m.state.state_id
    old_state_m = state_m

    # BEFORE MODEL
    tmp_models_dict = {'transitions': {}, 'data_flows': {}, 'states': {}, 'scoped_variables': {}, 'state': None,
                       'input_data_ports': {}, 'output_data_ports': {}}

    related_transitions, related_data_flows = action_parent_m.state.related_linkage_state(state_id)
    tmp_models_dict['state'] = action_parent_m.states[state_id]
    for s_id, s_m in action_parent_m.states[state_id].states.iteritems():
        tmp_models_dict['states'][s_id] = s_m
    for sv_m in action_parent_m.states[state_id].scoped_variables:
        tmp_models_dict['scoped_variables'][sv_m.scoped_variable.data_port_id] = sv_m
    for t in related_transitions['internal']['enclosed']:
        tmp_models_dict['transitions'][t.transition_id] = action_parent_m.states[state_id].get_transition_m(t.transition_id)
    for df in related_data_flows['internal']['enclosed']:
        tmp_models_dict['data_flows'][df.data_flow_id] = action_parent_m.states[state_id].get_data_flow_m(df.data_flow_id)
    affected_models = [action_parent_m.states[state_id], ]
    # print "EMIT-BEFORE ON OLD_STATE ", state_id
    old_state_m.action_signal.emit(ActionSignalMsg(action='ungroup_state', origin='model',
                                                   action_parent_m=action_parent_m,
                                                   affected_models=affected_models, after=False,
                                                   kwargs={'state_id': state_id}))
    action_parent_m.ungroup_state.__func__.tmp_models_storage = tmp_models_dict
    action_parent_m.group_states.__func__.affected_models = affected_models

    # CORE
    e = None
    try:
        state_m.parent.state.ungroup_state(state_m.state.state_id)
    except Exception as e:
        logger.exception("State ungroup failed")

    # AFTER MODEL
    if e is None:
        tmp_models_dict = action_parent_m.ungroup_state.__func__.tmp_models_storage
        # TODO re-organize and use partly the expected_models pattern the next lines
        if not gui_helper_meta_data.offset_rel_pos_of_models_meta_data_according_parent_state(tmp_models_dict):
            del action_parent_m.ungroup_state.__func__.tmp_models_storage
            return

        # reduce tmp models by not applied state meta data
        tmp_models_dict.pop('state')

        # correct state element ids with new state element ids to set meta data on right state element
        tmp_models_dict['states'] = \
            {new_state_id: tmp_models_dict['states'][old_state_id]
             for old_state_id, new_state_id in action_parent_m.state.ungroup_state.__func__.state_id_dict.iteritems()}
        tmp_models_dict['scoped_variables'] = \
            {new_sv_id: tmp_models_dict['scoped_variables'][old_sv_id]
             for old_sv_id, new_sv_id in action_parent_m.state.ungroup_state.__func__.sv_id_dict.iteritems()}
        tmp_models_dict['transitions'] = \
            {new_t_id: tmp_models_dict['transitions'][old_t_id]
             for old_t_id, new_t_id in action_parent_m.state.ungroup_state.__func__.enclosed_t_id_dict.iteritems()}
        tmp_models_dict['data_flows'] = \
            {new_df_id: tmp_models_dict['data_flows'][old_df_id]
             for old_df_id, new_df_id in action_parent_m.state.ungroup_state.__func__.enclosed_df_id_dict.iteritems()}

        action_parent_m.insert_meta_data_from_models_dict(tmp_models_dict)

        affected_models = action_parent_m.group_states.__func__.affected_models
        for elemets_dict in tmp_models_dict.itervalues():
            affected_models.extend(elemets_dict.itervalues())
        # print "EMIT-AFTER ON OLD_STATE ", state_id

    old_state_m.action_signal.emit(ActionSignalMsg(action='ungroup_state', origin='model',
                                                   action_parent_m=action_parent_m,
                                                   affected_models=affected_models, after=True, result=e))

    del action_parent_m.ungroup_state.__func__.tmp_models_storage
    del action_parent_m.group_states.__func__.affected_models


def ungroup_selected_state():
    logger.debug("try to ungroup")
    state_m_list = gui_singletons.state_machine_manager_model.get_selected_state_machine_model().selection.get_states()
    if len(state_m_list) == 1 and isinstance(state_m_list[0], ContainerStateModel) and \
            not state_m_list[0].state.is_root_state:
        logger.debug("do ungroup")
        ungroup_state(state_m_list[0])<|MERGE_RESOLUTION|>--- conflicted
+++ resolved
@@ -19,16 +19,10 @@
 from rafcon.core.states.state import State
 from rafcon.core.states.container_state import ContainerState
 from rafcon.core.states.library_state import LibraryState
-from rafcon.core.states.container_state import ContainerState
 from rafcon.core.storage import storage
 from rafcon.gui import singleton as gui_singletons
 from rafcon.gui.controllers.state_substitute import StateSubstituteChooseLibraryDialog
 import rafcon.gui.helpers.state_machine as gui_helper_state_machine
-<<<<<<< HEAD
-from rafcon.gui.models.state_machine import StateMachineModel
-from rafcon.gui.models.library_state import LibraryStateModel
-from rafcon.gui.utils.dialog import RAFCONButtonDialog, RAFCONCheckBoxTableDialog
-=======
 import rafcon.gui.helpers.meta_data as gui_helper_meta_data
 from rafcon.gui.clipboard import global_clipboard
 from rafcon.gui.models import ContainerStateModel, AbstractStateModel, StateModel, LibraryStateModel, \
@@ -36,7 +30,6 @@
 from rafcon.gui.models.signals import ActionSignalMsg
 from rafcon.gui.utils.dialog import RAFCONButtonDialog
 from rafcon.utils.vividict import Vividict
->>>>>>> 015277ee
 from rafcon.utils import log
 
 logger = log.get_logger(__name__)
@@ -163,7 +156,6 @@
                     state_machine_manager_model.selected_state_machine_id = state_machine_id
                     [library_path, library_name] = library_manager.get_library_path_and_name_for_os_path(path)
                     state = library_manager.get_library_instance(library_path, library_name)
-<<<<<<< HEAD
                     try:
                         gui_helper_state_machine.substitute_state(state, as_template=False)
                     except ValueError as e:
@@ -171,34 +163,6 @@
                 if dialog.list_store[1][0]:  # Open as state machine saved state as separate state machine selected
                     open_as_state_machine_saved_state_as_separate_state_machine()
             elif response_id in [2, -4]:  # Cancel or Close pressed
-=======
-                    substitute_selected_state(state, as_template=False)
-                elif response_id in [2, -4]:
-                    pass
-                else:
-                    logger.warning("Response id: {} is not considered".format(response_id))
-                    return
-                widget.destroy()
-
-            message_string = "You stored your state machine in a path that is included into the library paths.\n\n"\
-                             "Do you want to substitute the state you saved by this library?"
-            RAFCONButtonDialog(message_string, ["Substitute", "Do nothing"],
-                               on_message_dialog_response_signal,
-                               message_type=gtk.MESSAGE_QUESTION,
-                               parent=gui_singletons.main_window_controller.get_root_window())
-
-        # Offer to open saved state machine dialog
-        def on_message_dialog_response_signal(widget, response_id):
-
-            if response_id == 1:
-                logger.debug("Open state machine.")
-                try:
-                    state_machine = storage.load_state_machine_from_path(path)
-                    state_machine_manager.add_state_machine(state_machine)
-                except (ValueError, IOError) as e:
-                    logger.error('Error while trying to open state machine: {0}'.format(e))
-            elif response_id in [2, -4]:
->>>>>>> 015277ee
                 pass
             else:
                 raise ValueError("Response id: {} is not considered".format(response_id))
@@ -224,13 +188,6 @@
         return False
 
 
-<<<<<<< HEAD
-def change_state_type(model, target_class):
-    if not isinstance(model.state, target_class):
-        state_name = model.state.name
-        logger.debug("Change type of State '{0}' from {1} to {2}".format(state_name,
-                                                                         type(model.state).__name__,
-=======
 def change_state_type(state_m, target_class):
 
     old_state = state_m.state
@@ -359,7 +316,6 @@
     if not isinstance(state_m.state, target_class):
         logger.debug("Change type of State '{0}' from {1} to {2}".format(state_m.state.name,
                                                                          type(state_m.state).__name__,
->>>>>>> 015277ee
                                                                          target_class.__name__))
         try:
             state_machine_m = gui_singletons.state_machine_manager_model.get_state_machine_model(state_m)
