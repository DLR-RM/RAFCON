--- conflicted
+++ resolved
@@ -646,33 +646,6 @@
     return state_machine_m
 
 
-<<<<<<< HEAD
-=======
-def substitute_state(state, as_template=False):
-
-    assert isinstance(state, State)
-    from rafcon.core.states.barrier_concurrency_state import DeciderState
-    if isinstance(state, DeciderState):
-        raise ValueError("State of type DeciderState can not be substituted.")
-
-    smm_m = rafcon.gui.singleton.state_machine_manager_model
-
-    if not smm_m.selected_state_machine_id:
-        logger.error("Please select a container state within a state machine first")
-        return False
-
-    current_selection = smm_m.state_machines[smm_m.selected_state_machine_id].selection
-    selected_state_models = current_selection.get_states()
-    if len(selected_state_models) > 1:
-        logger.error("Please select exactly one state for the substitution")
-        return False
-
-    if len(selected_state_models) == 0:
-        logger.error("Please select a state for the substitution")
-        return False
-
-    current_state_m = selected_state_models[0]
-    current_state = current_state_m.state
 
     # Check if no recursion occurs
     new_state_file_system_path = None
@@ -688,37 +661,6 @@
         logger.error("Recursions are not allowed!")
         return False
 
-    current_state_name = current_state.name
-    parent_state_m = current_state_m.parent
-    parent_state = current_state.parent
-
-    if not as_template:
-        parent_state.substitute_state(current_state.state_id, state)
-        state.name = current_state_name
-        return True
-    # If inserted as template, we have to extract the state_copy and load the meta data manually
-    else:
-        template = state.state_copy
-        orig_state_id = template.state_id
-        template.change_state_id()
-        template.name = current_state_name
-        parent_state.substitute_state(current_state.state_id, template)
-
-        # load meta data TODO fix the following code and related code/functions to the 'template' True flag
-        # from os.path import join
-        # lib_os_path, _, _ = library_manager.get_os_path_to_library(state.library_path, state.library_name)
-        # root_state_path = join(lib_os_path, orig_state_id)
-        # template_m = parent_state_m.states[template.state_id]
-        # template_m.load_meta_data(root_state_path)
-        # # Causes the template to be resized
-        # template_m.temp['gui']['editor']['template'] = True
-        # from rafcon.gui.models.signals import Notification
-        # notification = Notification(parent_state_m, "states", {'method_name': 'substitute_state'})
-        # parent_state_m.meta_signal.emit(MetaSignalMsg("substitute_state", "all", True, notification))
-        return True
-
-
->>>>>>> 9cb68a36
 def insert_state(state, as_template=False):
     """Adds a State to the selected state
 
