# Copyright (C) 2017 DLR
#
# All rights reserved. This program and the accompanying materials are made
# available under the terms of the Eclipse Public License v1.0 which
# accompanies this distribution, and is available at
# http://www.eclipse.org/legal/epl-v10.html
#
# Contributors:
# Lukas Becker <lukas.becker@dlr.de>
# Rico Belder <rico.belder@dlr.de>
# Sebastian Brunner <sebastian.brunner@dlr.de>

"""This module covers functionality which is state machine model related, e.g. use selection, dialogs ,storage and
   that are basically menu bar functions. Further the it holds methods that are not StateModel based and more generic.
   Additional this module holds methods that employing the state machine manager. Maybe this changes in future.
"""

import copy

import gtk
import glib

import rafcon.gui.helpers.state as gui_helper_state
import rafcon.gui.singleton
from rafcon.core import interface, id_generator
from rafcon.core.singleton import state_machine_manager, state_machine_execution_engine, library_manager
from rafcon.core.state_machine import StateMachine
from rafcon.core.states.container_state import ContainerState
from rafcon.core.states.hierarchy_state import HierarchyState
from rafcon.core.states.library_state import LibraryState
from rafcon.core.states.state import State, StateType
from rafcon.core.storage import storage
from rafcon.gui.clipboard import global_clipboard
from rafcon.gui.config import global_gui_config
from rafcon.gui.controllers.state_substitute import StateSubstituteChooseLibraryDialog
from rafcon.gui.models import AbstractStateModel, StateModel, ContainerStateModel, LibraryStateModel, TransitionModel, \
    DataFlowModel, DataPortModel, ScopedVariableModel, OutcomeModel, StateMachineModel
from rafcon.gui.singleton import library_manager_model
from rafcon.gui.utils.dialog import RAFCONButtonDialog, RAFCONCheckBoxTableDialog
from rafcon.utils import log

logger = log.get_logger(__name__)

# TODO think about to generate a state machine manager helper to separate this functions from this module


def is_element_none_with_error_message(method_name, element_dict):
    missing_elements = [element_name for element_name, element in element_dict.iteritems() if element is None]
    if missing_elements:
        logger.error("The following elements are missing to perform {0}: {1}".format(missing_elements))


def new_state_machine():

    state_machine_manager_model = rafcon.gui.singleton.state_machine_manager_model
    state_machines_editor_ctrl = rafcon.gui.singleton.main_window_controller.get_controller('state_machines_editor_ctrl')

    logger.debug("Creating new state-machine...")
    root_state = HierarchyState("new root state")
    state_machine = StateMachine(root_state)
    state_machine_manager.add_state_machine(state_machine)
    state_machine_manager.activate_state_machine_id = state_machine.state_machine_id
    state_machine_m = state_machine_manager_model.get_selected_state_machine_model()
    # If idle_add isn't used, gaphas crashes, as the view is not ready
    glib.idle_add(state_machine_m.selection.set, state_machine_m.root_state)

    def grab_focus():
        editor_controller = state_machines_editor_ctrl.get_controller(state_machine.state_machine_id)
        editor_controller.view.editor.grab_focus()

    # The editor parameter of view is created belated, thus we have to use idle_add again
    glib.idle_add(grab_focus)


def open_state_machine(path=None, recent_opened_notification=False):
    if path is None:
        if interface.open_folder_func is None:
            logger.error("No function defined for opening a folder")
            return
        load_path = interface.open_folder_func("Please choose the folder of the state machine")
        if load_path is None:
            return
    else:
        load_path = path

    try:
        state_machine = storage.load_state_machine_from_path(load_path)
        state_machine_manager.add_state_machine(state_machine)
        if recent_opened_notification:
            sm_m = rafcon.gui.singleton.state_machine_manager_model.state_machines[state_machine.state_machine_id]
            rafcon.gui.singleton.state_machine_manager_model.update_recently_opened_state_machines(sm_m)
    except (AttributeError, ValueError, IOError) as e:
        logger.error('Error while trying to open state machine: {0}'.format(e))


def save_state_machine(save_as=False, delete_old_state_machine=False, recent_opened_notification=False):

    state_machine_manager_model = rafcon.gui.singleton.state_machine_manager_model
    states_editor_ctrl = rafcon.gui.singleton.main_window_controller.get_controller('states_editor_ctrl')

    state_machine_m = state_machine_manager_model.get_selected_state_machine_model()
    if state_machine_m is None:
        logger.warning("Can not 'save state machine' because no state machine is selected.")
        return False
    old_file_system_path = state_machine_m.state_machine.file_system_path

    previous_path = state_machine_m.state_machine.file_system_path
    previous_marked_dirty = state_machine_m.state_machine.marked_dirty
    all_tabs = states_editor_ctrl.tabs.values()
    all_tabs.extend(states_editor_ctrl.closed_tabs.values())
    dirty_source_editor_ctrls = [tab_dict['controller'].get_controller('source_ctrl') for tab_dict in all_tabs if
                                 tab_dict['source_code_view_is_dirty'] is True and
                                 tab_dict['state_m'].state.get_state_machine().state_machine_id ==
                                 state_machine_m.state_machine.state_machine_id]

    for dirty_source_editor_ctrl in dirty_source_editor_ctrls:
        state = dirty_source_editor_ctrl.model.state
        message_string = "The source code of the state '{}' (path: {}) has net been applied yet and would " \
<<<<<<< HEAD
                         "therefore not be stored.\n\nDo you want to apply the changes now?".format(state.name,
                                                                                                    state.get_path())
=======
                         "therefore not be stored.\n\nDo you want to apply the changes now?" \
                         "".format(state.name, state.get_path())
>>>>>>> fa91926e
        if global_gui_config.get_config_value("AUTO_APPLY_SOURCE_CODE_CHANGES", False):
            dirty_source_editor_ctrl.apply_clicked(None)
        else:
            dialog = RAFCONButtonDialog(message_string, ["Apply", "Ignore changes"],
                                        message_type=gtk.MESSAGE_WARNING, parent=states_editor_ctrl.get_root_window())
            response_id = dialog.run()
            state = dirty_source_editor_ctrl.model.state
            if response_id == 1:  # Apply changes
                logger.debug("Applying source code changes of state '{}'".format(state.name))
                dirty_source_editor_ctrl.apply_clicked(None)

            elif response_id == 2:  # Ignore changes
                logger.debug("Ignoring source code changes of state '{}'".format(state.name))
            else:
                logger.warning("Response id: {} is not considered".format(response_id))
                return False
            dialog.destroy()

    save_path = state_machine_m.state_machine.file_system_path
    if save_path is None:
        if not save_state_machine_as():
            return False
        return True

    logger.debug("Saving state machine to {0}".format(save_path))

    state_machine_m = state_machine_manager_model.get_selected_state_machine_model()
    storage.save_state_machine_to_path(state_machine_m.state_machine, state_machine_m.state_machine.file_system_path,
<<<<<<< HEAD
                                       delete_old_state_machine=delete_old_state_machine, save_as=save_as)
    if recent_opened_notification and \
            (not previous_path == save_path or previous_path == save_path and previous_marked_dirty):
        rafcon.gui.singleton.state_machine_manager_model.update_recently_opened_state_machines(state_machine_m)
=======
                                       delete_old_state_machine=delete_old_state_machine)

>>>>>>> fa91926e
    state_machine_m.store_meta_data()
    logger.debug("Saved state machine and its meta data.")
    library_manager_model.state_machine_was_stored(state_machine_m, old_file_system_path)
    return True


def save_state_machine_as(path=None, recent_opened_notification=False):

    state_machine_manager_model = rafcon.gui.singleton.state_machine_manager_model
    selected_state_machine_model = state_machine_manager_model.get_selected_state_machine_model()
    if selected_state_machine_model is None:
        logger.warning("Can not 'save state machine as' because no state machine is selected.")
        return

    if path is None:
        if interface.create_folder_func is None:
            logger.error("No function defined for creating a folder")
            return False
        folder_name = selected_state_machine_model.state_machine.root_state.name
        path = interface.create_folder_func("Please choose a root folder and a folder name for the state-machine. "
                                            "The default folder name is the name of the root state.",
                                            folder_name)
        if path is None:
            logger.warning("No valid path specified")
            return False

<<<<<<< HEAD
    state_machine_manager_model.get_selected_state_machine_model().state_machine.file_system_path = path
    return save_state_machine(save_as=True, delete_old_state_machine=True,
                              recent_opened_notification=recent_opened_notification)
=======
    old_file_system_path = selected_state_machine_model.state_machine.file_system_path
    selected_state_machine_model.state_machine.file_system_path = path
    result = save_state_machine(save_as=True, delete_old_state_machine=True)
    library_manager_model.state_machine_was_stored(selected_state_machine_model, old_file_system_path)
    return result
>>>>>>> fa91926e


def save_selected_state_as():
    state_machine_manager_model = rafcon.gui.singleton.state_machine_manager_model
    selected_states = state_machine_manager_model.get_selected_state_machine_model().selection.get_states()
    state_machine_id = state_machine_manager_model.get_selected_state_machine_model().state_machine.state_machine_id
    if selected_states and len(selected_states) == 1:
        state_m = copy.copy(selected_states[0])
        sm_m = StateMachineModel(StateMachine(root_state=state_m.state), state_machine_manager_model)
        sm_m.root_state = state_m
        path = interface.create_folder_func("Please choose a root folder and a folder name for the state-machine your "
                                            "state is saved in. The default folder name is the name of state.",
                                            selected_states[0].state.name)
        if path:
            storage.save_state_machine_to_path(sm_m.state_machine, base_path=path, save_as=True)
            sm_m.store_meta_data()
        else:
            logger.warning("No valid path specified")
            return False

        def open_as_state_machine_saved_state_as_separate_state_machine():
            logger.debug("Open state machine.")
            try:
                open_state_machine(path=path, recent_opened_notification=True)
            except (ValueError, IOError) as e:
                logger.error('Error while trying to open state machine: {0}'.format(e))

        # check if state machine is in library path
        root_window = rafcon.gui.singleton.main_window_controller.get_root_window()
        if library_manager.is_os_path_within_library_root_paths(path):

            _library_path, _library_name = \
                library_manager.get_library_path_and_name_for_os_path(sm_m.state_machine.file_system_path)
            overwrote_old_lib = library_manager.is_library_in_libraries(_library_path, _library_name)

            message_string = "You stored your state machine in a path that is within the library root paths. " \
                             "Thereby your state machine can be used as a library state.\n\n"\
                             "Do you want to:"

            table_header = ["Option", "Description"]
            table_data = [(True, "Substitute the original state by this new library state."),
                          (True, "Open the newly created library state machine.")]
            if overwrote_old_lib:
                table_data.append((False, "Refresh all open state machines, as an already existing library was "
                                          "overwritten."))

            dialog = RAFCONCheckBoxTableDialog(message_string,
                                               button_texts=("Apply", "Cancel"),
                                               table_header=table_header, table_data=table_data,
                                               message_type=gtk.MESSAGE_QUESTION,
                                               parent=root_window,
                                               width=800, standalone=False)
            response_id = dialog.run()
            if response_id == 1:  # Apply pressed

                if overwrote_old_lib and dialog.list_store[2][0]:  # refresh all open state machine selected
                    logger.debug("Refresh all is triggered.")
                    refresh_all()
                else:  # if not all was refreshed at least the libraries are refreshed
                    logger.debug("Library refresh is triggered.")
                    refresh_libraries()

                if dialog.list_store[0][0]:  # Substitute saved state with Library selected
                    logger.debug("Substitute saved state with Library.")
                    if dialog.list_store[0][0] or dialog.list_store[0][1]:
                        refresh_libraries()
                    state_machine_manager_model.selected_state_machine_id = state_machine_id
                    [library_path, library_name] = library_manager.get_library_path_and_name_for_os_path(path)
                    state = library_manager.get_library_instance(library_path, library_name)
                    try:
                        substitute_selected_state(state, as_template=False)
                    except ValueError as e:
                        logger.error('Error while trying to open state machine: {0}'.format(e))
                if dialog.list_store[1][0]:  # Open as state machine saved state as separate state machine selected
                    open_as_state_machine_saved_state_as_separate_state_machine()
            elif response_id in [2, -4]:  # Cancel or Close pressed
                pass
            else:
                raise ValueError("Response id: {} is not considered".format(response_id))
            dialog.destroy()
        else:
            # Offer to open saved state machine dialog
            message_string = "Should the newly created state machine be opened?"
            dialog = RAFCONButtonDialog(message_string, ["Open", "Do not open"],
                                        message_type=gtk.MESSAGE_QUESTION,
                                        parent=root_window)
            response_id = dialog.run()
            if response_id == 1:  # Apply pressed
                open_as_state_machine_saved_state_as_separate_state_machine()
            elif response_id in [2, -4]:  # Cancel or Close pressed
                pass
            else:
                raise ValueError("Response id: {} is not considered".format(response_id))
            dialog.destroy()

        return True
    else:
        logger.warning("Multiple states can not be saved as state machine directly. Group them before.")
        return False


def is_state_machine_stopped_to_proceed(selected_sm_id=None, root_window=None):
    """ Check if state machine is stopped and in case request user by dialog how to proceed

     The function checks if a specific state machine or by default all state machines have stopped or finished
     execution. If a state machine is still running the user is ask by dialog window if those should be stopped or not.

    :param selected_sm_id: Specific state mine to check for
    :param root_window: Root window for dialog window
    :return:
    """
    # check if the/a state machine is still running
    if not state_machine_execution_engine.finished_or_stopped():
        if selected_sm_id is None or selected_sm_id == state_machine_manager.active_state_machine_id:

            message_string = "A state machine is still running. This state machine can only be refreshed" \
                             "if not running any more."
            dialog = RAFCONButtonDialog(message_string, ["Stop execution and refresh",
                                                         "Keep running and do not refresh"],
                                        message_type=gtk.MESSAGE_QUESTION,
                                        parent=root_window)
            response_id = dialog.run()
            state_machine_stopped = False
            if response_id == 1:
                state_machine_execution_engine.stop()
                state_machine_stopped = True
            elif response_id == 2:
                logger.debug("State machine will stay running and no refresh will be performed!")
            dialog.destroy()

            return state_machine_stopped
    return True


def refresh_libraries():
    library_manager.refresh_libraries()


def refresh_selected_state_machine():
    """Reloads the selected state machine.
    """

    selected_sm_id = rafcon.gui.singleton.state_machine_manager_model.selected_state_machine_id
    selected_sm = state_machine_manager.state_machines[selected_sm_id]
    state_machines_editor_ctrl = rafcon.gui.singleton.main_window_controller.get_controller('state_machines_editor_ctrl')
    states_editor_ctrl = rafcon.gui.singleton.main_window_controller.get_controller('states_editor_ctrl')

    if not is_state_machine_stopped_to_proceed(selected_sm_id, state_machines_editor_ctrl.get_root_window()):
        return

    # check if the a dirty flag is still set
    all_tabs = states_editor_ctrl.tabs.values()
    all_tabs.extend(states_editor_ctrl.closed_tabs.values())
    dirty_source_editor = [tab_dict['controller'] for tab_dict in all_tabs if
                           tab_dict['source_code_view_is_dirty'] is True]
    if selected_sm.marked_dirty or dirty_source_editor:

        message_string = "Are you sure you want to reload the currently selected state machine?\n\n" \
                         "The following elements have been modified and not saved. " \
                         "These changes will get lost:"
        message_string = "%s\n* State machine #%s and name '%s'" % (
            message_string, str(selected_sm_id), selected_sm.root_state.name)
        for ctrl in dirty_source_editor:
            if ctrl.model.state.get_state_machine().state_machine_id == selected_sm_id:
                message_string = "%s\n* Source code of state with name '%s' and path '%s'" % (
                    message_string, ctrl.model.state.name, ctrl.model.state.get_path())
        dialog = RAFCONButtonDialog(message_string, ["Reload anyway", "Cancel"],
                                    message_type=gtk.MESSAGE_WARNING, parent=states_editor_ctrl.get_root_window())
        response_id = dialog.run()
        dialog.destroy()
        if response_id == 1:  # Reload anyway
            pass
        else:
            logger.debug("Refresh of selected state machine canceled")
            return

    states_editor_ctrl.close_pages_for_specific_sm_id(selected_sm_id)
    state_machines_editor_ctrl.refresh_state_machine_by_id(selected_sm_id)


def refresh_all(force=False):
    """Remove/close all libraries and state machines and reloads them freshly from the file system

    :param bool force: Force flag to avoid any checks
    """
    state_machines_editor_ctrl = rafcon.gui.singleton.main_window_controller.get_controller('state_machines_editor_ctrl')
    states_editor_ctrl = rafcon.gui.singleton.main_window_controller.get_controller('states_editor_ctrl')

    if force:
        pass  # no checks direct refresh
    else:

        # check if a state machine is still running
        if not is_state_machine_stopped_to_proceed(root_window=states_editor_ctrl.get_root_window()):
            return

        # check if the a dirty flag is still set
        all_tabs = states_editor_ctrl.tabs.values()
        all_tabs.extend(states_editor_ctrl.closed_tabs.values())
        dirty_source_editor = [tab_dict['controller'] for tab_dict in all_tabs if
                               tab_dict['source_code_view_is_dirty'] is True]
        if state_machine_manager.has_dirty_state_machine() or dirty_source_editor:

            message_string = "Are you sure you want to reload the libraries and all state machines?\n\n" \
                             "The following elements have been modified and not saved. " \
                             "These changes will get lost:"
            for sm_id, sm in state_machine_manager.state_machines.iteritems():
                if sm.marked_dirty:
                    message_string = "%s\n* State machine #%s and name '%s'" % (
                        message_string, str(sm_id), sm.root_state.name)
            for ctrl in dirty_source_editor:
                message_string = "%s\n* Source code of state with name '%s' and path '%s'" % (
                    message_string, ctrl.model.state.name, ctrl.model.state.get_path())
            dialog = RAFCONButtonDialog(message_string, ["Reload anyway", "Cancel"],
                                        message_type=gtk.MESSAGE_WARNING, parent=states_editor_ctrl.get_root_window())
            response_id = dialog.run()
            dialog.destroy()
            if response_id == 1:  # Reload anyway
                pass
            else:
                logger.debug("Refresh canceled")
                return

    refresh_libraries()
    states_editor_ctrl.close_all_pages()
    state_machines_editor_ctrl.refresh_all_state_machines()


def delete_model(model, raise_exceptions=False):
    """Deletes a model of its state machine

    If the model is one of state, data flow or transition, it is tried to delete that model together with its
    data from the corresponding state machine.

    :param model: The model to delete
    :param bool raise_exceptions: Whether to raise exceptions or only log errors in case of failures
    :return: True if successful, False else
    """
    state_m = model.parent
    if state_m is None:
        msg = "Model has no parent from which it could be deleted from"
        if raise_exceptions:
            raise ValueError(msg)
        logger.error(msg)
        return False
    assert isinstance(state_m, StateModel)
    state = state_m.state
    core_element = model.core_element

    try:
        if core_element in state:
            state.remove(core_element)
            return True
        return False
    except (AttributeError, ValueError) as e:
        if raise_exceptions:
            raise
        logger.error("The model '{}' for core element '{}' could not be deleted: {}".format(model, core_element, e))
        return False


def delete_models(models, raise_exceptions=False):
    """Deletes all given models from their state machines

    Calls the :func:`delete_model` for all models given.

    :param models: A single model or a list of models to be deleted
    :return: The number of models that were successfully deleted
    """
    num_deleted = 0
    # If only one model is given, make a list out of it
    if not isinstance(models, list):
        models = [models]
    for model in models:
        if delete_model(model, raise_exceptions):
            num_deleted += 1
    return num_deleted


def delete_selected_elements(state_machine_m):
    if len(state_machine_m.selection.get_all()) > 0:
        delete_models(state_machine_m.selection.get_all())
        state_machine_m.selection.clear()
        return True


def paste_into_selected_state(state_machine_m):
    selection = state_machine_m.selection
    selected_states = selection.get_states()
    if len(selection) != 1 or len(selected_states) < 1:
        logger.error("Please select a single container state for pasting the clipboard")
        return

    # Note: in multi-selection case, a loop over all selected items is necessary instead of the 0 index
    target_state_m = selection.get_states()[0]
    global_clipboard.paste(target_state_m)


def selected_state_toggle_is_start_state():

    if rafcon.gui.singleton.state_machine_manager_model.get_selected_state_machine_model() is None:
        logger.warning("No state machine has been selected.")
        return False
    state_m_list = rafcon.gui.singleton.state_machine_manager_model.get_selected_state_machine_model().selection.get_states()
    if len(state_m_list) == 1 and isinstance(state_m_list[0], AbstractStateModel) and \
            not state_m_list[0].state.is_root_state:
        state_model = state_m_list[0]
        try:
            if not state_model.is_start:
                state_model.parent.state.start_state_id = state_model.state.state_id
                logger.debug("New start state '{0}'".format(state_model.state.name))
            else:
                state_model.parent.state.start_state_id = None
                logger.debug("Start state unset, no start state defined")
        except ValueError as e:
            logger.warn("Could no change start state: {0}".format(e))
        return True
    else:
        logger.warning("To toggle the is start state flag you have to select exact on state.")
        return False


def add_new_state(state_machine_m, state_type):
    """Triggered when shortcut keys for adding a new state are pressed, or Menu Bar "Edit, Add State" is clicked.

    Adds a new state only if the parent state (selected state) is a container state, and if the graphical editor or
    the state machine tree are in focus.
    """
    assert isinstance(state_machine_m, StateMachineModel)

    if state_type not in list(StateType):
        state_type = StateType.EXECUTION

    selected_state_models = state_machine_m.selection.get_states()
    if not selected_state_models or len(selected_state_models) != 1:
        logger.warn("Please select exactly one desired parent state, before adding a new state")
        return
    model = selected_state_models[0]

    if isinstance(model, StateModel):
        return gui_helper_state.add_state(model, state_type)
    if isinstance(model, (TransitionModel, DataFlowModel)) or \
            isinstance(model, (DataPortModel, OutcomeModel)) and isinstance(model.parent, ContainerStateModel):
        return gui_helper_state.add_state(model.parent, state_type)


def reduce_to_parent_states(models):
    models_to_remove = []
    for model in models:
        parent_m = model.parent
        while parent_m is not None:
            if parent_m in models:
                models_to_remove.append(model)
                break
            parent_m = parent_m.parent
    for model in models_to_remove:
        models.remove(model)
    return models


def insert_state_into_selected_state(state, as_template=False):
    """Adds a State to the selected state

    :param state: the state which is inserted
    :param as_template: If a state is a library state can be insert as template
    :return: boolean: success of the insertion
    """
    smm_m = rafcon.gui.singleton.state_machine_manager_model

    if not isinstance(state, State):
        logger.error("A state is needed to be insert not {0}".format(state))
        return False

    if not smm_m.selected_state_machine_id:
        logger.error("Please select a container state within a state machine first")
        return False

    selected_state_models = smm_m.state_machines[smm_m.selected_state_machine_id].selection.get_states()
    if len(selected_state_models) > 1:
        logger.error("Please select exactly one state for the insertion")
        return False

    if len(selected_state_models) == 0:
        logger.error("Please select a state for the insertion")
        return False

    gui_helper_state.insert_state_as(selected_state_models[0], state, as_template)

    return True


def add_state_by_drag_and_drop(state, data):
    selected_sm_id = rafcon.gui.singleton.state_machine_manager_model.selected_state_machine_id
    ctrl_path = ['state_machines_editor_ctrl', selected_sm_id]
    state_machine_editor_ctrl = rafcon.gui.singleton.main_window_controller.get_controller_by_path(ctrl_path)
    state_machine_editor_ctrl.perform_drag_and_drop = True
    if insert_state_into_selected_state(state, False):
        data.set_text(state.state_id)
    state_machine_editor_ctrl.perform_drag_and_drop = False


def add_data_port_to_selected_states(data_port_type, data_type=None):
    data_type = 'int' if data_type is None else data_type
    for state_m in rafcon.gui.singleton.state_machine_manager_model.get_selected_state_machine_model().selection.get_states():
        # save name with generated data port id
        data_port_id = id_generator.generate_data_port_id(state_m.state.get_data_port_ids())
        if data_port_type == 'INPUT':
            name = 'input_' + str(data_port_id)
            try:
                state_m.state.add_input_data_port(name=name, data_type=data_type, data_port_id=data_port_id)
            except ValueError as e:
                logger.warn("The input data port couldn't be added: {0}".format(e))
        elif data_port_type == 'OUTPUT':
            name = 'output_' + str(data_port_id)
            try:
                state_m.state.add_output_data_port(name=name, data_type=data_type, data_port_id=data_port_id)
            except ValueError as e:
                logger.warn("The output data port couldn't be added: {0}".format(e))
        else:
            return
    return


def add_scoped_variable_to_selected_states(data_type=None):
    data_type = 'int' if data_type is None else data_type
    selected_states = rafcon.gui.singleton.state_machine_manager_model.get_selected_state_machine_model().selection.get_states()

    if all([not isinstance(state_m.state, ContainerState) for state_m in selected_states]):
        logger.warn("The scoped variable couldn't be added to state of type {0}"
                    "".format(selected_states[0].state.__class__.__name__))
        return

    for state_m in selected_states:
        if isinstance(state_m.state, ContainerState):
            # save name with generated data port id
            data_port_id = id_generator.generate_data_port_id(state_m.state.get_data_port_ids())
            try:
                state_m.state.add_scoped_variable("scoped_{0}".format(data_port_id), data_type, 0)
            except ValueError as e:
                logger.warn("The scoped variable couldn't be added: {0}".format(e))
    return


def add_outcome_to_selected_states():
    for state_m in rafcon.gui.singleton.state_machine_manager_model.get_selected_state_machine_model().selection.get_states():
        # save name with generated outcome id
        outcome_id = id_generator.generate_outcome_id(state_m.state.outcomes.keys())
        name = "outcome_" + str(outcome_id)
        try:
            state_m.state.add_outcome(name=name, outcome_id=outcome_id)
        except ValueError as e:
            logger.warn("The outcome couldn't be added: {0}".format(e))
    return


def change_state_type_with_error_handling_and_logger_messages(state_m, target_class):
    if not isinstance(state_m.state, target_class):
        logger.debug("Change type of State '{0}' from {1} to {2}".format(state_m.state.name,
                                                                         type(state_m.state).__name__,
                                                                         target_class.__name__))
        try:
            state_machine_m = rafcon.gui.singleton.state_machine_manager_model.get_state_machine_model(state_m)
            state_machine_m.selection.remove(state_m)
            new_state_m = gui_helper_state.change_state_type(state_m, target_class)
            state_machine_m.selection.set([new_state_m, ])
        except Exception as e:
            logger.exception("An error occurred while changing the state type")
    else:
        logger.info("State type of State '{0}' will not change because target_class: {1} == state_class: {2}"
                    "".format(state_m.state.name, type(state_m.state).__name__, target_class.__name__))


def substitute_selected_state_and_use_choice_dialog():
    selected_states = rafcon.gui.singleton.state_machine_manager_model.get_selected_state_machine_model().selection.get_states()
    if selected_states and len(selected_states) == 1:
        # calculate position for dialog window
        root_window = rafcon.gui.singleton.main_window_controller.get_root_window()
        x, y = root_window.get_position()
        _width, _height = root_window.get_size()
        # print "x, y, width, height, bit_depth", x, y, width, height
        pos = (x + _width/4, y + _height/6)
        StateSubstituteChooseLibraryDialog(rafcon.gui.singleton.library_manager_model, width=450, height=550, pos=pos,
                                           parent=root_window)
        return True
    else:
        logger.warning("Substitute state needs exact one state to be selected.")
        return False


def substitute_selected_state(state, as_template=False, keep_name=False):
    """ Substitute the selected state with the handed state

    :param rafcon.core.states.state.State state: A state of any functional type that derives from State
    :param bool as_template: The flag determines if a handed the state of type LibraryState is insert as template
    :return:
    """
    # print "substitute_selected_state", state, as_template
    assert isinstance(state, State)
    from rafcon.core.states.barrier_concurrency_state import DeciderState
    if isinstance(state, DeciderState):
        raise ValueError("State of type DeciderState can not be substituted.")

    smm_m = rafcon.gui.singleton.state_machine_manager_model
    if not smm_m.selected_state_machine_id:
        logger.error("Selected state machine can not be found, please select a state within a state machine first.")
        return False

    selected_state_models = smm_m.state_machines[smm_m.selected_state_machine_id].selection.get_states()
    if len(selected_state_models) > 1 or len(selected_state_models) == 0:
        logger.error("Please select exactly one state for the substitution")
        return False

    gui_helper_state.substitute_state_as(selected_state_models[0], state, as_template, keep_name)

    return True


def substitute_selected_library_state_with_template(keep_name=True):
    selected_states = rafcon.gui.singleton.state_machine_manager_model.get_selected_state_machine_model().selection.get_states()
    if selected_states and len(selected_states) == 1 and isinstance(selected_states[0], LibraryStateModel):
        # print "start substitute library state with template"
        lib_state = LibraryState.from_dict(LibraryState.state_to_dict(selected_states[0].state))
        # lib_state_m = copy.deepcopy(selected_states[0].state)
        substitute_selected_state(lib_state, as_template=True, keep_name=keep_name)
        return True
    else:
        logger.warning("Substitute library state with template needs exact one library state to be selected.")
        return False


def group_selected_states_and_scoped_variables():
    logger.debug("try to group")
    sm_m = rafcon.gui.singleton.state_machine_manager_model.get_selected_state_machine_model()
    selected_state_m_list = sm_m.selection.get_states()
    selected_sv_m = [elem for elem in sm_m.selection.get_all() if isinstance(elem, ScopedVariableModel)]
    if selected_state_m_list and isinstance(selected_state_m_list[0].parent, StateModel) or selected_sv_m:
        # # check if all elements have the same parent or leave it to the parent
        # parent_list = []
        # for state_m in selected_state_m_list:
        #     parent_list.append(state_m.state)
        # for sv_m in selected_sv_m:
        #     parent_list.append(sv_m.scoped_variable.parent)
        # assert len(set(parent_list))
        logger.debug("do group selected states: {0} scoped variables: {1}".format(selected_state_m_list, selected_sv_m))
        # TODO remove un-select workaround (used to avoid wrong selections in gaphas and inconsistent selection)
        sm_m.selection.set([])
        gui_helper_state.group_states_and_scoped_variables(selected_state_m_list, selected_sv_m)


def ungroup_selected_state():
    logger.debug("try to ungroup")
    selected_states = rafcon.gui.singleton.state_machine_manager_model.get_selected_state_machine_model().selection.get_states()
    if len(selected_states) == 1 and isinstance(selected_states[0], ContainerStateModel) and \
            not selected_states[0].state.is_root_state:
        logger.debug("do ungroup")
        gui_helper_state.ungroup_state(selected_states[0])


def get_root_state_name_of_sm_file_system_path(file_system_path):
    import os
    if os.path.isdir(file_system_path) and os.path.exists(os.path.join(file_system_path, storage.STATEMACHINE_FILE)):
        try:
            sm_dict = storage.load_data_file(os.path.join(file_system_path, storage.STATEMACHINE_FILE))
        except ValueError:
            return
        if 'root_state_id' not in sm_dict and 'root_state_storage_id' not in sm_dict:
            return
        root_state_folder = sm_dict['root_state_id'] if 'root_state_id' in sm_dict else sm_dict['root_state_storage_id']
        root_state_file = os.path.join(file_system_path, root_state_folder, storage.FILE_NAME_CORE_DATA)
        root_state = storage.load_data_file(root_state_file)
        if isinstance(root_state, tuple):
            root_state = root_state[0]
        if isinstance(root_state, State):
            return root_state.name
        return<|MERGE_RESOLUTION|>--- conflicted
+++ resolved
@@ -116,13 +116,8 @@
     for dirty_source_editor_ctrl in dirty_source_editor_ctrls:
         state = dirty_source_editor_ctrl.model.state
         message_string = "The source code of the state '{}' (path: {}) has net been applied yet and would " \
-<<<<<<< HEAD
-                         "therefore not be stored.\n\nDo you want to apply the changes now?".format(state.name,
-                                                                                                    state.get_path())
-=======
                          "therefore not be stored.\n\nDo you want to apply the changes now?" \
                          "".format(state.name, state.get_path())
->>>>>>> fa91926e
         if global_gui_config.get_config_value("AUTO_APPLY_SOURCE_CODE_CHANGES", False):
             dirty_source_editor_ctrl.apply_clicked(None)
         else:
@@ -151,15 +146,10 @@
 
     state_machine_m = state_machine_manager_model.get_selected_state_machine_model()
     storage.save_state_machine_to_path(state_machine_m.state_machine, state_machine_m.state_machine.file_system_path,
-<<<<<<< HEAD
-                                       delete_old_state_machine=delete_old_state_machine, save_as=save_as)
+                                       delete_old_state_machine=delete_old_state_machine)
     if recent_opened_notification and \
             (not previous_path == save_path or previous_path == save_path and previous_marked_dirty):
         rafcon.gui.singleton.state_machine_manager_model.update_recently_opened_state_machines(state_machine_m)
-=======
-                                       delete_old_state_machine=delete_old_state_machine)
-
->>>>>>> fa91926e
     state_machine_m.store_meta_data()
     logger.debug("Saved state machine and its meta data.")
     library_manager_model.state_machine_was_stored(state_machine_m, old_file_system_path)
@@ -186,17 +176,12 @@
             logger.warning("No valid path specified")
             return False
 
-<<<<<<< HEAD
-    state_machine_manager_model.get_selected_state_machine_model().state_machine.file_system_path = path
-    return save_state_machine(save_as=True, delete_old_state_machine=True,
-                              recent_opened_notification=recent_opened_notification)
-=======
     old_file_system_path = selected_state_machine_model.state_machine.file_system_path
     selected_state_machine_model.state_machine.file_system_path = path
-    result = save_state_machine(save_as=True, delete_old_state_machine=True)
+    result = save_state_machine(save_as=True, delete_old_state_machine=True,
+                                recent_opened_notification=recent_opened_notification)
     library_manager_model.state_machine_was_stored(selected_state_machine_model, old_file_system_path)
     return result
->>>>>>> fa91926e
 
 
 def save_selected_state_as():
