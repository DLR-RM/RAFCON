# Copyright (C) 2017 DLR
#
# All rights reserved. This program and the accompanying materials are made
# available under the terms of the Eclipse Public License v1.0 which
# accompanies this distribution, and is available at
# http://www.eclipse.org/legal/epl-v10.html
#
# Contributors:
# Lukas Becker <lukas.becker@dlr.de>
# Rico Belder <rico.belder@dlr.de>
# Sebastian Brunner <sebastian.brunner@dlr.de>

"""This module covers functionality which is state machine model related, e.g. use selection, dialogs ,storage and
   that are basically menu bar functions. Further the it holds methods that are not StateModel based and more generic.
   Additional this module holds methods that employing the state machine manager. Maybe this changes in future.
"""

import copy

import gtk

import rafcon.gui.helpers.state as gui_helper_state
import rafcon.gui.singleton
from rafcon.core import interface, id_generator
from rafcon.core.singleton import library_manager
from rafcon.core.singleton import state_machine_manager, state_machine_execution_engine
from rafcon.core.state_machine import StateMachine
from rafcon.core.states.container_state import ContainerState
from rafcon.core.states.hierarchy_state import HierarchyState
<<<<<<< HEAD
from rafcon.core.states.barrier_concurrency_state import BarrierConcurrencyState
from rafcon.core.states.preemptive_concurrency_state import PreemptiveConcurrencyState
from rafcon.core.constants import UNIQUE_DECIDER_STATE_ID
from rafcon.core.states.state import StateType

from rafcon.gui.models import StateModel, AbstractStateModel, ContainerStateModel, TransitionModel, DataFlowModel
from rafcon.gui.models.data_port import DataPortModel
from rafcon.gui.models.outcome import OutcomeModel
from rafcon.gui.models.state_machine import StateMachineModel
from rafcon.gui.config import global_gui_config
from rafcon.gui.utils.dialog import RAFCONButtonDialog
from rafcon.gui.clipboard import global_clipboard
import rafcon.gui.singleton
=======
from rafcon.core.states.library_state import LibraryState
from rafcon.core.states.state import State, StateType
from rafcon.core.storage import storage
from rafcon.gui.clipboard import global_clipboard
from rafcon.gui.config import global_gui_config
from rafcon.gui.controllers.state_substitute import StateSubstituteChooseLibraryDialog
from rafcon.gui.models import AbstractStateModel, StateModel, ContainerStateModel, LibraryStateModel, TransitionModel, \
    DataFlowModel, DataPortModel, ScopedVariableModel, OutcomeModel, StateMachineModel, get_state_model_class_for_state
from rafcon.gui.utils.dialog import RAFCONButtonDialog, RAFCONCheckBoxTableDialog
>>>>>>> 7a47a763
from rafcon.utils import log

logger = log.get_logger(__name__)

# TODO think about to generate a state machine manager helper to separate this functions from this module


def new_state_machine(menubar=None):
    if not menubar:
        error_no_menubar("new_state_machine")
        return
    import glib
    logger.debug("Creating new state-machine...")
    root_state = HierarchyState("new root state")
    state_machine = StateMachine(root_state)
    state_machine_manager.add_state_machine(state_machine)
    state_machine_manager.activate_state_machine_id = state_machine.state_machine_id
    state_machine_m = menubar.model.get_selected_state_machine_model()
    # If idle_add isn't used, gaphas crashes, as the view is not ready
    glib.idle_add(state_machine_m.selection.set, state_machine_m.root_state)

    def grab_focus():
        editor_controller = menubar.state_machines_editor_ctrl.get_controller(state_machine.state_machine_id)
        editor_controller.view.editor.grab_focus()

    # The editor parameter of view is created belated, thus we have to use idle_add again
    glib.idle_add(grab_focus)


def open_state_machine(path=None):
    if path is None:
            if interface.open_folder_func is None:
                logger.error("No function defined for opening a folder")
                return
            load_path = interface.open_folder_func("Please choose the folder of the state machine")
            if load_path is None:
                return
    else:
        load_path = path

    try:
        state_machine = storage.load_state_machine_from_path(load_path)
        state_machine_manager.add_state_machine(state_machine)
    except (AttributeError, ValueError, IOError) as e:
        logger.error('Error while trying to open state machine: {0}'.format(e))


def save_state_machine(menubar, widget, save_as=False, delete_old_state_machine=False):
    def on_message_dialog_response_signal(widget, response_id, source_editor_ctrl):
        state = source_editor_ctrl.model.state
        if response_id == 1:
            logger.debug("Applying source code changes of state '{}'".format(state.name))
            source_editor_ctrl.apply_clicked(None)

        elif response_id == 2:
            logger.debug("Ignoring source code changes of state '{}'".format(state.name))
        else:
            logger.warning("Response id: {} is not considered".format(response_id))
            return
        widget.destroy()

    state_machine_m = menubar.model.get_selected_state_machine_model()
    if state_machine_m is None:
        logger.warning("Can not 'save state machine' because no state machine is selected.")
        return

    all_tabs = menubar.states_editor_ctrl.tabs.values()
    all_tabs.extend(menubar.states_editor_ctrl.closed_tabs.values())
    dirty_source_editor_ctrls = [tab_dict['controller'].get_controller('source_ctrl') for tab_dict in all_tabs if
                                 tab_dict['source_code_view_is_dirty'] is True and
                                 tab_dict['state_m'].state.get_state_machine().state_machine_id ==
                                 state_machine_m.state_machine.state_machine_id]

    for dirty_source_editor_ctrl in dirty_source_editor_ctrls:
        state = dirty_source_editor_ctrl.model.state
        message_string = "The source code of the state '{}' (path: {}) has net been applied yet and would " \
                         "therefore not be stored.\n\nDo you want to apply the changes now?".format(state.name,
                                                                                                 state.get_path())
        if global_gui_config.get_config_value("AUTO_APPLY_SOURCE_CODE_CHANGES", False):
            dirty_source_editor_ctrl.apply_clicked(None)
        else:
            RAFCONButtonDialog(message_string, ["Apply", "Ignore changes"],
                               callback=on_message_dialog_response_signal, callback_args=[dirty_source_editor_ctrl],
                               message_type=gtk.MESSAGE_WARNING, parent=menubar.get_root_window())

    save_path = state_machine_m.state_machine.file_system_path
    if save_path is None:
        if not menubar.on_save_as_activate(widget, data=None):
            return

    logger.debug("Saving state machine to {0}".format(save_path))

    state_machine = menubar.model.get_selected_state_machine_model().state_machine
    storage.save_state_machine_to_path(state_machine, state_machine.file_system_path,
                                       delete_old_state_machine=delete_old_state_machine, save_as=save_as)

    menubar.model.get_selected_state_machine_model().store_meta_data()
    logger.debug("Successfully saved state machine and its meta data.")
    return True


def save_state_machine_as(menubar=None, widget=None, data=None, path=None):
    if not menubar:
        error_no_menubar("save_state_machine_as")
        return
    if menubar.model.get_selected_state_machine_model() is None:
        logger.warning("Can not 'save state machine as' because no state machine is selected.")
        return

    if path is None:
        if interface.create_folder_func is None:
            logger.error("No function defined for creating a folder")
            return False
        state_machine_manager_model = rafcon.gui.singleton.state_machine_manager_model
        sm_m = state_machine_manager_model.state_machines[state_machine_manager_model.selected_state_machine_id]
        folder_name = sm_m.state_machine.root_state.name if sm_m else ''
        path = interface.create_folder_func("Please choose a root folder and a name for the state-machine",
                                            folder_name)
        if path is None:
            logger.warning("No valid path specified")
            return False

    menubar.model.get_selected_state_machine_model().state_machine.file_system_path = path
    save_state_machine(menubar=menubar, widget=widget, save_as=True, delete_old_state_machine=True)


def save_selected_state_as():
    state_machine_manager_model = rafcon.gui.singleton.state_machine_manager_model
    selected_states = state_machine_manager_model.get_selected_state_machine_model().selection.get_states()
    state_machine_id = state_machine_manager_model.get_selected_state_machine_model().state_machine.state_machine_id
    if selected_states and len(selected_states) == 1:
        state_m = copy.copy(selected_states[0])
        sm_m = StateMachineModel(StateMachine(root_state=state_m.state), state_machine_manager_model)
        sm_m.root_state = state_m
        path = interface.create_folder_func("Please choose a root folder and a name for the state-machine",
                                            selected_states[0].state.name)
        if path:
            storage.save_state_machine_to_path(sm_m.state_machine, base_path=path, save_as=True)
            sm_m.store_meta_data()
        else:
            logger.warning("No valid path specified")
            return False

        def open_as_state_machine_saved_state_as_separate_state_machine():
            logger.debug("Open state machine.")
            try:
                state_machine = storage.load_state_machine_from_path(path)
                state_machine_manager.add_state_machine(state_machine)
            except (ValueError, IOError) as e:
                logger.error('Error while trying to open state machine: {0}'.format(e))

        # check if state machine is in library path
        root_window = rafcon.gui.singleton.main_window_controller.get_root_window()
        if library_manager.is_os_path_within_library_root_paths(path):

            _library_path, _library_name = \
                library_manager.get_library_path_and_name_for_os_path(sm_m.state_machine.file_system_path)
            overwrote_old_lib = library_manager.is_library_in_libraries(_library_path, _library_name)

            message_string = "You stored your state machine in a path that is within the library root paths. " \
                             "Thereby your state machine can be used as a library state.\n\n"\
                             "Do you want to:"

            table_header = ["Option", "Description"]
            table_data = [(True, "Substitute the original state by this new library state."),
                          (True, "Open the newly created library state machine.")]
            if overwrote_old_lib:
                table_data.append((False, "Refresh all open state machines, as an already existing library was "
                                          "overwritten."))

            dialog = RAFCONCheckBoxTableDialog(message_string,
                                               button_texts=("Apply", "Cancel"),
                                               table_header=table_header, table_data=table_data,
                                               message_type=gtk.MESSAGE_QUESTION,
                                               parent=root_window,
                                               width=800, standalone=False)
            response_id = dialog.run()
            if response_id == 1:  # Apply pressed

                if overwrote_old_lib and dialog.list_store[2][0]:  # refresh all open state machine selected
                    logger.debug("Refresh all is triggered.")
                    refresh_all(rafcon.gui.singleton.main_window_controller.get_controller('menu_bar_controller'))
                else:  # if not all was refreshed at least the libraries are refreshed
                    logger.debug("Library refresh is triggered.")
                    refresh_libraries()

                if dialog.list_store[0][0]:  # Substitute saved state with Library selected
                    logger.debug("Substitute saved state with Library.")
                    if dialog.list_store[0][0] or dialog.list_store[0][1]:
                        refresh_libraries()
                    state_machine_manager_model.selected_state_machine_id = state_machine_id
                    [library_path, library_name] = library_manager.get_library_path_and_name_for_os_path(path)
                    state = library_manager.get_library_instance(library_path, library_name)
                    try:
                        substitute_selected_state(state, as_template=False)
                    except ValueError as e:
                        logger.error('Error while trying to open state machine: {0}'.format(e))
                if dialog.list_store[1][0]:  # Open as state machine saved state as separate state machine selected
                    open_as_state_machine_saved_state_as_separate_state_machine()
            elif response_id in [2, -4]:  # Cancel or Close pressed
                pass
            else:
                raise ValueError("Response id: {} is not considered".format(response_id))
            dialog.destroy()
        else:
            # Offer to open saved state machine dialog
            message_string = "Should the newly created state machine be opened?"
            dialog = RAFCONButtonDialog(message_string, ["Open", "Do not open"],
                                        message_type=gtk.MESSAGE_QUESTION,
                                        parent=root_window)
            response_id = dialog.run()
            if response_id == 1:  # Apply pressed
                open_as_state_machine_saved_state_as_separate_state_machine()
            elif response_id in [2, -4]:  # Cancel or Close pressed
                pass
            else:
                raise ValueError("Response id: {} is not considered".format(response_id))
            dialog.destroy()

        return True
    else:
        logger.warning("Multiple states can not be saved as state machine directly. Group them before.")
        return False


def refresh_libraries():
    library_manager.refresh_libraries()


def refresh_selected_state_machine(menubar):
    """Reloads the selected state machine.
    """

    selected_sm_id = rafcon.gui.singleton.state_machine_manager_model.selected_state_machine_id
    selected_sm = state_machine_manager.state_machines[selected_sm_id]

    # check if the state machine is still running
    if not menubar.state_machine_execution_engine.finished_or_stopped:
        if selected_sm_id == state_machine_execution_engine.active_state_machine_id:
            if menubar.stopped_state_machine_to_proceed():
                pass  # state machine was stopped, proceeding reloading library
            else:
                return

    # check if the a dirty flag is still set
    all_tabs = menubar.states_editor_ctrl.tabs.values()
    all_tabs.extend(menubar.states_editor_ctrl.closed_tabs.values())
    dirty_source_editor = [tab_dict['controller'] for tab_dict in all_tabs if
                           tab_dict['source_code_view_is_dirty'] is True]
    if selected_sm.marked_dirty or dirty_source_editor:

        def on_message_dialog_response_signal(widget, response_id):
            if response_id == 1:
                menubar.refresh_state_machine_by_id(selected_sm_id)
            else:
                logger.debug("Refresh of selected state machine canceled")
            widget.destroy()

        message_string = "Are you sure you want to reload the currently selected state machine?\n\n" \
                         "The following elements have been modified and not saved. " \
                         "These changes will get lost:"
        message_string = "%s\n* State machine #%s and name '%s'" % (
            message_string, str(selected_sm_id), selected_sm.root_state.name)
        for ctrl in dirty_source_editor:
            if ctrl.model.state.get_state_machine().state_machine_id == selected_sm_id:
                message_string = "%s\n* Source code of state with name '%s' and path '%s'" % (
                    message_string, ctrl.model.state.name, ctrl.model.state.get_path())
        RAFCONButtonDialog(message_string, ["Reload anyway", "Cancel"], on_message_dialog_response_signal,
                           message_type=gtk.MESSAGE_WARNING, parent=menubar.get_root_window())
    else:
        menubar.refresh_state_machine_by_id(selected_sm_id)


def refresh_all(menubar=None, force=False):
    """Reloads all libraries and thus all state machines as well.
        :param menubar: the menubar where this method gets called from
        :param widget: the main widget
        :param data: optional data
    """
    if not menubar:
        error_no_menubar("refresh_all")
        return

    if force:
            menubar.refresh_libs_and_state_machines()
    else:

        # check if a state machine is still running
        if not menubar.state_machine_execution_engine.finished_or_stopped:
            if menubar.stopped_state_machine_to_proceed():
                pass  # state machine was stopped, proceeding reloading library
            else:
                return

        # check if the a dirty flag is still set
        all_tabs = menubar.states_editor_ctrl.tabs.values()
        all_tabs.extend(menubar.states_editor_ctrl.closed_tabs.values())
        dirty_source_editor = [tab_dict['controller'] for tab_dict in all_tabs if
                               tab_dict['source_code_view_is_dirty'] is True]
        if state_machine_manager.has_dirty_state_machine() or dirty_source_editor:

            def on_message_dialog_response_signal(widget, response_id):
                if response_id == 1:
                    menubar.refresh_libs_and_state_machines()
                else:
                    logger.debug("Refresh canceled")
                widget.destroy()

            message_string = "Are you sure you want to reload the libraries and all state machines?\n\n" \
                             "The following elements have been modified and not saved. " \
                             "These changes will get lost:"
            for sm_id, sm in state_machine_manager.state_machines.iteritems():
                if sm.marked_dirty:
                    message_string = "%s\n* State machine #%s and name '%s'" % (
                        message_string, str(sm_id), sm.root_state.name)
            for ctrl in dirty_source_editor:
                message_string = "%s\n* Source code of state with name '%s' and path '%s'" % (
                    message_string, ctrl.model.state.name, ctrl.model.state.get_path())
            RAFCONButtonDialog(message_string, ["Reload anyway", "Cancel"], on_message_dialog_response_signal,
                               message_type=gtk.MESSAGE_WARNING, parent=menubar.get_root_window())
        else:
            menubar.refresh_libs_and_state_machines()


def error_no_menubar(method_name="unspecified"):
    logger.error("Method '{0}' not called from a menubar, behaviour not specified".format(method_name))


def delete_model(model, raise_exceptions=False):
    """Deletes a model of its state machine

    If the model is one of state, data flow or transition, it is tried to delete that model together with its
    data from the corresponding state machine.

    :param model: The model to delete
    :param bool raise_exceptions: Whether to raise exceptions or only log errors in case of failures
    :return: True if successful, False else
    """
    state_m = model.parent
    if state_m is None:
        msg = "Model has no parent from which it could be deleted from"
        if raise_exceptions:
            raise ValueError(msg)
        logger.error(msg)
        return False
    assert isinstance(state_m, StateModel)
    state = state_m.state
    core_element = model.core_element

    try:
        if core_element in state:
            state.remove(core_element)
            return True
        return False
    except (AttributeError, ValueError) as e:
        if raise_exceptions:
            raise
        logger.error("The model '{}' for core element '{}' could not be deleted: {}".format(model, core_element, e))
        return False


def delete_models(models, raise_exceptions=False):
    """Deletes all given models from their state machines

    Calls the :func:`delete_model` for all models given.

    :param models: A single model or a list of models to be deleted
    :return: The number of models that were successfully deleted
    """
    num_deleted = 0
    # If only one model is given, make a list out of it
    if not isinstance(models, list):
        models = [models]
    for model in models:
        if delete_model(model, raise_exceptions):
            num_deleted += 1
    return num_deleted


def delete_selected_elements(state_machine_m):
    if len(state_machine_m.selection.get_all()) > 0:
        delete_models(state_machine_m.selection.get_all())
        state_machine_m.selection.clear()
        return True


def paste_into_selected_state(state_machine_m):
    selection = state_machine_m.selection
    selected_states = selection.get_states()
    if len(selection) != 1 or len(selected_states) < 1:
        logger.error("Please select a single container state for pasting the clipboard")
        return

    # Note: in multi-selection case, a loop over all selected items is necessary instead of the 0 index
    target_state_m = selection.get_states()[0]
    global_clipboard.paste(target_state_m)


def selected_state_toggle_is_start_state():

    if rafcon.gui.singleton.state_machine_manager_model.get_selected_state_machine_model() is None:
        logger.warning("No state machine has been selected.")
        return False
    state_m_list = rafcon.gui.singleton.state_machine_manager_model.get_selected_state_machine_model().selection.get_states()
    if len(state_m_list) == 1 and isinstance(state_m_list[0], AbstractStateModel) and \
            not state_m_list[0].state.is_root_state:
        state_model = state_m_list[0]
        try:
            if not state_model.is_start:
                state_model.parent.state.start_state_id = state_model.state.state_id
                logger.debug("New start state '{0}'".format(state_model.state.name))
            else:
                state_model.parent.state.start_state_id = None
                logger.debug("Start state unset, no start state defined")
        except ValueError as e:
            logger.warn("Could no change start state: {0}".format(e))
        return True
    else:
        logger.warning("To toggle the is start state flag you have to select exact on state.")
        return False


<<<<<<< HEAD
def add_state(container_state_m, state_type):
    """Add a state to a container state

    Adds a state of type state_type to the given container_state

    :param rafcon.gui.models.container_state.ContainerState container_state_m: A model of a container state to add
      the new state to
    :param rafcon.core.enums.StateType state_type: The type of state that should be added
    :return: True if successful, False else
    """
    if container_state_m is None:
        logger.error("Cannot add a state without a parent.")
        return False

    if not isinstance(container_state_m, StateModel) or \
            (isinstance(container_state_m, StateModel) and not isinstance(container_state_m, ContainerStateModel)):
        logger.error("Parent state must be a container, for example a Hierarchy State." + str(container_state_m))
        return False

    new_state = None
    if state_type == StateType.HIERARCHY:
        new_state = HierarchyState()
    elif state_type == StateType.EXECUTION:
        new_state = ExecutionState()
    elif state_type == StateType.BARRIER_CONCURRENCY:
        new_state = BarrierConcurrencyState()
    elif state_type == StateType.PREEMPTION_CONCURRENCY:
        new_state = PreemptiveConcurrencyState()

    if new_state is None:
        logger.error("Cannot create state of type {0}".format(state_type))
        return False
    import rafcon.gui.helpers.meta_data as gui_helpers_meta_data
    from rafcon.gui.models.abstract_state import get_state_model_class_for_state
    rel_pos, size = gui_helpers_meta_data.generate_default_state_meta_data(container_state_m)
    model = get_state_model_class_for_state(new_state)(new_state)
    model.set_meta_data_editor('size', size)
    model.set_meta_data_editor('rel_pos', rel_pos)
    container_state_m.expected_future_models.add(model)
    container_state_m.state.add_state(new_state)
    return True


=======
>>>>>>> 7a47a763
def add_new_state(state_machine_m, state_type):
    """Triggered when shortcut keys for adding a new state are pressed, or Menu Bar "Edit, Add State" is clicked.

    Adds a new state only if the parent state (selected state) is a container state, and if the graphical editor or
    the state machine tree are in focus.
    """
    assert isinstance(state_machine_m, StateMachineModel)

    if state_type not in list(StateType):
        state_type = StateType.EXECUTION

    selected_state_models = state_machine_m.selection.get_states()
    if not selected_state_models or len(selected_state_models) != 1:
        logger.warn("Please select exactly one desired parent state, before adding a new state")
        return
    model = selected_state_models[0]

    if isinstance(model, StateModel):
        return gui_helper_state.add_state(model, state_type)
    if isinstance(model, (TransitionModel, DataFlowModel)) or \
            isinstance(model, (DataPortModel, OutcomeModel)) and isinstance(model.parent, ContainerStateModel):
        return gui_helper_state.add_state(model.parent, state_type)


<<<<<<< HEAD
def create_new_state_from_state_with_type(source_state, target_state_class):
    """The function duplicates/transforms a state to a new state type. If the source state type and the new state
    type both are ContainerStates the new state will have not transitions to force the user to explicitly re-order
    the logical flow according the paradigm of the new state type.

    :param source_state: previous/original state that is to transform into a new state type (target_state_class)
    :param target_state_class: the final state class type
    :return:
    """

    current_state_is_container = isinstance(source_state, ContainerState)
    new_state_is_container = issubclass(target_state_class, ContainerState)

    if current_state_is_container and new_state_is_container:  # TRANSFORM from CONTAINER- TO CONTAINER-STATE

        # by default all transitions are left out if the new and original state are container states
        # -> because switch from Barrier, Preemptive or Hierarchy has always different rules
        state_transitions = {}
        state_start_state_id = None
        logger.info("Type change from %s to %s" % (type(source_state).__name__, target_state_class.__name__))

        # decider state is removed because it is unique for BarrierConcurrencyState
        if isinstance(source_state, BarrierConcurrencyState):
            source_state.remove_state(UNIQUE_DECIDER_STATE_ID, force=True)
            assert UNIQUE_DECIDER_STATE_ID not in source_state.states

        new_state = target_state_class(name=source_state.name, state_id=source_state.state_id,
                                       input_data_ports=source_state.input_data_ports,
                                       output_data_ports=source_state.output_data_ports,
                                       outcomes=source_state.outcomes, states=source_state.states,
                                       transitions=state_transitions, data_flows=source_state.data_flows,
                                       start_state_id=state_start_state_id,
                                       scoped_variables=source_state.scoped_variables)

    else:  # TRANSFORM from EXECUTION- TO CONTAINER-STATE or FROM CONTAINER- TO EXECUTION-STATE

        # in case the new state is an execution state remove of child states (for observable notifications)
        if current_state_is_container and issubclass(target_state_class, ExecutionState):
            if isinstance(source_state, BarrierConcurrencyState):
                source_state.remove_state(UNIQUE_DECIDER_STATE_ID, force=True)
                assert UNIQUE_DECIDER_STATE_ID not in source_state.states
            for state_id in source_state.states.keys():
                source_state.remove_state(state_id)

        new_state = target_state_class(name=source_state.name, state_id=source_state.state_id,
                                       input_data_ports=source_state.input_data_ports,
                                       output_data_ports=source_state.output_data_ports,
                                       outcomes=source_state.outcomes)

    if source_state.description is not None and len(source_state.description) > 0:
        new_state.description = source_state.description

    return new_state

=======
def reduce_to_parent_states(models):
    models_to_remove = []
    for model in models:
        parent_m = model.parent
        while parent_m is not None:
            if parent_m in models:
                models_to_remove.append(model)
                break
            parent_m = parent_m.parent
    for model in models_to_remove:
        models.remove(model)
    return models
>>>>>>> 7a47a763


def insert_state(state, as_template=False):
    """Adds a State to the selected state

    :param state: the state which is inserted
    :param as_template:
    :return: boolean: success of the insertion
    """
    smm_m = rafcon.gui.singleton.state_machine_manager_model

    if not isinstance(state, State):
        logger.error("A state is needed to be insert not {0}".format(state))
        return False

    if not smm_m.selected_state_machine_id:
        logger.error("Please select a container state within a state machine first")
        return False

    selected_state_models = smm_m.state_machines[smm_m.selected_state_machine_id].selection.get_states()
    if len(selected_state_models) > 1:
        logger.error("Please select exactly one state for the insertion")
        return False

    if len(selected_state_models) == 0:
        logger.error("Please select a state for the insertion")
        return False

    current_state_m = selected_state_models[0]
    current_state = current_state_m.state
    if not isinstance(current_state, ContainerState):
        logger.error("States can only be inserted in container states")
        return False

    if not as_template:
        new_state_m = get_state_model_class_for_state(state)(state)
        gui_helper_state.gui_helper_meta_data.put_default_meta_on_state_m(new_state_m, current_state_m)
        new_state = state
    # If inserted as template, we have to extract the state_copy and load the meta data manually
    else:
        new_state_m = LibraryStateModel(state).state_copy
        new_state = state.state_copy

        gui_helper_state.gui_helper_meta_data.put_default_meta_on_state_m(new_state_m, current_state_m)

        gui_helper_state.prepare_state_m_for_insert_as_template(new_state_m)

    current_state_m.expected_future_models.add(new_state_m)
    while new_state.state_id in current_state.states:
        new_state.change_state_id()

    current_state.add_state(new_state)

    return True


def add_state_by_drag_and_drop(state, data):
    selected_sm_id = rafcon.gui.singleton.state_machine_manager_model.selected_state_machine_id
    ctrl_path = ['state_machines_editor_ctrl', selected_sm_id]
    state_machine_editor_ctrl = rafcon.gui.singleton.main_window_controller.get_controller_by_path(ctrl_path)
    state_machine_editor_ctrl.perform_drag_and_drop = True
    if insert_state(state, False):
        data.set_text(state.state_id)
    state_machine_editor_ctrl.perform_drag_and_drop = False


def add_data_port_to_selected_states(data_port_type, data_type=None):
    data_type = 'int' if data_type is None else data_type
    for state_m in rafcon.gui.singleton.state_machine_manager_model.get_selected_state_machine_model().selection.get_states():
        # save name with generated data port id
        data_port_id = id_generator.generate_data_port_id(state_m.state.get_data_port_ids())
        if data_port_type == 'INPUT':
            name = 'input_' + str(data_port_id)
            try:
                state_m.state.add_input_data_port(name=name, data_type=data_type, data_port_id=data_port_id)
            except ValueError as e:
                logger.warn("The input data port couldn't be added: {0}".format(e))
        elif data_port_type == 'OUTPUT':
            name = 'output_' + str(data_port_id)
            try:
                state_m.state.add_output_data_port(name=name, data_type=data_type, data_port_id=data_port_id)
            except ValueError as e:
                logger.warn("The output data port couldn't be added: {0}".format(e))
        else:
            return
    return


def add_scoped_variable_to_selected_states(data_type=None):
    data_type = 'int' if data_type is None else data_type
    selected_states = rafcon.gui.singleton.state_machine_manager_model.get_selected_state_machine_model().selection.get_states()

    if all([not isinstance(state_m.state, ContainerState) for state_m in selected_states]):
        logger.warn("The scoped variable couldn't be added to state of type {0}"
                    "".format(selected_states[0].state.__class__.__name__))
        return

    for state_m in selected_states:
        if isinstance(state_m.state, ContainerState):
            # save name with generated data port id
            data_port_id = id_generator.generate_data_port_id(state_m.state.get_data_port_ids())
            try:
                state_m.state.add_scoped_variable("scoped_{0}".format(data_port_id), data_type, 0)
            except ValueError as e:
                logger.warn("The scoped variable couldn't be added: {0}".format(e))
    return


def add_outcome_to_selected_states():
    for state_m in rafcon.gui.singleton.state_machine_manager_model.get_selected_state_machine_model().selection.get_states():
        # save name with generated outcome id
        outcome_id = id_generator.generate_outcome_id(state_m.state.outcomes.keys())
        name = "outcome_" + str(outcome_id)
        try:
            state_m.state.add_outcome(name=name, outcome_id=outcome_id)
        except ValueError as e:
            logger.warn("The outcome couldn't be added: {0}".format(e))
    return


def change_state_type_with_error_handling_and_logger_messages(state_m, target_class):
    if not isinstance(state_m.state, target_class):
        logger.debug("Change type of State '{0}' from {1} to {2}".format(state_m.state.name,
                                                                         type(state_m.state).__name__,
                                                                         target_class.__name__))
        try:
            state_machine_m = rafcon.gui.singleton.state_machine_manager_model.get_state_machine_model(state_m)
            state_machine_m.selection.remove(state_m)
            new_state_m = gui_helper_state.change_state_type(state_m, target_class)
            state_machine_m.selection.set([new_state_m, ])
        except Exception as e:
            logger.exception("An error occurred while changing the state type")
    else:
        logger.info("State type of State '{0}' will not change because target_class: {1} == state_class: {2}"
                    "".format(state_m.state.name, type(state_m.state).__name__, target_class.__name__))


def substitute_selected_state_and_use_choice_dialog():
    selected_states = rafcon.gui.singleton.state_machine_manager_model.get_selected_state_machine_model().selection.get_states()
    if selected_states and len(selected_states) == 1:
        StateSubstituteChooseLibraryDialog(rafcon.gui.singleton.library_manager_model,
                                           parent=rafcon.gui.singleton.main_window_controller.get_root_window())
        return True
    else:
        logger.warning("Substitute state needs exact one state to be selected.")
        return False


<<<<<<< HEAD
    # Check if no recursion occurs
    new_state_file_system_path = None
    if not state.get_state_machine():
        assert isinstance(state, LibraryState)
        lib_os_path, new_library_path, new_library_name = \
            library_manager.get_os_path_to_library(state.library_path, state.library_name)
        new_state_file_system_path = lib_os_path
    else:
        new_state_file_system_path = state.get_state_machine().file_system_path

    if new_state_file_system_path == current_state.get_state_machine().file_system_path:
        logger.error("Recursions are not allowed!")
        return False

def insert_state(state, as_template=False):
    """Adds a State to the selected state

    :param state: the state which is inserted
    :param as_template:
    :return: boolean: success of the insertion
    """
    smm_m = rafcon.gui.singleton.state_machine_manager_model

    if state is None:
        logger.error("Please select a library state")
        return False

=======
def substitute_selected_state(state, as_template=False):
    # print "substitute_selected_state", state, as_template
    assert isinstance(state, State)
    from rafcon.core.states.barrier_concurrency_state import DeciderState
    if isinstance(state, DeciderState):
        raise ValueError("State of type DeciderState can not be substituted.")

    smm_m = rafcon.gui.singleton.state_machine_manager_model

>>>>>>> 7a47a763
    if not smm_m.selected_state_machine_id:
        logger.error("Please select a container state within a state machine first")
        return False

<<<<<<< HEAD
    selected_state_models = smm_m.state_machines[smm_m.selected_state_machine_id].selection.get_states()
    if len(selected_state_models) > 1:
        logger.error("Please select exactly one state for the insertion")
        return False
=======
    current_selection = smm_m.state_machines[smm_m.selected_state_machine_id].selection
    selected_state_models = current_selection.get_states()
    if len(selected_state_models) > 1:
        logger.error("Please select exactly one state for the substitution")
        return False

    if len(selected_state_models) == 0:
        logger.error("Please select a state for the substitution")
        return False

    current_state_m = selected_state_models[0]
    current_state = current_state_m.state
    current_state_name = current_state.name
    parent_state_m = current_state_m.parent
    parent_state = current_state.parent

    if not as_template:
        state_m = get_state_model_class_for_state(state)(state)
        gui_helper_state.substitute_state(parent_state_m.states[current_state.state_id], state_m)
        state.name = current_state_name
        return True
    # If inserted as template, we have to extract the state_copy and load the meta data manually
    else:
        assert isinstance(state, LibraryState)
        # print "as template", parent_state_m.states[current_state.state_id].get_meta_data_editor()
        template_m = LibraryStateModel(state).state_copy
        # print template_m
        gui_helper_state.substitute_state(parent_state_m.states[current_state.state_id], template_m)
        # template = template_m.state
        # template.change_state_id()
        # template.name = current_state_name
>>>>>>> 7a47a763

        return True


def substitute_selected_library_state_with_template():
    selected_states = rafcon.gui.singleton.state_machine_manager_model.get_selected_state_machine_model().selection.get_states()
    if selected_states and len(selected_states) == 1 and isinstance(selected_states[0], LibraryStateModel):
        # print "start substitute library state with template"
        lib_state = LibraryState.from_dict(LibraryState.state_to_dict(selected_states[0].state))
        # lib_state_m = copy.deepcopy(selected_states[0].state)
        substitute_selected_state(lib_state, as_template=True)
        return True
    else:
<<<<<<< HEAD
        template = state.state_copy
        orig_state_id = template.state_id
        template.change_state_id()
        current_state.add_state(template)

        # reset the parent of all ports (logical + data ports)
        # as in the setter function the parent is reset it can be used here
        template.input_data_ports = template.input_data_ports
        template.output_data_ports = template.output_data_ports
        template.outcomes = template.outcomes

        # load meta data
        from os.path import join
        lib_os_path, _, _ = library_manager.get_os_path_to_library(state.library_path, state.library_name)
        root_state_path = join(lib_os_path, orig_state_id)
        template_m = current_state_m.states[template.state_id]
        template_m.load_meta_data(root_state_path)
        # Causes the template to be resized
        template_m.temp['gui']['editor']['template'] = True
        return True
=======
        logger.warning("Substitute library state with template needs exact one library state to be selected.")
        return False


def group_selected_states_and_scoped_variables():
    logger.debug("try to group")
    sm_m = rafcon.gui.singleton.state_machine_manager_model.get_selected_state_machine_model()
    selected_state_m_list = sm_m.selection.get_states()
    selected_sv_m = [elem for elem in sm_m.selection.get_all() if isinstance(elem, ScopedVariableModel)]
    if selected_state_m_list and isinstance(selected_state_m_list[0].parent, StateModel) or selected_sv_m:
        # # check if all elements have the same parent or leave it to the parent
        # parent_list = []
        # for state_m in selected_state_m_list:
        #     parent_list.append(state_m.state)
        # for sv_m in selected_sv_m:
        #     parent_list.append(sv_m.scoped_variable.parent)
        # assert len(set(parent_list))
        logger.debug("do group selected states: {0} scoped variables: {1}".format(selected_state_m_list, selected_sv_m))
        # TODO remove un-select workaround (used to avoid wrong selections in gaphas and inconsistent selection)
        sm_m.selection.set([])
        gui_helper_state.group_states_and_scoped_variables(selected_state_m_list, selected_sv_m)


def ungroup_selected_state():
    logger.debug("try to ungroup")
    selected_states = rafcon.gui.singleton.state_machine_manager_model.get_selected_state_machine_model().selection.get_states()
    if len(selected_states) == 1 and isinstance(selected_states[0], ContainerStateModel) and \
            not selected_states[0].state.is_root_state:
        logger.debug("do ungroup")
        gui_helper_state.ungroup_state(selected_states[0])
>>>>>>> 7a47a763
<|MERGE_RESOLUTION|>--- conflicted
+++ resolved
@@ -27,21 +27,6 @@
 from rafcon.core.state_machine import StateMachine
 from rafcon.core.states.container_state import ContainerState
 from rafcon.core.states.hierarchy_state import HierarchyState
-<<<<<<< HEAD
-from rafcon.core.states.barrier_concurrency_state import BarrierConcurrencyState
-from rafcon.core.states.preemptive_concurrency_state import PreemptiveConcurrencyState
-from rafcon.core.constants import UNIQUE_DECIDER_STATE_ID
-from rafcon.core.states.state import StateType
-
-from rafcon.gui.models import StateModel, AbstractStateModel, ContainerStateModel, TransitionModel, DataFlowModel
-from rafcon.gui.models.data_port import DataPortModel
-from rafcon.gui.models.outcome import OutcomeModel
-from rafcon.gui.models.state_machine import StateMachineModel
-from rafcon.gui.config import global_gui_config
-from rafcon.gui.utils.dialog import RAFCONButtonDialog
-from rafcon.gui.clipboard import global_clipboard
-import rafcon.gui.singleton
-=======
 from rafcon.core.states.library_state import LibraryState
 from rafcon.core.states.state import State, StateType
 from rafcon.core.storage import storage
@@ -51,7 +36,6 @@
 from rafcon.gui.models import AbstractStateModel, StateModel, ContainerStateModel, LibraryStateModel, TransitionModel, \
     DataFlowModel, DataPortModel, ScopedVariableModel, OutcomeModel, StateMachineModel, get_state_model_class_for_state
 from rafcon.gui.utils.dialog import RAFCONButtonDialog, RAFCONCheckBoxTableDialog
->>>>>>> 7a47a763
 from rafcon.utils import log
 
 logger = log.get_logger(__name__)
@@ -474,52 +458,6 @@
         return False
 
 
-<<<<<<< HEAD
-def add_state(container_state_m, state_type):
-    """Add a state to a container state
-
-    Adds a state of type state_type to the given container_state
-
-    :param rafcon.gui.models.container_state.ContainerState container_state_m: A model of a container state to add
-      the new state to
-    :param rafcon.core.enums.StateType state_type: The type of state that should be added
-    :return: True if successful, False else
-    """
-    if container_state_m is None:
-        logger.error("Cannot add a state without a parent.")
-        return False
-
-    if not isinstance(container_state_m, StateModel) or \
-            (isinstance(container_state_m, StateModel) and not isinstance(container_state_m, ContainerStateModel)):
-        logger.error("Parent state must be a container, for example a Hierarchy State." + str(container_state_m))
-        return False
-
-    new_state = None
-    if state_type == StateType.HIERARCHY:
-        new_state = HierarchyState()
-    elif state_type == StateType.EXECUTION:
-        new_state = ExecutionState()
-    elif state_type == StateType.BARRIER_CONCURRENCY:
-        new_state = BarrierConcurrencyState()
-    elif state_type == StateType.PREEMPTION_CONCURRENCY:
-        new_state = PreemptiveConcurrencyState()
-
-    if new_state is None:
-        logger.error("Cannot create state of type {0}".format(state_type))
-        return False
-    import rafcon.gui.helpers.meta_data as gui_helpers_meta_data
-    from rafcon.gui.models.abstract_state import get_state_model_class_for_state
-    rel_pos, size = gui_helpers_meta_data.generate_default_state_meta_data(container_state_m)
-    model = get_state_model_class_for_state(new_state)(new_state)
-    model.set_meta_data_editor('size', size)
-    model.set_meta_data_editor('rel_pos', rel_pos)
-    container_state_m.expected_future_models.add(model)
-    container_state_m.state.add_state(new_state)
-    return True
-
-
-=======
->>>>>>> 7a47a763
 def add_new_state(state_machine_m, state_type):
     """Triggered when shortcut keys for adding a new state are pressed, or Menu Bar "Edit, Add State" is clicked.
 
@@ -544,62 +482,6 @@
         return gui_helper_state.add_state(model.parent, state_type)
 
 
-<<<<<<< HEAD
-def create_new_state_from_state_with_type(source_state, target_state_class):
-    """The function duplicates/transforms a state to a new state type. If the source state type and the new state
-    type both are ContainerStates the new state will have not transitions to force the user to explicitly re-order
-    the logical flow according the paradigm of the new state type.
-
-    :param source_state: previous/original state that is to transform into a new state type (target_state_class)
-    :param target_state_class: the final state class type
-    :return:
-    """
-
-    current_state_is_container = isinstance(source_state, ContainerState)
-    new_state_is_container = issubclass(target_state_class, ContainerState)
-
-    if current_state_is_container and new_state_is_container:  # TRANSFORM from CONTAINER- TO CONTAINER-STATE
-
-        # by default all transitions are left out if the new and original state are container states
-        # -> because switch from Barrier, Preemptive or Hierarchy has always different rules
-        state_transitions = {}
-        state_start_state_id = None
-        logger.info("Type change from %s to %s" % (type(source_state).__name__, target_state_class.__name__))
-
-        # decider state is removed because it is unique for BarrierConcurrencyState
-        if isinstance(source_state, BarrierConcurrencyState):
-            source_state.remove_state(UNIQUE_DECIDER_STATE_ID, force=True)
-            assert UNIQUE_DECIDER_STATE_ID not in source_state.states
-
-        new_state = target_state_class(name=source_state.name, state_id=source_state.state_id,
-                                       input_data_ports=source_state.input_data_ports,
-                                       output_data_ports=source_state.output_data_ports,
-                                       outcomes=source_state.outcomes, states=source_state.states,
-                                       transitions=state_transitions, data_flows=source_state.data_flows,
-                                       start_state_id=state_start_state_id,
-                                       scoped_variables=source_state.scoped_variables)
-
-    else:  # TRANSFORM from EXECUTION- TO CONTAINER-STATE or FROM CONTAINER- TO EXECUTION-STATE
-
-        # in case the new state is an execution state remove of child states (for observable notifications)
-        if current_state_is_container and issubclass(target_state_class, ExecutionState):
-            if isinstance(source_state, BarrierConcurrencyState):
-                source_state.remove_state(UNIQUE_DECIDER_STATE_ID, force=True)
-                assert UNIQUE_DECIDER_STATE_ID not in source_state.states
-            for state_id in source_state.states.keys():
-                source_state.remove_state(state_id)
-
-        new_state = target_state_class(name=source_state.name, state_id=source_state.state_id,
-                                       input_data_ports=source_state.input_data_ports,
-                                       output_data_ports=source_state.output_data_ports,
-                                       outcomes=source_state.outcomes)
-
-    if source_state.description is not None and len(source_state.description) > 0:
-        new_state.description = source_state.description
-
-    return new_state
-
-=======
 def reduce_to_parent_states(models):
     models_to_remove = []
     for model in models:
@@ -612,7 +494,6 @@
     for model in models_to_remove:
         models.remove(model)
     return models
->>>>>>> 7a47a763
 
 
 def insert_state(state, as_template=False):
@@ -761,35 +642,6 @@
         return False
 
 
-<<<<<<< HEAD
-    # Check if no recursion occurs
-    new_state_file_system_path = None
-    if not state.get_state_machine():
-        assert isinstance(state, LibraryState)
-        lib_os_path, new_library_path, new_library_name = \
-            library_manager.get_os_path_to_library(state.library_path, state.library_name)
-        new_state_file_system_path = lib_os_path
-    else:
-        new_state_file_system_path = state.get_state_machine().file_system_path
-
-    if new_state_file_system_path == current_state.get_state_machine().file_system_path:
-        logger.error("Recursions are not allowed!")
-        return False
-
-def insert_state(state, as_template=False):
-    """Adds a State to the selected state
-
-    :param state: the state which is inserted
-    :param as_template:
-    :return: boolean: success of the insertion
-    """
-    smm_m = rafcon.gui.singleton.state_machine_manager_model
-
-    if state is None:
-        logger.error("Please select a library state")
-        return False
-
-=======
 def substitute_selected_state(state, as_template=False):
     # print "substitute_selected_state", state, as_template
     assert isinstance(state, State)
@@ -799,17 +651,10 @@
 
     smm_m = rafcon.gui.singleton.state_machine_manager_model
 
->>>>>>> 7a47a763
     if not smm_m.selected_state_machine_id:
         logger.error("Please select a container state within a state machine first")
         return False
 
-<<<<<<< HEAD
-    selected_state_models = smm_m.state_machines[smm_m.selected_state_machine_id].selection.get_states()
-    if len(selected_state_models) > 1:
-        logger.error("Please select exactly one state for the insertion")
-        return False
-=======
     current_selection = smm_m.state_machines[smm_m.selected_state_machine_id].selection
     selected_state_models = current_selection.get_states()
     if len(selected_state_models) > 1:
@@ -841,7 +686,6 @@
         # template = template_m.state
         # template.change_state_id()
         # template.name = current_state_name
->>>>>>> 7a47a763
 
         return True
 
@@ -855,28 +699,6 @@
         substitute_selected_state(lib_state, as_template=True)
         return True
     else:
-<<<<<<< HEAD
-        template = state.state_copy
-        orig_state_id = template.state_id
-        template.change_state_id()
-        current_state.add_state(template)
-
-        # reset the parent of all ports (logical + data ports)
-        # as in the setter function the parent is reset it can be used here
-        template.input_data_ports = template.input_data_ports
-        template.output_data_ports = template.output_data_ports
-        template.outcomes = template.outcomes
-
-        # load meta data
-        from os.path import join
-        lib_os_path, _, _ = library_manager.get_os_path_to_library(state.library_path, state.library_name)
-        root_state_path = join(lib_os_path, orig_state_id)
-        template_m = current_state_m.states[template.state_id]
-        template_m.load_meta_data(root_state_path)
-        # Causes the template to be resized
-        template_m.temp['gui']['editor']['template'] = True
-        return True
-=======
         logger.warning("Substitute library state with template needs exact one library state to be selected.")
         return False
 
@@ -906,5 +728,4 @@
     if len(selected_states) == 1 and isinstance(selected_states[0], ContainerStateModel) and \
             not selected_states[0].state.is_root_state:
         logger.debug("do ungroup")
-        gui_helper_state.ungroup_state(selected_states[0])
->>>>>>> 7a47a763
+        gui_helper_state.ungroup_state(selected_states[0])