# Copyright (C) 2017 DLR
#
# All rights reserved. This program and the accompanying materials are made
# available under the terms of the Eclipse Public License v1.0 which
# accompanies this distribution, and is available at
# http://www.eclipse.org/legal/epl-v10.html
#
# Contributors:
# Lukas Becker <lukas.becker@dlr.de>
# Rico Belder <rico.belder@dlr.de>
# Sebastian Brunner <sebastian.brunner@dlr.de>

"""This module covers functionality which is state machine model related, e.g. use selection, dialogs ,storage and
   that are basically menu bar functions. Further the it holds methods that are not StateModel based and more generic.
   Additional this module holds methods that employing the state machine manager. Maybe this changes in future.
"""

import copy

import gtk
import glib

import rafcon.gui.helpers.state as gui_helper_state
import rafcon.gui.singleton
from rafcon.core import interface, id_generator
from rafcon.core.singleton import state_machine_manager, state_machine_execution_engine, library_manager
from rafcon.core.state_machine import StateMachine
from rafcon.core.states.container_state import ContainerState
from rafcon.core.states.hierarchy_state import HierarchyState
from rafcon.core.states.library_state import LibraryState
from rafcon.core.states.state import State, StateType
from rafcon.core.storage import storage
from rafcon.gui.clipboard import global_clipboard
from rafcon.gui.config import global_gui_config
from rafcon.gui.runtime_config import global_runtime_config
from rafcon.gui.controllers.state_substitute import StateSubstituteChooseLibraryDialog
from rafcon.gui.models import AbstractStateModel, StateModel, ContainerStateModel, LibraryStateModel, TransitionModel, \
    DataFlowModel, DataPortModel, ScopedVariableModel, OutcomeModel, StateMachineModel
from rafcon.gui.singleton import library_manager_model
from rafcon.gui.utils.dialog import RAFCONButtonDialog, RAFCONCheckBoxTableDialog
from rafcon.utils import log

logger = log.get_logger(__name__)

# TODO think about to generate a state machine manager helper to separate this functions from this module


def is_element_none_with_error_message(method_name, element_dict):
    missing_elements = [element_name for element_name, element in element_dict.iteritems() if element is None]
    if missing_elements:
        logger.error("The following elements are missing to perform {0}: {1}".format(missing_elements))


def new_state_machine():

    state_machine_manager_model = rafcon.gui.singleton.state_machine_manager_model
    state_machines_editor_ctrl = rafcon.gui.singleton.main_window_controller.get_controller('state_machines_editor_ctrl')

    logger.debug("Creating new state-machine...")
    root_state = HierarchyState("new root state")
    state_machine = StateMachine(root_state)
    state_machine_manager.add_state_machine(state_machine)
    state_machine_manager.activate_state_machine_id = state_machine.state_machine_id
    state_machine_m = state_machine_manager_model.get_selected_state_machine_model()
    # If idle_add isn't used, gaphas crashes, as the view is not ready
    glib.idle_add(state_machine_m.selection.set, state_machine_m.root_state)

    def grab_focus():
        editor_controller = state_machines_editor_ctrl.get_controller(state_machine.state_machine_id)
        editor_controller.view.editor.grab_focus()

    # The editor parameter of view is created belated, thus we have to use idle_add again
    glib.idle_add(grab_focus)


def open_state_machine(path=None, recent_opened_notification=False):
    """ Open a state machine from respective file system path

    :param str path: file system path to the state machine
    :param bool recent_opened_notification: flags that indicates that this call also should update recently open
<<<<<<< HEAD
=======

>>>>>>> 75850b7b
    :rtype rafcon.core.state_machine.StateMachine
    :return: opened state machine
    """
    if path is None:
        if interface.open_folder_func is None:
            logger.error("No function defined for opening a folder")
            return
        load_path = interface.open_folder_func("Please choose the folder of the state machine")
        if load_path is None:
            return
    else:
        load_path = path

<<<<<<< HEAD
=======
    if state_machine_manager.is_state_machine_open(load_path):
        logger.info("State machine already open. Select state machine instance from path {0}.".format(load_path))
        sm = state_machine_manager.get_open_state_machine_of_file_system_path(load_path)
        gui_helper_state.gui_singletons.state_machine_manager_model.selected_state_machine_id = sm.state_machine_id
        return state_machine_manager.get_open_state_machine_of_file_system_path(load_path)

>>>>>>> 75850b7b
    state_machine = None
    try:
        state_machine = storage.load_state_machine_from_path(load_path)
        state_machine_manager.add_state_machine(state_machine)
        if recent_opened_notification:
            sm_m = rafcon.gui.singleton.state_machine_manager_model.state_machines[state_machine.state_machine_id]
<<<<<<< HEAD
            rafcon.gui.singleton.state_machine_manager_model.update_recently_opened_state_machines(sm_m)
    except (AttributeError, ValueError, IOError) as e:
        logger.error('Error while trying to open state machine: {0}'.format(e))
    return state_machine
=======
            global_runtime_config.update_recently_opened_state_machines_with(sm_m)
    except (AttributeError, ValueError, IOError) as e:
        logger.error('Error while trying to open state machine: {0}'.format(e))
    return state_machine


def save_state_machine(delete_old_state_machine=False, recent_opened_notification=False, as_copy=False, copy_path=None):
    """ Save selected state machine
>>>>>>> 75850b7b

     The function checks if states of the state machine has not stored script data abd triggers dialog windows to
     take user input how to continue (ignoring or storing this script changes).
     If the state machine file_system_path is None function save_state_machine_as is used to collect respective path and
     to store the state machine.
     The delete flag will remove all data in existing state machine folder (if plugins or feature use non-standard
     RAFCON files this data will be removed)

<<<<<<< HEAD
def save_state_machine(save_as=False, delete_old_state_machine=False, recent_opened_notification=False):
=======
    :param bool delete_old_state_machine: Flag to delete existing state machine folder before storing current version
    :param bool recent_opened_notification: Flag to insert path of state machine into recent opened state machine paths
    :param bool as_copy: Store state machine as copy flag e.g. without assigning path to state_machine.file_system_path
    :return: True if the storing was successful, False if the storing process was canceled or stopped by condition fail
    :rtype bool:
    """
>>>>>>> 75850b7b

    state_machine_manager_model = rafcon.gui.singleton.state_machine_manager_model
    states_editor_ctrl = rafcon.gui.singleton.main_window_controller.get_controller('states_editor_ctrl')

    state_machine_m = state_machine_manager_model.get_selected_state_machine_model()
    if state_machine_m is None:
        logger.warning("Can not 'save state machine' because no state machine is selected.")
        return False
    old_file_system_path = state_machine_m.state_machine.file_system_path

    previous_path = state_machine_m.state_machine.file_system_path
    previous_marked_dirty = state_machine_m.state_machine.marked_dirty
    all_tabs = states_editor_ctrl.tabs.values()
    all_tabs.extend(states_editor_ctrl.closed_tabs.values())
    dirty_source_editor_ctrls = [tab_dict['controller'].get_controller('source_ctrl') for tab_dict in all_tabs if
                                 tab_dict['source_code_view_is_dirty'] is True and
                                 tab_dict['state_m'].state.get_state_machine().state_machine_id ==
                                 state_machine_m.state_machine.state_machine_id]

    for dirty_source_editor_ctrl in dirty_source_editor_ctrls:
        state = dirty_source_editor_ctrl.model.state
        message_string = "The source code of the state '{}' (path: {}) has net been applied yet and would " \
                         "therefore not be stored.\n\nDo you want to apply the changes now?" \
                         "".format(state.name, state.get_path())
        if global_gui_config.get_config_value("AUTO_APPLY_SOURCE_CODE_CHANGES", False):
            dirty_source_editor_ctrl.apply_clicked(None)
        else:
            dialog = RAFCONButtonDialog(message_string, ["Apply", "Ignore changes"],
                                        message_type=gtk.MESSAGE_WARNING, parent=states_editor_ctrl.get_root_window())
            response_id = dialog.run()
            state = dirty_source_editor_ctrl.model.state
            if response_id == 1:  # Apply changes
                logger.debug("Applying source code changes of state '{}'".format(state.name))
                dirty_source_editor_ctrl.apply_clicked(None)

            elif response_id == 2:  # Ignore changes
                logger.debug("Ignoring source code changes of state '{}'".format(state.name))
            else:
                logger.warning("Response id: {} is not considered".format(response_id))
                return False
            dialog.destroy()

    save_path = state_machine_m.state_machine.file_system_path
    if not as_copy and save_path is None or as_copy and copy_path is None:
        if not save_state_machine_as(as_copy=as_copy):
            return False
        return True

    logger.debug("Saving state machine to {0}".format(save_path))

    state_machine_m = state_machine_manager_model.get_selected_state_machine_model()
<<<<<<< HEAD
    storage.save_state_machine_to_path(state_machine_m.state_machine, state_machine_m.state_machine.file_system_path,
                                       delete_old_state_machine=delete_old_state_machine)
    if recent_opened_notification and \
            (not previous_path == save_path or previous_path == save_path and previous_marked_dirty):
        rafcon.gui.singleton.state_machine_manager_model.update_recently_opened_state_machines(state_machine_m)
    state_machine_m.store_meta_data()
=======
    sm_path = state_machine_m.state_machine.file_system_path

    storage.save_state_machine_to_path(state_machine_m.state_machine, copy_path if as_copy else sm_path,
                                       delete_old_state_machine=delete_old_state_machine, as_copy=as_copy)
    if recent_opened_notification and \
            (not previous_path == save_path or previous_path == save_path and previous_marked_dirty):
        global_runtime_config.update_recently_opened_state_machines_with(state_machine_m)
    state_machine_m.store_meta_data(copy_path=copy_path if as_copy else None)
>>>>>>> 75850b7b
    logger.debug("Saved state machine and its meta data.")
    library_manager_model.state_machine_was_stored(state_machine_m, old_file_system_path)
    return True


<<<<<<< HEAD
def save_state_machine_as(path=None, recent_opened_notification=False):
=======
def save_state_machine_as(path=None, recent_opened_notification=False, as_copy=False):
    """ Store selected state machine to path

     If there is no handed path the interface dialog "create folder" is used to collect one. The state machine finally
     is stored by the save_state_machine function.

    :param str path: Path of state machine folder where selected state machine should be stored
    :param bool recent_opened_notification: Flag to insert path of state machine into recent opened state machine paths
    :param bool as_copy: Store state machine as copy flag e.g. without assigning path to state_machine.file_system_path
    :return: True if successfully stored, False if the storing process was canceled or stopped by condition fail
    :rtype bool:
    """
>>>>>>> 75850b7b

    state_machine_manager_model = rafcon.gui.singleton.state_machine_manager_model
    selected_state_machine_model = state_machine_manager_model.get_selected_state_machine_model()
    if selected_state_machine_model is None:
        logger.warning("Can not 'save state machine as' because no state machine is selected.")
        return False

    if path is None:
        if interface.create_folder_func is None:
            logger.error("No function defined for creating a folder")
            return False
        folder_name = selected_state_machine_model.state_machine.root_state.name
        path = interface.create_folder_func("Please choose a root folder and a folder name for the state-machine. "
                                            "The default folder name is the name of the root state.",
                                            folder_name)
        if path is None:
            logger.warning("No valid path specified")
            return False

    old_file_system_path = selected_state_machine_model.state_machine.file_system_path
<<<<<<< HEAD
    selected_state_machine_model.state_machine.file_system_path = path
    result = save_state_machine(save_as=True, delete_old_state_machine=True,
                                recent_opened_notification=recent_opened_notification)
=======
    if not as_copy:
        selected_state_machine_model.state_machine.file_system_path = path
    result = save_state_machine(delete_old_state_machine=True,
                                recent_opened_notification=recent_opened_notification,
                                as_copy=as_copy, copy_path=path)
>>>>>>> 75850b7b
    library_manager_model.state_machine_was_stored(selected_state_machine_model, old_file_system_path)
    return result


def save_selected_state_as():
    """Save selected state as separate state machine

    :return True if successfully stored, False if the storing process was canceled or stopped by condition fail
    :rtype bool:
    :raises exceptions.ValueError: If dialog response ids are out of bounds
    """

    state_machine_manager_model = rafcon.gui.singleton.state_machine_manager_model
    selected_states = state_machine_manager_model.get_selected_state_machine_model().selection.get_states()
    state_machine_id = state_machine_manager_model.get_selected_state_machine_model().state_machine.state_machine_id
    if selected_states and len(selected_states) == 1:
        state_m = copy.copy(selected_states[0])
        sm_m = StateMachineModel(StateMachine(root_state=state_m.state), state_machine_manager_model)
        sm_m.root_state = state_m
        path = interface.create_folder_func("Please choose a root folder and a folder name for the state-machine your "
                                            "state is saved in. The default folder name is the name of state.",
                                            selected_states[0].state.name)
        if path:
            storage.save_state_machine_to_path(sm_m.state_machine, base_path=path)
            sm_m.store_meta_data()
        else:
            logger.warning("No valid path specified")
            return False

        def open_as_state_machine_saved_state_as_separate_state_machine():
            logger.debug("Open state machine.")
            try:
                open_state_machine(path=path, recent_opened_notification=True)
            except (ValueError, IOError) as e:
                logger.error('Error while trying to open state machine: {0}'.format(e))

        # check if state machine is in library path
        root_window = rafcon.gui.singleton.main_window_controller.get_root_window()
        if library_manager.is_os_path_within_library_root_paths(path):

            _library_path, _library_name = \
                library_manager.get_library_path_and_name_for_os_path(sm_m.state_machine.file_system_path)
            overwrote_old_lib = library_manager.is_library_in_libraries(_library_path, _library_name)

            message_string = "You stored your state machine in a path that is within the library root paths. " \
                             "Thereby your state machine can be used as a library state.\n\n"\
                             "Do you want to:"

            table_header = ["Option", "Description"]
            table_data = [(True, "Substitute the original state by this new library state."),
                          (True, "Open the newly created library state machine.")]
            if overwrote_old_lib:
                table_data.append((False, "Refresh all open state machines, as an already existing library was "
                                          "overwritten."))

            dialog = RAFCONCheckBoxTableDialog(message_string,
                                               button_texts=("Apply", "Cancel"),
                                               table_header=table_header, table_data=table_data,
                                               message_type=gtk.MESSAGE_QUESTION,
                                               parent=root_window,
                                               width=800, standalone=False)
            response_id = dialog.run()
            if response_id == 1:  # Apply pressed

                if overwrote_old_lib and dialog.list_store[2][0]:  # refresh all open state machine selected
                    logger.debug("Refresh all is triggered.")
                    refresh_all()
                else:  # if not all was refreshed at least the libraries are refreshed
                    logger.debug("Library refresh is triggered.")
                    refresh_libraries()

                if dialog.list_store[0][0]:  # Substitute saved state with Library selected
                    logger.debug("Substitute saved state with Library.")
                    if dialog.list_store[0][0] or dialog.list_store[0][1]:
                        refresh_libraries()
                    state_machine_manager_model.selected_state_machine_id = state_machine_id
                    [library_path, library_name] = library_manager.get_library_path_and_name_for_os_path(path)
                    state = library_manager.get_library_instance(library_path, library_name)
                    try:
                        substitute_selected_state(state, as_template=False)
                    except ValueError as e:
                        logger.error('Error while trying to open state machine: {0}'.format(e))
                if dialog.list_store[1][0]:  # Open as state machine saved state as separate state machine selected
                    open_as_state_machine_saved_state_as_separate_state_machine()
            elif response_id in [2, -4]:  # Cancel or Close pressed
                pass
            else:
                raise ValueError("Response id: {} is not considered".format(response_id))
            dialog.destroy()
        else:
            # Offer to open saved state machine dialog
            message_string = "Should the newly created state machine be opened?"
            dialog = RAFCONButtonDialog(message_string, ["Open", "Do not open"],
                                        message_type=gtk.MESSAGE_QUESTION,
                                        parent=root_window)
            response_id = dialog.run()
            if response_id == 1:  # Apply pressed
                open_as_state_machine_saved_state_as_separate_state_machine()
            elif response_id in [2, -4]:  # Cancel or Close pressed
                pass
            else:
                raise ValueError("Response id: {} is not considered".format(response_id))
            dialog.destroy()

        return True
    else:
        logger.warning("Multiple states can not be saved as state machine directly. Group them before.")
        return False


def is_state_machine_stopped_to_proceed(selected_sm_id=None, root_window=None):
    """ Check if state machine is stopped and in case request user by dialog how to proceed

     The function checks if a specific state machine or by default all state machines have stopped or finished
     execution. If a state machine is still running the user is ask by dialog window if those should be stopped or not.

    :param selected_sm_id: Specific state mine to check for
    :param root_window: Root window for dialog window
    :return:
    """
    # check if the/a state machine is still running
    if not state_machine_execution_engine.finished_or_stopped():
        if selected_sm_id is None or selected_sm_id == state_machine_manager.active_state_machine_id:

            message_string = "A state machine is still running. This state machine can only be refreshed" \
                             "if not running any more."
            dialog = RAFCONButtonDialog(message_string, ["Stop execution and refresh",
                                                         "Keep running and do not refresh"],
                                        message_type=gtk.MESSAGE_QUESTION,
                                        parent=root_window)
            response_id = dialog.run()
            state_machine_stopped = False
            if response_id == 1:
                state_machine_execution_engine.stop()
                state_machine_stopped = True
            elif response_id == 2:
                logger.debug("State machine will stay running and no refresh will be performed!")
            dialog.destroy()

            return state_machine_stopped
    return True


def refresh_libraries():
    library_manager.refresh_libraries()


def refresh_selected_state_machine():
    """Reloads the selected state machine.
    """

    selected_sm_id = rafcon.gui.singleton.state_machine_manager_model.selected_state_machine_id
    selected_sm = state_machine_manager.state_machines[selected_sm_id]
    state_machines_editor_ctrl = rafcon.gui.singleton.main_window_controller.get_controller('state_machines_editor_ctrl')
    states_editor_ctrl = rafcon.gui.singleton.main_window_controller.get_controller('states_editor_ctrl')

    if not is_state_machine_stopped_to_proceed(selected_sm_id, state_machines_editor_ctrl.get_root_window()):
        return

    # check if the a dirty flag is still set
    all_tabs = states_editor_ctrl.tabs.values()
    all_tabs.extend(states_editor_ctrl.closed_tabs.values())
    dirty_source_editor = [tab_dict['controller'] for tab_dict in all_tabs if
                           tab_dict['source_code_view_is_dirty'] is True]
    if selected_sm.marked_dirty or dirty_source_editor:

        message_string = "Are you sure you want to reload the currently selected state machine?\n\n" \
                         "The following elements have been modified and not saved. " \
                         "These changes will get lost:"
        message_string = "%s\n* State machine #%s and name '%s'" % (
            message_string, str(selected_sm_id), selected_sm.root_state.name)
        for ctrl in dirty_source_editor:
            if ctrl.model.state.get_state_machine().state_machine_id == selected_sm_id:
                message_string = "%s\n* Source code of state with name '%s' and path '%s'" % (
                    message_string, ctrl.model.state.name, ctrl.model.state.get_path())
        dialog = RAFCONButtonDialog(message_string, ["Reload anyway", "Cancel"],
                                    message_type=gtk.MESSAGE_WARNING, parent=states_editor_ctrl.get_root_window())
        response_id = dialog.run()
        dialog.destroy()
        if response_id == 1:  # Reload anyway
            pass
        else:
            logger.debug("Refresh of selected state machine canceled")
            return

    states_editor_ctrl.close_pages_for_specific_sm_id(selected_sm_id)
    state_machines_editor_ctrl.refresh_state_machine_by_id(selected_sm_id)


def refresh_all(force=False):
    """Remove/close all libraries and state machines and reloads them freshly from the file system

    :param bool force: Force flag to avoid any checks
    """
    state_machines_editor_ctrl = rafcon.gui.singleton.main_window_controller.get_controller('state_machines_editor_ctrl')
    states_editor_ctrl = rafcon.gui.singleton.main_window_controller.get_controller('states_editor_ctrl')

    if force:
        pass  # no checks direct refresh
    else:

        # check if a state machine is still running
        if not is_state_machine_stopped_to_proceed(root_window=states_editor_ctrl.get_root_window()):
            return

        # check if the a dirty flag is still set
        all_tabs = states_editor_ctrl.tabs.values()
        all_tabs.extend(states_editor_ctrl.closed_tabs.values())
        dirty_source_editor = [tab_dict['controller'] for tab_dict in all_tabs if
                               tab_dict['source_code_view_is_dirty'] is True]
        if state_machine_manager.has_dirty_state_machine() or dirty_source_editor:

            message_string = "Are you sure you want to reload the libraries and all state machines?\n\n" \
                             "The following elements have been modified and not saved. " \
                             "These changes will get lost:"
            for sm_id, sm in state_machine_manager.state_machines.iteritems():
                if sm.marked_dirty:
                    message_string = "%s\n* State machine #%s and name '%s'" % (
                        message_string, str(sm_id), sm.root_state.name)
            for ctrl in dirty_source_editor:
                message_string = "%s\n* Source code of state with name '%s' and path '%s'" % (
                    message_string, ctrl.model.state.name, ctrl.model.state.get_path())
            dialog = RAFCONButtonDialog(message_string, ["Reload anyway", "Cancel"],
                                        message_type=gtk.MESSAGE_WARNING, parent=states_editor_ctrl.get_root_window())
            response_id = dialog.run()
            dialog.destroy()
            if response_id == 1:  # Reload anyway
                pass
            else:
                logger.debug("Refresh canceled")
                return

    refresh_libraries()
    states_editor_ctrl.close_all_pages()
    state_machines_editor_ctrl.refresh_all_state_machines()


def delete_model(model, raise_exceptions=False):
    """Deletes a model of its state machine

    If the model is one of state, data flow or transition, it is tried to delete that model together with its
    data from the corresponding state machine.

    :param model: The model to delete
    :param bool raise_exceptions: Whether to raise exceptions or only log errors in case of failures
    :return: True if successful, False else
    """
    state_m = model.parent
    if state_m is None:
        msg = "Model has no parent from which it could be deleted from"
        if raise_exceptions:
            raise ValueError(msg)
        logger.error(msg)
        return False
    assert isinstance(state_m, StateModel)
    state = state_m.state
    core_element = model.core_element

    try:
        if core_element in state:
            state.remove(core_element)
            return True
        return False
    except (AttributeError, ValueError) as e:
        if raise_exceptions:
            raise
        logger.error("The model '{}' for core element '{}' could not be deleted: {}".format(model, core_element, e))
        return False


def delete_models(models, raise_exceptions=False):
    """Deletes all given models from their state machines

    Calls the :func:`delete_model` for all models given.

    :param models: A single model or a list of models to be deleted
    :return: The number of models that were successfully deleted
    """
    num_deleted = 0
    # If only one model is given, make a list out of it
    if not isinstance(models, list):
        models = [models]
    for model in models:
        if delete_model(model, raise_exceptions):
            num_deleted += 1
    return num_deleted


def delete_selected_elements(state_machine_m):
    if len(state_machine_m.selection.get_all()) > 0:
        delete_models(state_machine_m.selection.get_all())
        state_machine_m.selection.clear()
        return True


def paste_into_selected_state(state_machine_m):
    selection = state_machine_m.selection
    selected_states = selection.get_states()
    if len(selection) != 1 or len(selected_states) < 1:
        logger.error("Please select a single container state for pasting the clipboard")
        return

    # Note: in multi-selection case, a loop over all selected items is necessary instead of the 0 index
    target_state_m = selection.get_states()[0]
    global_clipboard.paste(target_state_m)


def selected_state_toggle_is_start_state():

    if rafcon.gui.singleton.state_machine_manager_model.get_selected_state_machine_model() is None:
        logger.warning("No state machine has been selected.")
        return False
    state_m_list = rafcon.gui.singleton.state_machine_manager_model.get_selected_state_machine_model().selection.get_states()
    if len(state_m_list) == 1 and isinstance(state_m_list[0], AbstractStateModel) and \
            not state_m_list[0].state.is_root_state:
        state_model = state_m_list[0]
        try:
            if not state_model.is_start:
                state_model.parent.state.start_state_id = state_model.state.state_id
                logger.debug("New start state '{0}'".format(state_model.state.name))
            else:
                state_model.parent.state.start_state_id = None
                logger.debug("Start state unset, no start state defined")
        except ValueError as e:
            logger.warn("Could no change start state: {0}".format(e))
        return True
    else:
        logger.warning("To toggle the is start state flag you have to select exact on state.")
        return False


def add_new_state(state_machine_m, state_type):
    """Triggered when shortcut keys for adding a new state are pressed, or Menu Bar "Edit, Add State" is clicked.

    Adds a new state only if the parent state (selected state) is a container state, and if the graphical editor or
    the state machine tree are in focus.
    """
    assert isinstance(state_machine_m, StateMachineModel)

    if state_type not in list(StateType):
        state_type = StateType.EXECUTION

    selected_state_models = state_machine_m.selection.get_states()
    if not selected_state_models or len(selected_state_models) != 1:
        logger.warn("Please select exactly one desired parent state, before adding a new state")
        return
    model = selected_state_models[0]

    if isinstance(model, StateModel):
        return gui_helper_state.add_state(model, state_type)
    if isinstance(model, (TransitionModel, DataFlowModel)) or \
            isinstance(model, (DataPortModel, OutcomeModel)) and isinstance(model.parent, ContainerStateModel):
        return gui_helper_state.add_state(model.parent, state_type)


def reduce_to_parent_states(models):
    models_to_remove = []
    for model in models:
        parent_m = model.parent
        while parent_m is not None:
            if parent_m in models:
                models_to_remove.append(model)
                break
            parent_m = parent_m.parent
    for model in models_to_remove:
        models.remove(model)
    return models


def insert_state_into_selected_state(state, as_template=False):
    """Adds a State to the selected state

    :param state: the state which is inserted
    :param as_template: If a state is a library state can be insert as template
    :return: boolean: success of the insertion
    """
    smm_m = rafcon.gui.singleton.state_machine_manager_model

    if not isinstance(state, State):
        logger.error("A state is needed to be insert not {0}".format(state))
        return False

    if not smm_m.selected_state_machine_id:
        logger.error("Please select a container state within a state machine first")
        return False

    selected_state_models = smm_m.state_machines[smm_m.selected_state_machine_id].selection.get_states()
    if len(selected_state_models) > 1:
        logger.error("Please select exactly one state for the insertion")
        return False

    if len(selected_state_models) == 0:
        logger.error("Please select a state for the insertion")
        return False

    gui_helper_state.insert_state_as(selected_state_models[0], state, as_template)

    return True


def add_state_by_drag_and_drop(state, data):
    selected_sm_id = rafcon.gui.singleton.state_machine_manager_model.selected_state_machine_id
    ctrl_path = ['state_machines_editor_ctrl', selected_sm_id]
    state_machine_editor_ctrl = rafcon.gui.singleton.main_window_controller.get_controller_by_path(ctrl_path)
    state_machine_editor_ctrl.perform_drag_and_drop = True
    if insert_state_into_selected_state(state, False):
        data.set_text(state.state_id)
    state_machine_editor_ctrl.perform_drag_and_drop = False


def add_data_port_to_selected_states(data_port_type, data_type=None):
    data_type = 'int' if data_type is None else data_type
    for state_m in rafcon.gui.singleton.state_machine_manager_model.get_selected_state_machine_model().selection.get_states():
        # save name with generated data port id
        data_port_id = id_generator.generate_data_port_id(state_m.state.get_data_port_ids())
        if data_port_type == 'INPUT':
            name = 'input_' + str(data_port_id)
            try:
                state_m.state.add_input_data_port(name=name, data_type=data_type, data_port_id=data_port_id)
            except ValueError as e:
                logger.warn("The input data port couldn't be added: {0}".format(e))
        elif data_port_type == 'OUTPUT':
            name = 'output_' + str(data_port_id)
            try:
                state_m.state.add_output_data_port(name=name, data_type=data_type, data_port_id=data_port_id)
            except ValueError as e:
                logger.warn("The output data port couldn't be added: {0}".format(e))
        else:
            return
    return


def add_scoped_variable_to_selected_states(data_type=None):
    data_type = 'int' if data_type is None else data_type
    selected_states = rafcon.gui.singleton.state_machine_manager_model.get_selected_state_machine_model().selection.get_states()

    if all([not isinstance(state_m.state, ContainerState) for state_m in selected_states]):
        logger.warn("The scoped variable couldn't be added to state of type {0}"
                    "".format(selected_states[0].state.__class__.__name__))
        return

    for state_m in selected_states:
        if isinstance(state_m.state, ContainerState):
            # save name with generated data port id
            data_port_id = id_generator.generate_data_port_id(state_m.state.get_data_port_ids())
            try:
                state_m.state.add_scoped_variable("scoped_{0}".format(data_port_id), data_type, 0)
            except ValueError as e:
                logger.warn("The scoped variable couldn't be added: {0}".format(e))
    return


def add_outcome_to_selected_states():
    for state_m in rafcon.gui.singleton.state_machine_manager_model.get_selected_state_machine_model().selection.get_states():
        # save name with generated outcome id
        outcome_id = id_generator.generate_outcome_id(state_m.state.outcomes.keys())
        name = "outcome_" + str(outcome_id)
        try:
            state_m.state.add_outcome(name=name, outcome_id=outcome_id)
        except ValueError as e:
            logger.warn("The outcome couldn't be added: {0}".format(e))
    return


def change_state_type_with_error_handling_and_logger_messages(state_m, target_class):
    if not isinstance(state_m.state, target_class):
        logger.debug("Change type of State '{0}' from {1} to {2}".format(state_m.state.name,
                                                                         type(state_m.state).__name__,
                                                                         target_class.__name__))
        try:
            state_machine_m = rafcon.gui.singleton.state_machine_manager_model.get_state_machine_model(state_m)
            state_machine_m.selection.remove(state_m)
            new_state_m = gui_helper_state.change_state_type(state_m, target_class)
            state_machine_m.selection.set([new_state_m, ])
        except Exception as e:
            logger.exception("An error occurred while changing the state type")
    else:
        logger.info("State type of State '{0}' will not change because target_class: {1} == state_class: {2}"
                    "".format(state_m.state.name, type(state_m.state).__name__, target_class.__name__))


def substitute_selected_state_and_use_choice_dialog():
    selected_states = rafcon.gui.singleton.state_machine_manager_model.get_selected_state_machine_model().selection.get_states()
    if selected_states and len(selected_states) == 1:
        # calculate position for dialog window
        root_window = rafcon.gui.singleton.main_window_controller.get_root_window()
        x, y = root_window.get_position()
        _width, _height = root_window.get_size()
        # print "x, y, width, height, bit_depth", x, y, width, height
        pos = (x + _width/4, y + _height/6)
        StateSubstituteChooseLibraryDialog(rafcon.gui.singleton.library_manager_model, width=450, height=550, pos=pos,
                                           parent=root_window)
        return True
    else:
        logger.warning("Substitute state needs exact one state to be selected.")
        return False


def substitute_selected_state(state, as_template=False, keep_name=False):
    """ Substitute the selected state with the handed state

    :param rafcon.core.states.state.State state: A state of any functional type that derives from State
    :param bool as_template: The flag determines if a handed the state of type LibraryState is insert as template
    :return:
    """
    # print "substitute_selected_state", state, as_template
    assert isinstance(state, State)
    from rafcon.core.states.barrier_concurrency_state import DeciderState
    if isinstance(state, DeciderState):
        raise ValueError("State of type DeciderState can not be substituted.")

    smm_m = rafcon.gui.singleton.state_machine_manager_model
    if not smm_m.selected_state_machine_id:
        logger.error("Selected state machine can not be found, please select a state within a state machine first.")
        return False

    selected_state_models = smm_m.state_machines[smm_m.selected_state_machine_id].selection.get_states()
    if len(selected_state_models) > 1 or len(selected_state_models) == 0:
        logger.error("Please select exactly one state for the substitution")
        return False

    gui_helper_state.substitute_state_as(selected_state_models[0], state, as_template, keep_name)

    return True


def substitute_selected_library_state_with_template(keep_name=True):
    selected_states = rafcon.gui.singleton.state_machine_manager_model.get_selected_state_machine_model().selection.get_states()
    if selected_states and len(selected_states) == 1 and isinstance(selected_states[0], LibraryStateModel):
        # print "start substitute library state with template"
        lib_state = LibraryState.from_dict(LibraryState.state_to_dict(selected_states[0].state))
        # lib_state_m = copy.deepcopy(selected_states[0].state)
        substitute_selected_state(lib_state, as_template=True, keep_name=keep_name)
        return True
    else:
        logger.warning("Substitute library state with template needs exact one library state to be selected.")
        return False


def group_selected_states_and_scoped_variables():
    logger.debug("try to group")
    sm_m = rafcon.gui.singleton.state_machine_manager_model.get_selected_state_machine_model()
    selected_state_m_list = sm_m.selection.get_states()
    selected_sv_m = [elem for elem in sm_m.selection.get_all() if isinstance(elem, ScopedVariableModel)]
    if selected_state_m_list and isinstance(selected_state_m_list[0].parent, StateModel) or selected_sv_m:
        # # check if all elements have the same parent or leave it to the parent
        # parent_list = []
        # for state_m in selected_state_m_list:
        #     parent_list.append(state_m.state)
        # for sv_m in selected_sv_m:
        #     parent_list.append(sv_m.scoped_variable.parent)
        # assert len(set(parent_list))
        logger.debug("do group selected states: {0} scoped variables: {1}".format(selected_state_m_list, selected_sv_m))
        # TODO remove un-select workaround (used to avoid wrong selections in gaphas and inconsistent selection)
        sm_m.selection.set([])
        gui_helper_state.group_states_and_scoped_variables(selected_state_m_list, selected_sv_m)


def ungroup_selected_state():
    logger.debug("try to ungroup")
    selected_states = rafcon.gui.singleton.state_machine_manager_model.get_selected_state_machine_model().selection.get_states()
    if len(selected_states) == 1 and isinstance(selected_states[0], ContainerStateModel) and \
            not selected_states[0].state.is_root_state:
        logger.debug("do ungroup")
        gui_helper_state.ungroup_state(selected_states[0])


def get_root_state_name_of_sm_file_system_path(file_system_path):
    import os
    if os.path.isdir(file_system_path) and os.path.exists(os.path.join(file_system_path, storage.STATEMACHINE_FILE)):
        try:
            sm_dict = storage.load_data_file(os.path.join(file_system_path, storage.STATEMACHINE_FILE))
        except ValueError:
            return
        if 'root_state_id' not in sm_dict and 'root_state_storage_id' not in sm_dict:
            return
        root_state_folder = sm_dict['root_state_id'] if 'root_state_id' in sm_dict else sm_dict['root_state_storage_id']
        root_state_file = os.path.join(file_system_path, root_state_folder, storage.FILE_NAME_CORE_DATA)
        root_state = storage.load_data_file(root_state_file)
        if isinstance(root_state, tuple):
            root_state = root_state[0]
        if isinstance(root_state, State):
            return root_state.name
        return<|MERGE_RESOLUTION|>--- conflicted
+++ resolved
@@ -78,10 +78,7 @@
 
     :param str path: file system path to the state machine
     :param bool recent_opened_notification: flags that indicates that this call also should update recently open
-<<<<<<< HEAD
-=======
-
->>>>>>> 75850b7b
+
     :rtype rafcon.core.state_machine.StateMachine
     :return: opened state machine
     """
@@ -95,27 +92,18 @@
     else:
         load_path = path
 
-<<<<<<< HEAD
-=======
     if state_machine_manager.is_state_machine_open(load_path):
         logger.info("State machine already open. Select state machine instance from path {0}.".format(load_path))
         sm = state_machine_manager.get_open_state_machine_of_file_system_path(load_path)
         gui_helper_state.gui_singletons.state_machine_manager_model.selected_state_machine_id = sm.state_machine_id
         return state_machine_manager.get_open_state_machine_of_file_system_path(load_path)
 
->>>>>>> 75850b7b
     state_machine = None
     try:
         state_machine = storage.load_state_machine_from_path(load_path)
         state_machine_manager.add_state_machine(state_machine)
         if recent_opened_notification:
             sm_m = rafcon.gui.singleton.state_machine_manager_model.state_machines[state_machine.state_machine_id]
-<<<<<<< HEAD
-            rafcon.gui.singleton.state_machine_manager_model.update_recently_opened_state_machines(sm_m)
-    except (AttributeError, ValueError, IOError) as e:
-        logger.error('Error while trying to open state machine: {0}'.format(e))
-    return state_machine
-=======
             global_runtime_config.update_recently_opened_state_machines_with(sm_m)
     except (AttributeError, ValueError, IOError) as e:
         logger.error('Error while trying to open state machine: {0}'.format(e))
@@ -124,7 +112,6 @@
 
 def save_state_machine(delete_old_state_machine=False, recent_opened_notification=False, as_copy=False, copy_path=None):
     """ Save selected state machine
->>>>>>> 75850b7b
 
      The function checks if states of the state machine has not stored script data abd triggers dialog windows to
      take user input how to continue (ignoring or storing this script changes).
@@ -133,16 +120,12 @@
      The delete flag will remove all data in existing state machine folder (if plugins or feature use non-standard
      RAFCON files this data will be removed)
 
-<<<<<<< HEAD
-def save_state_machine(save_as=False, delete_old_state_machine=False, recent_opened_notification=False):
-=======
     :param bool delete_old_state_machine: Flag to delete existing state machine folder before storing current version
     :param bool recent_opened_notification: Flag to insert path of state machine into recent opened state machine paths
     :param bool as_copy: Store state machine as copy flag e.g. without assigning path to state_machine.file_system_path
     :return: True if the storing was successful, False if the storing process was canceled or stopped by condition fail
     :rtype bool:
     """
->>>>>>> 75850b7b
 
     state_machine_manager_model = rafcon.gui.singleton.state_machine_manager_model
     states_editor_ctrl = rafcon.gui.singleton.main_window_controller.get_controller('states_editor_ctrl')
@@ -194,14 +177,6 @@
     logger.debug("Saving state machine to {0}".format(save_path))
 
     state_machine_m = state_machine_manager_model.get_selected_state_machine_model()
-<<<<<<< HEAD
-    storage.save_state_machine_to_path(state_machine_m.state_machine, state_machine_m.state_machine.file_system_path,
-                                       delete_old_state_machine=delete_old_state_machine)
-    if recent_opened_notification and \
-            (not previous_path == save_path or previous_path == save_path and previous_marked_dirty):
-        rafcon.gui.singleton.state_machine_manager_model.update_recently_opened_state_machines(state_machine_m)
-    state_machine_m.store_meta_data()
-=======
     sm_path = state_machine_m.state_machine.file_system_path
 
     storage.save_state_machine_to_path(state_machine_m.state_machine, copy_path if as_copy else sm_path,
@@ -210,15 +185,11 @@
             (not previous_path == save_path or previous_path == save_path and previous_marked_dirty):
         global_runtime_config.update_recently_opened_state_machines_with(state_machine_m)
     state_machine_m.store_meta_data(copy_path=copy_path if as_copy else None)
->>>>>>> 75850b7b
     logger.debug("Saved state machine and its meta data.")
     library_manager_model.state_machine_was_stored(state_machine_m, old_file_system_path)
     return True
 
 
-<<<<<<< HEAD
-def save_state_machine_as(path=None, recent_opened_notification=False):
-=======
 def save_state_machine_as(path=None, recent_opened_notification=False, as_copy=False):
     """ Store selected state machine to path
 
@@ -231,7 +202,6 @@
     :return: True if successfully stored, False if the storing process was canceled or stopped by condition fail
     :rtype bool:
     """
->>>>>>> 75850b7b
 
     state_machine_manager_model = rafcon.gui.singleton.state_machine_manager_model
     selected_state_machine_model = state_machine_manager_model.get_selected_state_machine_model()
@@ -252,17 +222,11 @@
             return False
 
     old_file_system_path = selected_state_machine_model.state_machine.file_system_path
-<<<<<<< HEAD
-    selected_state_machine_model.state_machine.file_system_path = path
-    result = save_state_machine(save_as=True, delete_old_state_machine=True,
-                                recent_opened_notification=recent_opened_notification)
-=======
     if not as_copy:
         selected_state_machine_model.state_machine.file_system_path = path
     result = save_state_machine(delete_old_state_machine=True,
                                 recent_opened_notification=recent_opened_notification,
                                 as_copy=as_copy, copy_path=path)
->>>>>>> 75850b7b
     library_manager_model.state_machine_was_stored(selected_state_machine_model, old_file_system_path)
     return result
 
