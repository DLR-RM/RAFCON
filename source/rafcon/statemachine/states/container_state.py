--- conflicted
+++ resolved
@@ -299,13 +299,20 @@
         # all internal data flows
         data_flows_internal = {df.data_flow_id: df for df in related_data_flows['enclosed']}
 
+        # input data ports from ingoing data flows
+        # internal data flows from ingoing data flows
+        # external data flows from ingoing data flows
+        # output data ports from outgoing data flows
+        # internal data flows from outgoing data flows
+        # external data flows from outgoing data flows
+
         [self.remove_state(state_id, recursive_deletion=False, destruct=False) for state_id in state_ids]
         [self.remove_scoped_variable(sv_id) for sv_id in scoped_variables]
         # TODO if the version is final create the ingoing and outgoing internal linkage before and hand it while state creation
         from rafcon.statemachine.states.hierarchy_state import HierarchyState
         s = HierarchyState(states=states_to_group, transitions=transitions_internal, data_flows=data_flows_internal,
-                           scoped_variables=scoped_variables_to_group)
-        self.add_state(s)
+                           scoped_variables=scoped_variables_to_group, state_id=self.state_id)
+        state_id = self.add_state(s)
 
         def find_logical_destinations_of_transitions(transitions):
             destinations = {}
@@ -329,23 +336,6 @@
         transitions_outgoing = {t.transition_id: t for t in related_transitions['outgoing']}
         outgoing_logical_destinations = find_logical_destinations_of_transitions(related_transitions['outgoing'])
 
-<<<<<<< HEAD
-=======
-        # input data ports from ingoing data flows
-        # internal data flows from ingoing data flows
-        # external data flows from ingoing data flows
-        # output data ports from outgoing data flows
-        # internal data flows from outgoing data flows
-        # external data flows from outgoing data flows
-
-        [self.remove_state(state_id, recursive_deletion=False, destruct=False) for state_id in state_ids]
-        [self.remove_scoped_variable(sv_id) for sv_id in scoped_variables]
-        from rafcon.statemachine.states.hierarchy_state import HierarchyState
-        s = HierarchyState(states=states_to_group, transitions=transitions_internal, data_flows=data_flows_internal,
-                           scoped_variables=scoped_variables_to_group, state_id=self.state_id)
-        state_id = self.add_state(s)
-
->>>>>>> 926da7c5
         if ingoing_transitions:
             t = ingoing_transitions[0]
             s.add_transition(None, None, t.to_state, t.to_outcome)
@@ -399,7 +389,6 @@
             name = outcomes_outgoing_transitions[(t.to_state, t.to_outcome)]
             s.add_transition(t.from_state, t.from_outcome, s.state_id, new_outcome_ids[name])
 
-<<<<<<< HEAD
         def assign_ingoing_outgoing(df, going_data_linkage_for_port):
             if (df.to_state, df.to_key) in ingoing_data_linkage_for_port['to']:
                 ingoing_data_linkage_for_port['to'][(df.to_state, df.to_key)]['external'].append(df)
@@ -462,10 +451,7 @@
         for goal, data_port_linkage in ingoing_data_linkage_for_port['to'].iteritems():
             pass
 
-        return
-=======
         return state_id
->>>>>>> 926da7c5
 
     @Observable.observed
     def ungroup_state(self, state_id):
@@ -478,49 +464,6 @@
         :return:
         """
         state = self.states[state_id]
-<<<<<<< HEAD
-        related_transitions = {'internal': [], 'ingoing': [], 'outgoing': []}
-        for t_id, t in state.transitions.iteritems():
-            # check if internal of new hierarchy state
-            if t.from_state in state.states and t.to_state in state.states:
-                related_transitions['internal'].append(t)
-            elif t.to_state in state.states:
-                related_transitions['ingoing'].append(t)
-            elif t.from_state in state.states:
-                related_transitions['outgoing'].append(t)
-            else:
-                print "no relation"
-                # raise AttributeError("All transition have to be ingoing, outgoing or internal.")
-
-        related_data_flows = {'internal': [], 'ingoing': [], 'outgoing': []}
-        for df_id, df in state.data_flows.iteritems():
-            # check if internal of hierarchy state
-            if df.from_state in state.states and df.to_state in state.states or \
-                    df.from_state in state.states and self.state_id == df.to_state and df.to_key in state.scoped_variables or \
-                    self.state_id == df.from_state and df.from_key in state.scoped_variables and df.to_state in state.states:
-                related_data_flows['internal'].append(df)
-            elif df.to_state in state.states or \
-                    state.state_id == df.to_state and df.to_key in state.scoped_variables or \
-                    df.to_state == df.from_state and df.from_key in state.input_data_ports:
-                related_data_flows['ingoing'].append(df)
-            elif df.from_state in self.states[state_id].states or \
-                    state.state_id == df.from_state and df.from_key in state.scoped_variables or \
-                    df.to_state == df.from_state and df.to_key in state.output_data_ports:
-                related_data_flows['outgoing'].append(df)
-            else:
-                print "no relation"
-                # raise AttributeError("All data flow have to be ingoing, outgoing or internal.")
-
-        # print "ingoing df: \n" + '\n'.join([str(df) for df in related_data_flows['ingoing']])
-
-        # ingoing logical linkage to rebuild
-        external_ingoing_logical_transitions = [t for t in self.transitions.values() if t.to_state == state_id]
-        # outgoing logical linkage to rebuild
-        external_outgoing_logical_transitions = [t for t in self.transitions.values() if t.from_state == state_id]
-        # ingoing data linkage to rebuild
-        ingoing_data_linkage_for_port = {}
-        for df in related_data_flows['ingoing']:
-=======
         [related_transitions, related_data_flows] = self.related_linkage_state(state_id)
 
         # ingoing logical linkage to rebuild -> related_transitions['external']['ingoing']
@@ -528,7 +471,6 @@
         # ingoing data linkage to rebuild
         ingoing_data_linkage_for_port = {}
         for df in related_data_flows['internal']['ingoing']:
->>>>>>> 926da7c5
             if (df.from_state, df.from_key) in ingoing_data_linkage_for_port:
                 ingoing_data_linkage_for_port[(df.from_state, df.from_key)]['internal'].append(df)
             else:
@@ -539,11 +481,7 @@
                         ingoing_data_linkage_for_port[(df.from_state, df.from_key)]['external'].append(ext_df)
         # outgoing data linkage to rebuild
         outgoing_data_linkage_for_port = {}
-<<<<<<< HEAD
-        for df in related_data_flows['outgoing']:
-=======
         for df in related_data_flows['internal']['outgoing']:
->>>>>>> 926da7c5
             if (df.to_state, df.to_key) in outgoing_data_linkage_for_port:
                 outgoing_data_linkage_for_port[(df.to_state, df.to_key)]['internal'].append(df)
             else:
@@ -562,21 +500,6 @@
             new_state_id = self.add_state(state)
             state_id_dict[state.state_id] = new_state_id
         for sv in child_scoped_variables:
-<<<<<<< HEAD
-            new_sv_id = self.add_scoped_variable(name=sv.name, data_type=sv.data_type, default_value=sv.default_value)
-            sv_id_dict[sv.data_port_id] = new_sv_id
-
-        # re-create transitions
-        for t in related_transitions['internal']:
-            self.add_transition(state_id_dict[t.from_state], t.from_outcome, state_id_dict[t.to_state], t.to_outcome)
-        assert len(related_transitions['ingoing']) <= 1
-        if related_transitions['ingoing']:
-            ingoing_t = related_transitions['ingoing'][0]
-            for t in external_ingoing_logical_transitions:
-                self.add_transition(t.from_state, t.from_outcome, state_id_dict[ingoing_t.to_state], ingoing_t.to_outcome)
-        for ext_t in external_outgoing_logical_transitions:
-            for t in related_transitions['outgoing']:
-=======
             new_sv_id = self.add_scoped_variable(sv.name, sv.data_type, sv.default_value, sv.data_port_id)
             sv_id_dict[sv.data_port_id] = new_sv_id
 
@@ -590,16 +513,11 @@
                 self.add_transition(t.from_state, t.from_outcome, state_id_dict[ingoing_t.to_state], ingoing_t.to_outcome)
         for ext_t in related_transitions['external']['outgoing']:
             for t in related_transitions['internal']['outgoing']:
->>>>>>> 926da7c5
                 if (t.to_state, t.to_outcome) == (ext_t.from_state, ext_t.from_outcome):
                     self.add_transition(state_id_dict[t.from_state], t.from_outcome, ext_t.to_state, ext_t.to_outcome)
 
         # re-create data flow linkage
-<<<<<<< HEAD
-        for df in related_data_flows['internal']:
-=======
         for df in related_data_flows['internal']['enclosed']:
->>>>>>> 926da7c5
             self.add_data_flow(state_id_dict[df.from_state], df.from_key, state_id_dict[df.to_state], df.to_key)
         for data_port_linkage in ingoing_data_linkage_for_port.itervalues():
             for ext_df in data_port_linkage['external']:
