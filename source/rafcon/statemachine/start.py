--- conflicted
+++ resolved
@@ -152,31 +152,20 @@
     # Initialize libraries
     sm_singletons.library_manager.initialize()
 
-<<<<<<< HEAD
     plugins.run_post_inits(setup_config)
-
-    sm = start_state_machine(setup_config)
-
-    if "twisted" in sys.modules.keys():
-        from twisted.internet import reactor
-        reactor.run()
-
-    rafcon.statemachine.singleton.state_machine_execution_engine.join()
-    logger.info("State machine execution finished!")
-=======
+    
     profiler = start_profiler(logger)
 
     try:
         sm = start_state_machine(setup_config)
 
-        plugins.run_post_inits(setup_config)
+	if "twisted" in sys.modules.keys():
+            from twisted.internet import reactor
+            reactor.run()
 
-        sm.root_state.join()
-
-        rafcon.statemachine.singleton.state_machine_execution_engine.stop()
+        rafcon.statemachine.singleton.state_machine_execution_engine.join()
         logger.info("State machine execution finished!")
 
     finally:
         if profiler:
             stop_profiler(profiler, logger)
->>>>>>> a5c7ef9d
