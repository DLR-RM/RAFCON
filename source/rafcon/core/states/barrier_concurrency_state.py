--- conflicted
+++ resolved
@@ -78,12 +78,8 @@
         if not load_from_storage and UNIQUE_DECIDER_STATE_ID not in states:
             states[UNIQUE_DECIDER_STATE_ID] = DeciderState(name='Decider', state_id=UNIQUE_DECIDER_STATE_ID)
 
-<<<<<<< HEAD
+        # TODO figure out how to solve those two clinch better of copy/add state and already existing transitions #1 #2
         ConcurrencyState.__init__(self, name, state_id, input_data_ports, output_data_ports, income, outcomes,
-=======
-        # TODO figure out how to solve those two clinch better of copy/add state and already existing transitions #1 #2
-        ConcurrencyState.__init__(self, name, state_id, input_data_ports, output_data_ports, outcomes,
->>>>>>> d905999b
                                   states, transitions, data_flows, start_state_id, scoped_variables)
 
         for state_id, state in self.states.items():
