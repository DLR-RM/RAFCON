--- conflicted
+++ resolved
@@ -136,12 +136,8 @@
         self.execution_history = None
         self.backward_execution = False
 
-<<<<<<< HEAD
-=======
         self.marked_dirty = False
 
-        # logger.debug("New {0} created".format(self))
->>>>>>> d905999b
 
     # ---------------------------------------------------------------------------------------------
     # ----------------------------------- generic methods -----------------------------------------
@@ -669,7 +665,6 @@
 
     @lock_state_machine
     @Observable.observed
-<<<<<<< HEAD
     def remove_income(self, force=False):
         if not force:
             raise AttributeError("The income of a state cannot be removed")
@@ -677,10 +672,7 @@
 
     @lock_state_machine
     @Observable.observed
-    def remove_outcome(self, outcome_id, force=False):
-=======
     def remove_outcome(self, outcome_id, force=False, destroy=True):
->>>>>>> d905999b
         """Remove an outcome from the state
 
         :param int outcome_id: the id of the outcome to remove
@@ -971,15 +963,10 @@
         for out_key in list(self.output_data_ports.keys()):
             self.remove_output_data_port(out_key, force=True, destroy=recursive)
 
-<<<<<<< HEAD
         self.remove_income(True)
 
-        for outcome_key in self.outcomes.keys():
-            self.remove_outcome(outcome_key, True)
-=======
         for outcome_key in list(self.outcomes.keys()):
             self.remove_outcome(outcome_key, force=True, destroy=recursive)
->>>>>>> d905999b
 
 #########################################################################
 # Properties for all class fields that must be observed by gtkmvc3
