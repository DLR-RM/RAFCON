--- conflicted
+++ resolved
@@ -179,12 +179,8 @@
         return str(self) == str(other) and self._state_copy == other.state_copy
 
     def __copy__(self):
-<<<<<<< HEAD
         income = self._income
-        outcomes = {elem_id: copy(elem) for elem_id, elem in self.outcomes.iteritems()}
-=======
         outcomes = {elem_id: copy(elem) for elem_id, elem in self.outcomes.items()}
->>>>>>> d905999b
         state = self.__class__(self._library_path, self._library_name, self._version,  # library specific attributes
                                # the following are the container state specific attributes
                                self._name, self._state_id, income, outcomes,
