# Copyright (C) 2015-2017 DLR
#
# All rights reserved. This program and the accompanying materials are made
# available under the terms of the Eclipse Public License v1.0 which
# accompanies this distribution, and is available at
# http://www.eclipse.org/legal/epl-v10.html
#
# Contributors:
# Annika Wollschlaeger <annika.wollschlaeger@dlr.de>
# Franz Steinmetz <franz.steinmetz@dlr.de>
# Michael Vilzmann <michael.vilzmann@dlr.de>
# Rico Belder <rico.belder@dlr.de>
# Sebastian Brunner <sebastian.brunner@dlr.de>

"""
.. module:: library_state
   :synopsis: A module to represent a library state in the state machine

"""
from copy import copy

from gtkmvc import Observable
from rafcon.core.states.state import StateExecutionStatus
from rafcon.core.singleton import library_manager
from rafcon.core.states.state import State, PATH_SEPARATOR
from rafcon.core.decorators import lock_state_machine
from rafcon.core.storage import storage
from rafcon.utils import log
from rafcon.utils import type_helpers
from rafcon.utils.hashable import Hashable

logger = log.get_logger(__name__)


class LibraryState(State):
    """A class to represent a library state for the state machine

    Only the variables are listed that are not already contained in the state base class.

    The constructor uses an exceptions.AttributeError if the passed version of the library and the version found in
    the library paths do not match.

    :ivar str library_path: the path of the library relative to a certain library path (e.g. lwr/gripper/)
    :ivar str library_name: the name of the library between all child states: (e.g. open, or close)
    :ivar str State.name: the name of the library state
    :ivar str State.state_id: the id of the library state
    :ivar dict input_data_port_runtime_values: a dict to store all the runtime values for the input data ports
    :ivar dict use_runtime_value_input_data_ports: flags to indicate if the runtime or the default value should be used
                                                    for a specific input data port
    :ivar dict output_data_port_runtime_values: a dict to store all the runtime values for the output data ports
    :ivar dict use_runtime_value_output_data_ports: flags to indicate if the runtime or the default value should be used
                                                    for a specific output data port
    """

    yaml_tag = u'!LibraryState'

    _library_path = None
    _library_name = None
    _version = None
    _state_copy = None

    _input_data_port_runtime_values = {}
    _use_runtime_value_input_data_ports = {}
    _output_data_port_runtime_values = {}
    _use_runtime_value_output_data_ports = {}

    def __init__(self, library_path=None, library_name=None, version=None,  # library state specific attributes
                 # the following are the container state specific attributes
                 name=None, state_id=None, outcomes=None,
                 input_data_port_runtime_values=None, use_runtime_value_input_data_ports=None,
                 output_data_port_runtime_values=None, use_runtime_value_output_data_ports=None,
                 allow_user_interaction=True):

        # this variable is set to true if the state initialization is finished! after initialization no change to the
        # library state is allowed any more
        self.initialized = False
        State.__init__(self, name, state_id, None, None, outcomes)

        self.library_path = library_path
        self.library_name = library_name
        self.version = version

        lib_os_path, new_library_path, new_library_name = \
            library_manager.get_os_path_to_library(library_path, library_name, allow_user_interaction)
        self.lib_os_path = lib_os_path

        if library_path != new_library_path or library_name != new_library_name:
            self.library_name = new_library_name
            self.library_path = new_library_path
            # TODO this should trigger the marked_dirty of the state machine to become true
            logger.info("Changing information about location of library")
            logger.info("Old library name '{0}' was located at {1}".format(library_name, library_path))
            logger.info("New library name '{0}' is located at {1}".format(new_library_name, new_library_path))

        state_machine = storage.load_state_machine_from_path(self.lib_os_path)
        lib_version = state_machine.version
        self.state_copy = state_machine.root_state
        self.state_copy.parent = self
        if not str(lib_version) == version and not str(lib_version) == "None":
            raise AttributeError("Library does not have the correct version!")

        if name is None:
            self.name = state_machine.root_state.name

        # copy all ports and outcomes of self.state_copy to let the library state appear like the container state
        # this will also set the parent of all outcomes and data ports to self
        self.outcomes = self.state_copy.outcomes
        self.input_data_ports = self.state_copy.input_data_ports
        self.output_data_ports = self.state_copy.output_data_ports

        # handle input runtime values
        self.input_data_port_runtime_values = input_data_port_runtime_values
        self.use_runtime_value_input_data_ports = use_runtime_value_input_data_ports
        for data_port_id, data_port in self.input_data_ports.iteritems():
            # Ensure that all input data ports have a runtime value
            if data_port_id not in self.input_data_port_runtime_values.iterkeys():
                self.input_data_port_runtime_values[data_port_id] = data_port.default_value
                self.use_runtime_value_input_data_ports[data_port_id] = True
            # Ensure that str and unicode is correctly differentiated
            elif isinstance(self.input_data_port_runtime_values[data_port_id], basestring):
                self.input_data_port_runtime_values[data_port_id] = type_helpers.convert_string_value_to_type_value(
                    self.input_data_port_runtime_values[data_port_id], data_port.data_type)

        # handle output runtime values
        self.output_data_port_runtime_values = output_data_port_runtime_values
        self.use_runtime_value_output_data_ports = use_runtime_value_output_data_ports
        for data_port_id, data_port in self.output_data_ports.iteritems():
            # Ensure that all output data ports have a runtime value
            if data_port_id not in self.output_data_port_runtime_values.iterkeys():
                self.output_data_port_runtime_values[data_port_id] = data_port.default_value
                self.use_runtime_value_output_data_ports[data_port_id] = True
            # Ensure that str and unicode is correctly differentiated
            elif isinstance(self.output_data_port_runtime_values[data_port_id], basestring):
                self.output_data_port_runtime_values[data_port_id] = type_helpers.convert_string_value_to_type_value(
                    self.output_data_port_runtime_values[data_port_id], data_port.data_type)

        self.initialized = True

    def __eq__(self, other):
        # logger.info("compare method \n\t\t\t{0} \n\t\t\t{1}".format(self, other))
        if not isinstance(other, self.__class__):
            return False
        return str(self) == str(other) and self._state_copy == other.state_copy

    def __copy__(self):
        outcomes = {elem_id: copy(elem) for elem_id, elem in self.outcomes.iteritems()}
        state = self.__class__(self._library_path, self._library_name, self._version,  # library specific attributes
                               # the following are the container state specific attributes
                               self._name, self._state_id, outcomes,
                               copy(self.input_data_port_runtime_values), copy(self.use_runtime_value_input_data_ports),
                               copy(self.output_data_port_runtime_values), copy(self.use_runtime_value_output_data_ports),
                               False)

        # overwrite may by default set True flags by False
        state.use_runtime_value_input_data_ports = copy(self.use_runtime_value_input_data_ports)
        state.use_runtime_value_output_data_ports = copy(self.use_runtime_value_output_data_ports)
        state._file_system_path = self.file_system_path
        return state

    def __deepcopy__(self, memo=None, _nil=[]):
        return self.__copy__()

    def run(self):
        """ This defines the sequence of actions that are taken when the library state is executed

        It basically just calls the run method of the container state
        :return:
        """
        self.state_execution_status = StateExecutionStatus.ACTIVE
        logger.debug("Entering library state '{0}' with name '{1}'".format(self.library_name, self.name))
        # self.state_copy.parent = self.parent
        self.state_copy._run_id = self._run_id
        self.state_copy.input_data = self.input_data
        self.state_copy.output_data = self.output_data
        self.state_copy.execution_history = self.execution_history
        self.state_copy.backward_execution = self.backward_execution
        self.state_copy.run()
        logger.debug("Exiting library state '{0}' with name '{1}'".format(self.library_name, self.name))
        self.state_execution_status = StateExecutionStatus.WAIT_FOR_NEXT_STATE
        self.finalize(self.state_copy.final_outcome)

    def recursively_preempt_states(self):
        """Preempt the state and all of it child states.
        """
        super(LibraryState, self).recursively_preempt_states()
        self.state_copy.recursively_preempt_states()

    def recursively_pause_states(self):
        """Pause the state and all of it child states.
        """
        super(LibraryState, self).recursively_pause_states()
        self.state_copy.recursively_pause_states()

    def recursively_resume_states(self):
        """Resume the state and all of it child states.
        """
        super(LibraryState, self).recursively_resume_states()
        self.state_copy.recursively_resume_states()

    @lock_state_machine
    def add_outcome(self, name, outcome_id=None):
        """Overwrites the add_outcome method of the State class. Prevents user from adding a
        outcome to the library state.

        For further documentation, look at the State class.

        :raises exceptions.NotImplementedError: in any case
        """
        raise NotImplementedError("Add outcome is not implemented for library state {}".format(self))

    @lock_state_machine
    def remove_outcome(self, outcome_id, force=False, destroy=True):
        """Overwrites the remove_outcome method of the State class. Prevents user from removing a
        outcome from the library state.

        For further documentation, look at the State class.

        :raises exceptions.NotImplementedError: in any case
        """
        if force:
<<<<<<< HEAD
            return State.remove_outcome(self, outcome_id, force)
=======
            State.remove_outcome(self, outcome_id, force, destroy)
>>>>>>> 0e7b8059
        else:
            raise NotImplementedError("Remove outcome is not implemented for library state {}".format(self))

    @lock_state_machine
    def add_input_data_port(self, name, data_type=None, default_value=None, data_port_id=None):
        """Overwrites the add_input_data_port method of the State class. Prevents user from adding a
        output data port to the library state.

        For further documentation, look at the State class.
        :raises exceptions.NotImplementedError: in any case
        """
        raise NotImplementedError("Add input data port is not implemented for library state {}".format(self))

    @lock_state_machine
    def remove_input_data_port(self, data_port_id, force=False, destroy=True):
        """
        Overwrites the remove_input_data_port method of the State class. Prevents user from removing a
        input data port from the library state.

        For further documentation, look at the State class.

        :param bool force: True if the removal should be forced
        :raises exceptions.NotImplementedError: in the removal is not forced
        """
        if force:
            State.remove_input_data_port(self, data_port_id, force, destroy)
        else:
            raise NotImplementedError("Remove input data port is not implemented for library state {}".format(self))

    @lock_state_machine
    def add_output_data_port(self, name, data_type, default_value=None, data_port_id=None):
        """Overwrites the add_output_data_port method of the State class. Prevents user from adding a
        output data port to the library state.

        For further documentation, look at the State class.
        :raises exceptions.NotImplementedError: in any case
        """
        raise NotImplementedError("Add a output data port is not implemented for library state {}".format(self))

    @lock_state_machine
    def remove_output_data_port(self, data_port_id, force=False, destroy=True):
        """Overwrites the remove_output_data_port method of the State class. Prevents user from removing a
        output data port from the library state.

        For further documentation, look at the State class.
        :param bool force: True if the removal should be forced
        :raises exceptions.NotImplementedError: in the removal is not forced
        """
        if force:
            State.remove_output_data_port(self, data_port_id, force, destroy)
        else:
            raise NotImplementedError("Remove output data port is not implemented for library state {}".format(self))

    @lock_state_machine
    @Observable.observed
    def set_input_runtime_value(self, input_data_port_id, value):
        checked_value = self.state_copy.input_data_ports[input_data_port_id].check_default_value(value)
        self._input_data_port_runtime_values[input_data_port_id] = checked_value

    @lock_state_machine
    @Observable.observed
    def set_use_input_runtime_value(self, input_data_port_id, use_value):
        self._use_runtime_value_input_data_ports[input_data_port_id] = use_value

    @lock_state_machine
    @Observable.observed
    def set_output_runtime_value(self, output_data_port_id, value):
        checked_value = self.state_copy.output_data_ports[output_data_port_id].check_default_value(value)
        self._output_data_port_runtime_values[output_data_port_id] = checked_value

    @lock_state_machine
    @Observable.observed
    def set_use_output_runtime_value(self, output_data_port_id, use_value):
        self._use_runtime_value_output_data_ports[output_data_port_id] = use_value

    @classmethod
    def from_dict(cls, dictionary):
        library_path = dictionary['library_path']
        library_name = dictionary['library_name']
        version = dictionary['version']
        name = dictionary['name']
        state_id = dictionary['state_id']
        outcomes = dictionary['outcomes']

        input_data_port_runtime_values = {}
        use_runtime_value_input_data_ports = {}
        output_data_port_runtime_values = {}
        use_runtime_value_output_data_ports = {}

        if 'input_data_ports' in dictionary:  # this case is for backward compatibility
            for idp_id, input_data_port in dictionary['input_data_ports'].iteritems():
                input_data_port_runtime_values[idp_id] = input_data_port.default_value
                use_runtime_value_input_data_ports[idp_id] = True

            for odp_id, output_data_port in dictionary['output_data_ports'].iteritems():
                output_data_port_runtime_values[odp_id] = output_data_port.default_value
                use_runtime_value_output_data_ports[odp_id] = True
        else:  # this is the default case
            input_data_port_runtime_values = dictionary['input_data_port_runtime_values']
            use_runtime_value_input_data_ports = dictionary['use_runtime_value_input_data_ports']
            output_data_port_runtime_values = dictionary['output_data_port_runtime_values']
            use_runtime_value_output_data_ports = dictionary['use_runtime_value_output_data_ports']

        return cls(library_path, library_name, version, name, state_id, outcomes,
                   input_data_port_runtime_values, use_runtime_value_input_data_ports,
                   output_data_port_runtime_values, use_runtime_value_output_data_ports)

    def update_hash(self, obj_hash):
        super(LibraryState, self).update_hash(obj_hash)
        self.state_copy.update_hash(obj_hash)

    @staticmethod
    def state_to_dict(state):
        dict_representation = {
            'library_path': state.library_path,
            'library_name': state.library_name,
            'version': state.version,
            'name': state.name,
            'state_id': state.state_id,
            'outcomes': state.outcomes,
            'input_data_port_runtime_values': state.input_data_port_runtime_values,
            'use_runtime_value_input_data_ports': state.use_runtime_value_input_data_ports,
            'output_data_port_runtime_values': state.output_data_port_runtime_values,
            'use_runtime_value_output_data_ports': state.use_runtime_value_output_data_ports
        }
        return dict_representation

    def get_states_statistics(self, hierarchy_level):
        """
        Returns the numer of child states. As per default states do not have child states return 1.
        :return:
        """
        return self.state_copy.get_states_statistics(hierarchy_level)

    def get_number_of_transitions(self):
        """
        Return the number of transitions for a state. Per default states do not have transitions.
        :return:
        """
        return self.state_copy.get_number_of_transitions()

    #########################################################################
    # Properties for all class fields that must be observed by gtkmvc
    #########################################################################

    @property
    def library_path(self):
        """Property for the _library_path field

        """
        return self._library_path

    @library_path.setter
    @lock_state_machine
    @Observable.observed
    def library_path(self, library_path):
        if not isinstance(library_path, basestring):
            raise TypeError("library_path must be of type str")

        self._library_path = library_path

    @property
    def library_name(self):
        """Property for the _library_name field

        """
        return self._library_name

    @library_name.setter
    @lock_state_machine
    @Observable.observed
    def library_name(self, library_name):
        if not isinstance(library_name, basestring):
            raise TypeError("library_name must be of type str")

        self._library_name = library_name

    @property
    def version(self):
        """Property for the _version field

        """
        return self._version

    @version.setter
    @lock_state_machine
    @Observable.observed
    def version(self, version):
        if version is not None and not isinstance(version, (basestring, int, float)):
            raise TypeError("version must be of type str, got: {}, {}".format(type(version), version))

        self._version = str(version)

    @property
    def state_copy(self):
        """Property for the _state_copy field

        """
        return self._state_copy

    @state_copy.setter
    @lock_state_machine
    @Observable.observed
    def state_copy(self, state_copy):
        if not isinstance(state_copy, State):
            raise TypeError("state_copy must be of type State")

        self._state_copy = state_copy

    @property
    def input_data_port_runtime_values(self):
        """Property for the _input_data_port_runtime_values field

        """
        return self._input_data_port_runtime_values

    @input_data_port_runtime_values.setter
    @lock_state_machine
    @Observable.observed
    def input_data_port_runtime_values(self, input_data_port_runtime_values):
        if not input_data_port_runtime_values:
            self._input_data_port_runtime_values = {}
        else:
            if not isinstance(input_data_port_runtime_values, dict):
                raise TypeError("input_data_port_runtime_values must be of type dict")
            self._input_data_port_runtime_values = input_data_port_runtime_values

    @property
    def use_runtime_value_input_data_ports(self):
        """Property for the _use_runtime_value_input_data_ports field

        """
        return self._use_runtime_value_input_data_ports

    @use_runtime_value_input_data_ports.setter
    @lock_state_machine
    @Observable.observed
    def use_runtime_value_input_data_ports(self, use_runtime_value_input_data_ports):
        if not use_runtime_value_input_data_ports:
            self._use_runtime_value_input_data_ports = {}
        else:
            if not isinstance(use_runtime_value_input_data_ports, dict):
                raise TypeError("use_runtime_value_input_data_ports must be of type dict")
            self._use_runtime_value_input_data_ports = use_runtime_value_input_data_ports

    @property
    def output_data_port_runtime_values(self):
        """Property for the _output_data_port_runtime_values field

        """
        return self._output_data_port_runtime_values

    @output_data_port_runtime_values.setter
    @lock_state_machine
    @Observable.observed
    def output_data_port_runtime_values(self, output_data_port_runtime_values):
        if not output_data_port_runtime_values:
            self._output_data_port_runtime_values = {}
        else:
            if not isinstance(output_data_port_runtime_values, dict):
                raise TypeError("output_data_port_runtime_values must be of type dict")
            self._output_data_port_runtime_values = output_data_port_runtime_values

    @property
    def use_runtime_value_output_data_ports(self):
        """Property for the _use_runtime_value_output_data_ports field

        """
        return self._use_runtime_value_output_data_ports

    @use_runtime_value_output_data_ports.setter
    @lock_state_machine
    @Observable.observed
    def use_runtime_value_output_data_ports(self, use_runtime_value_output_data_ports):
        if not use_runtime_value_output_data_ports:
            self._use_runtime_value_output_data_ports = {}
        else:
            if not isinstance(use_runtime_value_output_data_ports, dict):
                raise TypeError("use_runtime_value_output_data_ports must be of type dict")
            self._use_runtime_value_output_data_ports = use_runtime_value_output_data_ports

    @property
    def child_execution(self):
        """Property for the _child_execution field
        """
        if self.state_execution_status is StateExecutionStatus.EXECUTE_CHILDREN:
            return True
        else:
            return False

    def get_storage_path(self, appendix=None):
        if appendix is None:
            return super(LibraryState, self).get_storage_path(appendix)
        else:
            return self.lib_os_path + PATH_SEPARATOR + appendix

    @property
    def library_hierarchy_depth(self):
        """ Calculates the library hierarchy depth

        Counting starts at the current library state. So if the there is no upper library state the depth is one.
        
        :return: library hierarchy depth
        :rtype: int
        """
        current_library_hierarchy_depth = 1
        library_root_state = self.get_library_root_state()
        while library_root_state is not None:
            current_library_hierarchy_depth += 1
            library_root_state = library_root_state.parent.get_library_root_state()
        return current_library_hierarchy_depth<|MERGE_RESOLUTION|>--- conflicted
+++ resolved
@@ -218,11 +218,7 @@
         :raises exceptions.NotImplementedError: in any case
         """
         if force:
-<<<<<<< HEAD
-            return State.remove_outcome(self, outcome_id, force)
-=======
-            State.remove_outcome(self, outcome_id, force, destroy)
->>>>>>> 0e7b8059
+            return State.remove_outcome(self, outcome_id, force, destroy)
         else:
             raise NotImplementedError("Remove outcome is not implemented for library state {}".format(self))
 
