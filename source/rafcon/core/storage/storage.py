--- conflicted
+++ resolved
@@ -353,7 +353,6 @@
                 if same_level_state.state_id != state.state_id:
                     same_level_states.append(same_level_state)
             for same_level_state in same_level_states:
-<<<<<<< HEAD
                 for data_flow in state.parent.data_flows.values():
                     data_type = int
                     default_value = None
@@ -391,31 +390,6 @@
                                                                                  default_value,
                                                                                  data_flow.to_key,
                                                                                  state)
-=======
-                if hasattr(same_level_state, 'data_flows'):
-                    for data_flow in same_level_state.data_flows.values():
-                        data_type = int
-                        if data_flow.from_state == state.state_id and data_flow.from_key not in state.output_data_ports:
-                            if data_flow.to_key in same_level_state.input_data_ports:
-                                data_type = same_level_state.input_data_ports[data_flow.to_key].data_type
-                            elif data_flow.to_key in same_level_state.output_data_ports:
-                                data_type = same_level_state.output_data_ports[data_flow.to_key].data_type
-                            state.output_data_ports[data_flow.from_key] = OutputDataPort('output_' + str(len(state.output_data_ports)),
-                                                                                         data_type,
-                                                                                         None,
-                                                                                         data_flow.from_key,
-                                                                                         state)
-                        elif data_flow.to_state == state.state_id and data_flow.to_key not in state.input_data_ports:
-                            if data_flow.from_key in same_level_state.input_data_ports:
-                                data_type = same_level_state.input_data_ports[data_flow.from_key].data_type
-                            elif data_flow.from_key in same_level_state.output_data_ports:
-                                data_type = same_level_state.output_data_ports[data_flow.from_key].data_type
-                            state.input_data_ports[data_flow.to_key] = InputDataPort('input_' + str(len(state.input_data_ports)),
-                                                                                     data_type,
-                                                                                     None,
-                                                                                     data_flow.to_key,
-                                                                                     state)
->>>>>>> 8c86b3a1
         elif hasattr(state, 'states'):
             queue.extend(state.states.values())
 
