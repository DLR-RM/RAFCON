#!/usr/bin/env python

# Copyright (C) 2015-2017 DLR
#
# All rights reserved. This program and the accompanying materials are made
# available under the terms of the Eclipse Public License v1.0 which
# accompanies this distribution, and is available at
# http://www.eclipse.org/legal/epl-v10.html
#
# Contributors:
# Annika Wollschlaeger <annika.wollschlaeger@dlr.de>
# Benno Voggenreiter <benno.voggenreiter@dlr.de>
# Franz Steinmetz <franz.steinmetz@dlr.de>
# Michael Vilzmann <michael.vilzmann@dlr.de>
# Rico Belder <rico.belder@dlr.de>
# Sebastian Brunner <sebastian.brunner@dlr.de>

"""
.. module: a module to enable state machine execution from the command line
   :synopsis: A module to start arbitrary state machines without the GUI and several configurations options

"""

import os
import argparse
from os.path import realpath, dirname, join, exists
import signal
import time
from Queue import Empty
import threading
import sys

import rafcon
from yaml_configuration.config import config_path
import rafcon.utils.filesystem as filesystem

from rafcon.core.config import global_config
import rafcon.core.singleton as core_singletons
from rafcon.core.storage import storage
from rafcon.core.states.state import StateExecutionStatus

from rafcon.utils import profiler
from rafcon.utils import plugins
from rafcon.utils import log

logger = log.get_logger("rafcon.start.core")

_user_abort = False


def pre_setup_plugins():
    """Loads plugins and calls the pre init hooks
    """
    plugins.load_plugins()
    plugins.run_pre_inits()


def post_setup_plugins(parser_result):
    """Calls the post init hubs

    :param dict parser_result: Dictionary with the parsed arguments
    """
    if not isinstance(parser_result, dict):
        parser_result = vars(parser_result)
    plugins.run_post_inits(parser_result)


def setup_environment():
    """Ensures that the environmental variable RAFCON_LIB_PATH is existent
    """
    try:
        import glib
        user_data_folder = glib.get_user_data_dir()
    except ImportError:
        user_data_folder = join(os.path.expanduser("~"), ".local", "share")
    rafcon_root_path = dirname(realpath(rafcon.__file__))
    user_library_folder = join(user_data_folder, "rafcon", "libraries")

    # The RAFCON_LIB_PATH points to a path with common RAFCON libraries
    # If the env variable is not set, we have to determine it. In the future, this should always be
    # ~/.local/share/rafcon/libraries, but for backward compatibility, also a relative RAFCON path is supported
    if not os.environ.get('RAFCON_LIB_PATH', None):
        if exists(user_library_folder):
            os.environ['RAFCON_LIB_PATH'] = user_library_folder
        else:
            os.environ['RAFCON_LIB_PATH'] = join(dirname(dirname(rafcon_root_path)), 'share', 'libraries')


def parse_state_machine_path(path):
    """Parser for argparse checking pfor a proper state machine path

    :param str path: Input path from the user
    :return: The path
    :raises argparse.ArgumentTypeError: if the path does not contain a statemachine.json file
    """
    sm_root_file = join(path, storage.STATEMACHINE_FILE)
    if exists(sm_root_file):
        return path
    else:
        sm_root_file = join(path, storage.STATEMACHINE_FILE_OLD)
        if exists(sm_root_file):
            return path
        raise argparse.ArgumentTypeError("Failed to open {0}: {1} not found in path".format(path,
                                                                                            storage.STATEMACHINE_FILE))


def setup_argument_parser():
    """Sets up teh parser with the required arguments

    :return: The parser object
    """
    default_config_path = filesystem.get_default_config_path()
    filesystem.create_path(default_config_path)

    parser = core_singletons.argument_parser
    parser.add_argument('-o', '--open', type=parse_state_machine_path, dest='state_machine_path', metavar='path',
                        nargs='+', help="specify directories of state-machines that shall be opened. The path must "
                                        "contain a statemachine.json file")
    parser.add_argument('-c', '--config', type=config_path, metavar='path', dest='config_path', default=default_config_path,
                        nargs='?', const=default_config_path,
                        help="path to the configuration file config.yaml. Use 'None' to prevent the generation of "
<<<<<<< HEAD
                             "a config file and use the default configuration. Default: {0}".format(home_path))
    parser.add_argument('-r', '--remote', action='store_true', help="remote control mode")
    parser.add_argument('-s', '--start_state_path', metavar='path', dest='start_state_path', default=None, nargs='?',
                        help="path within a state machine to the state that should be launched. The state path "
                             "consists of state ids (e.g. QPOXGD/YVWJKZ whereof QPOXGD is the root state and YVWJKZ "
                             "it's child state to start from).")
=======
                             "a config file and use the default configuration. Default: {0}".format(default_config_path))
    parser.add_argument('--remote', action='store_true', default=False, help="Remote Control Mode")
    parser.add_argument('-s', '--start_state_path', metavar='path', dest='start_state_path',
                        default=None, nargs='?', help="path of to the state that should be launched")
>>>>>>> 7c5b6439
    return parser


def setup_configuration(config_path):
    """Loads the core configuration from the specified path and uses its content for further setup

    :param config_path: Path to the core config file
    """
    if config_path is not None:
        config_path, config_file = filesystem.separate_folder_path_and_file_name(config_path)
        global_config.load(config_file=config_file, path=config_path)
    else:
        global_config.load(path=config_path)

    # Initialize libraries
    core_singletons.library_manager.initialize()


def open_state_machine(state_machine_path):
    """Executes the specified state machine

    :param str state_machine_path: The file path to the state machine
    :return StateMachine: The loaded state machine
    """
    sm = storage.load_state_machine_from_path(state_machine_path)
    core_singletons.state_machine_manager.add_state_machine(sm)

    return sm


def start_state_machine(sm, start_state_path=None):
    core_singletons.state_machine_manager.active_state_machine_id = sm.state_machine_id
    core_singletons.state_machine_execution_engine.start(start_state_path=start_state_path)

    if reactor_required():
        sm_thread = threading.Thread(target=stop_reactor_on_state_machine_finish, args=[sm, ])
        sm_thread.start()


def wait_for_state_machine_finished(state_machine):
    """ wait for a state machine to finish its execution

    :param state_machine: the statemachine to synchronize with
    :return:
    """
    global _user_abort

    from rafcon.core.states.execution_state import ExecutionState
    if not isinstance(state_machine.root_state, ExecutionState):
        while len(state_machine.execution_histories[0]) < 1:
            time.sleep(0.1)
    else:
        time.sleep(0.5)

    while state_machine.root_state.state_execution_status is not StateExecutionStatus.INACTIVE:
        try:
            state_machine.root_state.concurrency_queue.get(timeout=1)
            # this check triggers if the state machine could not be stopped in the signal handler
            if _user_abort:
                return
        except Empty:
            pass
        # no logger output here to make it easier for the parser
        print "RAFCON live signal"


def stop_reactor_on_state_machine_finish(state_machine):
    """ Wait for a state machine to be finished and stops the reactor

    :param state_machine: the state machine to synchronize with
    """
    wait_for_state_machine_finished(state_machine)
    from twisted.internet import reactor
    if reactor.running:
        plugins.run_hook("pre_destruction")
        reactor.callFromThread(reactor.stop)


def reactor_required():
    if "twisted" in sys.modules.keys():
        return True
    return False


def signal_handler(signal, frame):
    global _user_abort

    state_machine_execution_engine = core_singletons.state_machine_execution_engine
    core_singletons.shut_down_signal = signal

    logger.info("Shutting down ...")

    try:
        if not state_machine_execution_engine.finished_or_stopped():
            state_machine_execution_engine.stop()
            state_machine_execution_engine.join(3)  # Wait max 3 sec for the execution to stop
    except Exception:
        logger.exception("Could not stop state machine")

    _user_abort = True

    # shutdown twisted correctly
    if reactor_required():
        from twisted.internet import reactor
        if reactor.running:
            plugins.run_hook("pre_destruction")
            reactor.callFromThread(reactor.stop)


def register_signal_handlers(callback):
    signal.signal(signal.SIGINT, callback)
    signal.signal(signal.SIGHUP, callback)
    signal.signal(signal.SIGQUIT, callback)
    signal.signal(signal.SIGTERM, callback)


def main():
    register_signal_handlers(signal_handler)

    logger.info("initialize RAFCON ... ")

    pre_setup_plugins()

    setup_environment()

    logger.info("parse arguments ... ")
    parser = setup_argument_parser()
    user_input = parser.parse_args()
    if not user_input.state_machine_path:
        logger.error("You have to specify a valid state machine path")
        exit(-1)

    setup_configuration(user_input.config_path)

    post_setup_plugins(user_input)

    if global_config.get_config_value("PROFILER_RUN", False):
        profiler.start("global")

    try:

        first_sm = None
        for sm_path in user_input.state_machine_path:
            sm = open_state_machine(sm_path)
            if first_sm is None:
                first_sm = sm

        if not user_input.remote:
            start_state_machine(first_sm, user_input.start_state_path)

        if reactor_required():
            from twisted.internet import reactor

            # Blocking call, return when state machine execution finishes
            reactor.run()

        if not user_input.remote:
            wait_for_state_machine_finished(first_sm)
        else:
            while not _user_abort:
                time.sleep(1)

        logger.info("State machine execution finished!")
        plugins.run_hook("post_destruction")
    finally:
        if global_config.get_config_value("PROFILER_RUN", False):
            result_path = global_config.get_config_value("PROFILER_RESULT_PATH")
            view = global_config.get_config_value("PROFILER_VIEWER")
            profiler.stop("global", result_path, view)


if __name__ == '__main__':
    main()<|MERGE_RESOLUTION|>--- conflicted
+++ resolved
@@ -116,22 +116,15 @@
     parser.add_argument('-o', '--open', type=parse_state_machine_path, dest='state_machine_path', metavar='path',
                         nargs='+', help="specify directories of state-machines that shall be opened. The path must "
                                         "contain a statemachine.json file")
-    parser.add_argument('-c', '--config', type=config_path, metavar='path', dest='config_path', default=default_config_path,
-                        nargs='?', const=default_config_path,
+    parser.add_argument('-c', '--config', type=config_path, metavar='path', dest='config_path',
+                        default=default_config_path, nargs='?', const=default_config_path,
                         help="path to the configuration file config.yaml. Use 'None' to prevent the generation of "
-<<<<<<< HEAD
-                             "a config file and use the default configuration. Default: {0}".format(home_path))
+                             "a config file and use the default configuration. Default: {0}".format(default_config_path))
     parser.add_argument('-r', '--remote', action='store_true', help="remote control mode")
     parser.add_argument('-s', '--start_state_path', metavar='path', dest='start_state_path', default=None, nargs='?',
                         help="path within a state machine to the state that should be launched. The state path "
                              "consists of state ids (e.g. QPOXGD/YVWJKZ whereof QPOXGD is the root state and YVWJKZ "
                              "it's child state to start from).")
-=======
-                             "a config file and use the default configuration. Default: {0}".format(default_config_path))
-    parser.add_argument('--remote', action='store_true', default=False, help="Remote Control Mode")
-    parser.add_argument('-s', '--start_state_path', metavar='path', dest='start_state_path',
-                        default=None, nargs='?', help="path of to the state that should be launched")
->>>>>>> 7c5b6439
     return parser
 
 
