--- conflicted
+++ resolved
@@ -1,18 +1,8 @@
 !Vividict
 gui: !Vividict
     editor: !Vividict
-        invert_y: false
-        rel_pos: !!python/tuple [41.53191489361702, 35.74468085106383]
+        rel_pos: !!python/tuple [41.53191489361702, -35.74468085106383]
         size: !!python/tuple [20.0, 20.0]
-<<<<<<< HEAD
-income: !Vividict
-    gui: !Vividict
-        editor: !Vividict
-            rel_pos: !!python/tuple [0.5, 3.6526009695028616]
-input30: !Vividict
-    gui: !Vividict
-        editor: !Vividict
-=======
     editor_gaphas: !Vividict
         rel_pos: !!python/tuple [39.48936170212765, 36.765957446808514]
         size: !!python/tuple [20.0, 20.0]
@@ -26,35 +16,15 @@
 input30: !Vividict
     gui: !Vividict
         editor_gaphas: !Vividict
->>>>>>> 9e7831cd
             rel_pos: !Vividict {}
 input_data_port30: !Vividict {}
 name: !Vividict
     gui: !Vividict
-<<<<<<< HEAD
-        editor: !Vividict
-=======
         editor_gaphas: !Vividict
->>>>>>> 9e7831cd
             rel_pos: !Vividict {}
             size: !Vividict {}
 outcome-1: !Vividict
     gui: !Vividict
-<<<<<<< HEAD
-        editor: !Vividict
-            rel_pos: !Vividict {}
-outcome-2: !Vividict
-    gui: !Vividict
-        editor: !Vividict
-            rel_pos: !Vividict {}
-outcome0: !Vividict
-    gui: !Vividict
-        editor: !Vividict
-            rel_pos: !Vividict {}
-output31: !Vividict
-    gui: !Vividict
-        editor: !Vividict
-=======
         editor_gaphas: !Vividict
             rel_pos: !Vividict {}
 outcome-2: !Vividict
@@ -68,6 +38,5 @@
 output31: !Vividict
     gui: !Vividict
         editor_gaphas: !Vividict
->>>>>>> 9e7831cd
             rel_pos: !Vividict {}
 output_data_port31: !Vividict {}