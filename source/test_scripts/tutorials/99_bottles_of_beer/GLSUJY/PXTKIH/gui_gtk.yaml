--- conflicted
+++ resolved
@@ -1,18 +1,8 @@
 !Vividict
 gui: !Vividict
     editor: !Vividict
-        invert_y: false
-        rel_pos: !!python/tuple [12.170212765957444, 36.51063829787234]
+        rel_pos: !!python/tuple [12.170212765957444, -36.51063829787234]
         size: !!python/tuple [20.0, 20.0]
-<<<<<<< HEAD
-income: !Vividict
-    gui: !Vividict
-        editor: !Vividict
-            rel_pos: !!python/tuple [4.392410156975938, 0.5]
-input37: !Vividict
-    gui: !Vividict
-        editor: !Vividict
-=======
     editor_gaphas: !Vividict
         rel_pos: !!python/tuple [13.191489361702132, 36.51063829787233]
         size: !!python/tuple [20.0, 20.0]
@@ -26,31 +16,15 @@
 input37: !Vividict
     gui: !Vividict
         editor_gaphas: !Vividict
->>>>>>> 9e7831cd
             rel_pos: !Vividict {}
 input_data_port37: !Vividict {}
 name: !Vividict
     gui: !Vividict
-<<<<<<< HEAD
-        editor: !Vividict
-=======
         editor_gaphas: !Vividict
->>>>>>> 9e7831cd
             rel_pos: !Vividict {}
             size: !Vividict {}
 outcome-1: !Vividict
     gui: !Vividict
-<<<<<<< HEAD
-        editor: !Vividict
-            rel_pos: !Vividict {}
-outcome-2: !Vividict
-    gui: !Vividict
-        editor: !Vividict
-            rel_pos: !Vividict {}
-outcome0: !Vividict
-    gui: !Vividict
-        editor: !Vividict
-=======
         editor_gaphas: !Vividict
             rel_pos: !Vividict {}
 outcome-2: !Vividict
@@ -60,5 +34,4 @@
 outcome0: !Vividict
     gui: !Vividict
         editor_gaphas: !Vividict
->>>>>>> 9e7831cd
             rel_pos: !Vividict {}