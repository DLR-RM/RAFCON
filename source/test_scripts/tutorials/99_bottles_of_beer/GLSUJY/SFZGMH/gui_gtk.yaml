--- conflicted
+++ resolved
@@ -1,18 +1,8 @@
 !Vividict
 gui: !Vividict
     editor: !Vividict
-        invert_y: false
-        rel_pos: !!python/tuple [71.40425531914893, 36.25531914893617]
+        rel_pos: !!python/tuple [71.40425531914893, -36.25531914893617]
         size: !!python/tuple [20.0, 20.0]
-<<<<<<< HEAD
-income: !Vividict
-    gui: !Vividict
-        editor: !Vividict
-            rel_pos: !!python/tuple [0.5, 2.328379644730525]
-input35: !Vividict
-    gui: !Vividict
-        editor: !Vividict
-=======
     editor_gaphas: !Vividict
         rel_pos: !!python/tuple [65.02127659574467, 36.51063829787234]
         size: !!python/tuple [20.0, 20.0]
@@ -26,36 +16,15 @@
 input35: !Vividict
     gui: !Vividict
         editor_gaphas: !Vividict
->>>>>>> 9e7831cd
             rel_pos: !Vividict {}
 input_data_port35: !Vividict {}
 name: !Vividict
     gui: !Vividict
-<<<<<<< HEAD
-        editor: !Vividict
-=======
         editor_gaphas: !Vividict
->>>>>>> 9e7831cd
             rel_pos: !Vividict {}
             size: !Vividict {}
 outcome-1: !Vividict
     gui: !Vividict
-<<<<<<< HEAD
-        editor: !Vividict
-            rel_pos: !Vividict {}
-outcome-2: !Vividict
-    gui: !Vividict
-        editor: !Vividict
-            rel_pos: !Vividict {}
-outcome0: !Vividict
-    gui: !Vividict
-        editor: !Vividict
-            rel_pos: !Vividict {}
-outcome1: !Vividict
-    gui: !Vividict
-        editor: !Vividict
-            rel_pos: !!python/tuple [13.731794156784403, 0.5]
-=======
         editor_gaphas: !Vividict
             rel_pos: !Vividict {}
 outcome-2: !Vividict
@@ -69,5 +38,4 @@
 outcome1: !Vividict
     gui: !Vividict
         editor_gaphas: !Vividict
-            rel_pos: !!python/tuple [15.117260384255303, 0.5]
->>>>>>> 9e7831cd
+            rel_pos: !!python/tuple [15.117260384255303, 0.5]