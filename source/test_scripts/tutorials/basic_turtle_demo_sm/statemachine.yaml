<<<<<<< HEAD
{creation_time: !!timestamp '2015-06-11 12:44:21', last_update: !!timestamp '2015-06-23
        10:48:38', root_state: CDMJPK, version: None}
=======
{creation_time: !!timestamp '2015-06-03 16:11:18', last_update: !!timestamp '2015-08-18
        09:53:37', root_state: CDMJPK, version: None}
>>>>>>> 9e7831cd
<|MERGE_RESOLUTION|>--- conflicted
+++ resolved
@@ -1,7 +1,2 @@
-<<<<<<< HEAD
-{creation_time: !!timestamp '2015-06-11 12:44:21', last_update: !!timestamp '2015-06-23
-        10:48:38', root_state: CDMJPK, version: None}
-=======
 {creation_time: !!timestamp '2015-06-03 16:11:18', last_update: !!timestamp '2015-08-18
-        09:53:37', root_state: CDMJPK, version: None}
->>>>>>> 9e7831cd
+        09:53:37', root_state: CDMJPK, version: None}