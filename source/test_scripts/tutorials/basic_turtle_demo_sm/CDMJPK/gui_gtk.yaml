--- conflicted
+++ resolved
@@ -1,18 +1,5 @@
 !Vividict
 gui: !Vividict
-<<<<<<< HEAD
-    editor: !Vividict
-        invert_y: false
-        rel_pos: !!python/tuple [10, 10]
-        size: !!python/tuple [215.3174867021276, 128.82937167553192]
-income: !Vividict
-    gui: !Vividict
-        editor: !Vividict
-            rel_pos: !!python/tuple [1.5, 68.65565524873801]
-name: !Vividict
-    gui: !Vividict
-        editor: !Vividict
-=======
     editor_gaphas: !Vividict
         rel_pos: !!python/tuple [10.0, 10.0]
         size: !!python/tuple [216.66666666666666, 130.33333333333331]
@@ -26,38 +13,10 @@
 name: !Vividict
     gui: !Vividict
         editor_gaphas: !Vividict
->>>>>>> 9e7831cd
             rel_pos: !Vividict {}
             size: !Vividict {}
 outcome-1: !Vividict
     gui: !Vividict
-<<<<<<< HEAD
-        editor: !Vividict
-            rel_pos: !Vividict {}
-outcome-2: !Vividict
-    gui: !Vividict
-        editor: !Vividict
-            rel_pos: !Vividict {}
-outcome0: !Vividict
-    gui: !Vividict
-        editor: !Vividict
-            rel_pos: !!python/tuple [213.8174867021276, 97.42688311746929]
-transition1: !Vividict
-    gui: !Vividict
-        editor: !Vividict
-            invert_y: false
-            waypoints: []
-transition2: !Vividict
-    gui: !Vividict
-        editor: !Vividict
-            invert_y: false
-            waypoints: []
-transition3: !Vividict
-    gui: !Vividict
-        editor: !Vividict
-            invert_y: false
-            waypoints: []
-=======
         editor_gaphas: !Vividict
             rel_pos: !!python/tuple [214.16666666666666, 25.574405751329788]
 outcome-2: !Vividict
@@ -91,5 +50,4 @@
         editor_gaphas: !Vividict
             waypoints: !Vividict {}
         editor_opengl: !Vividict
-            waypoints: *id003
->>>>>>> 9e7831cd
+            waypoints: *id003