--- conflicted
+++ resolved
@@ -1,31 +1,5 @@
 !Vividict
 gui: !Vividict
-<<<<<<< HEAD
-    editor: !Vividict
-        invert_y: false
-        rel_pos: !!python/tuple [5.6631862220769875, 11.024003792088365]
-        size: !!python/tuple [6.924413686068874, 5.613563443761585]
-income: !Vividict
-    gui: !Vividict
-        editor: !Vividict
-            rel_pos: !Vividict {}
-input2: !Vividict
-    gui: !Vividict
-        editor: !Vividict
-            rel_pos: !Vividict {}
-input3: !Vividict
-    gui: !Vividict
-        editor: !Vividict
-            rel_pos: !Vividict {}
-input4: !Vividict
-    gui: !Vividict
-        editor: !Vividict
-            rel_pos: !Vividict {}
-input5: !Vividict
-    gui: !Vividict
-        editor: !Vividict
-            rel_pos: !Vividict {}
-=======
     editor_gaphas: !Vividict
         rel_pos: !!python/tuple [5.062946271967164, 11.692002804759255]
         size: !!python/tuple [6.190496494848334, 5.953717067501206]
@@ -52,34 +26,17 @@
     gui: !Vividict
         editor_gaphas: !Vividict
             rel_pos: !!python/tuple [0.3125, 2.57489008181387]
->>>>>>> 9e7831cd
 input_data_port2: !Vividict {}
 input_data_port3: !Vividict {}
 input_data_port4: !Vividict {}
 input_data_port5: !Vividict {}
 name: !Vividict
     gui: !Vividict
-<<<<<<< HEAD
-        editor: !Vividict
-=======
         editor_gaphas: !Vividict
->>>>>>> 9e7831cd
             rel_pos: !Vividict {}
             size: !Vividict {}
 outcome-1: !Vividict
     gui: !Vividict
-<<<<<<< HEAD
-        editor: !Vividict
-            rel_pos: !Vividict {}
-outcome-2: !Vividict
-    gui: !Vividict
-        editor: !Vividict
-            rel_pos: !Vividict {}
-outcome0: !Vividict
-    gui: !Vividict
-        editor: !Vividict
-            rel_pos: !Vividict {}
-=======
         editor_gaphas: !Vividict
             rel_pos: !!python/tuple [5.877996494848334, 2.5502371771666175]
 outcome-2: !Vividict
@@ -89,5 +46,4 @@
 outcome0: !Vividict
     gui: !Vividict
         editor_gaphas: !Vividict
-            rel_pos: !!python/tuple [5.877996494848334, 1.1807622839357492]
->>>>>>> 9e7831cd
+            rel_pos: !!python/tuple [5.877996494848334, 1.1807622839357492]