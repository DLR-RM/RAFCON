--- conflicted
+++ resolved
@@ -1,31 +1,5 @@
 !Vividict
 gui: !Vividict
-<<<<<<< HEAD
-    editor: !Vividict
-        invert_y: false
-        rel_pos: !!python/tuple [40.77200572049625, 25.626575985374785]
-        size: !!python/tuple [6.924413686068874, 5.613563443761585]
-income: !Vividict
-    gui: !Vividict
-        editor: !Vividict
-            rel_pos: !Vividict {}
-input19: !Vividict
-    gui: !Vividict
-        editor: !Vividict
-            rel_pos: !Vividict {}
-input20: !Vividict
-    gui: !Vividict
-        editor: !Vividict
-            rel_pos: !Vividict {}
-input21: !Vividict
-    gui: !Vividict
-        editor: !Vividict
-            rel_pos: !Vividict {}
-input22: !Vividict
-    gui: !Vividict
-        editor: !Vividict
-            rel_pos: !Vividict {}
-=======
     editor_gaphas: !Vividict
         rel_pos: !!python/tuple [14.04683838545671, 23.17683873528425]
         size: !!python/tuple [6.190496494848334, 5.953717067501206]
@@ -52,34 +26,12 @@
     gui: !Vividict
         editor_gaphas: !Vividict
             rel_pos: !!python/tuple [0.3125, 2.57489008181387]
->>>>>>> 9e7831cd
 input_data_port19: !Vividict {}
 input_data_port20: !Vividict {}
 input_data_port21: !Vividict {}
 input_data_port22: !Vividict {}
 name: !Vividict
     gui: !Vividict
-<<<<<<< HEAD
-        editor: !Vividict
-            rel_pos: !Vividict {}
-            size: !Vividict {}
-outcome-1: !Vividict
-    gui: !Vividict
-        editor: !Vividict
-            rel_pos: !Vividict {}
-outcome-2: !Vividict
-    gui: !Vividict
-        editor: !Vividict
-            rel_pos: !!python/tuple [6.736913686068874, 0.9711207845940288]
-outcome0: !Vividict
-    gui: !Vividict
-        editor: !Vividict
-            rel_pos: !Vividict {}
-outcome1: !Vividict
-    gui: !Vividict
-        editor: !Vividict
-            rel_pos: !!python/tuple [3.164399195578575, 0.1875]
-=======
         editor_gaphas: !Vividict
             rel_pos: !!python/tuple [0.625, 0.625]
             size: !Vividict {}
@@ -100,5 +52,4 @@
 outcome1: !Vividict
     gui: !Vividict
         editor_gaphas: !Vividict
-            rel_pos: !!python/tuple [5.877996494848334, 2.6867396237506784]
->>>>>>> 9e7831cd
+            rel_pos: !!python/tuple [5.877996494848334, 2.6867396237506784]