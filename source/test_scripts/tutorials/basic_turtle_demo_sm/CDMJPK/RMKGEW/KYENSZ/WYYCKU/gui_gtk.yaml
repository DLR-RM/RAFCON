!Vividict
gui: !Vividict
<<<<<<< HEAD
    editor: !Vividict
        invert_y: false
        rel_pos: !!python/tuple [4.455818815572357, 25.97876123889681]
        size: !!python/tuple [6.924413686068874, 5.613563443761585]
income: !Vividict
    gui: !Vividict
        editor: !Vividict
            rel_pos: !!python/tuple [3.5390565315607283, 0.1875]
name: !Vividict
    gui: !Vividict
        editor: !Vividict
=======
    editor_gaphas: !Vividict
        rel_pos: !!python/tuple [45.28696369282909, 22.60723837866591]
        size: !!python/tuple [6.128505587679338, 6.225631570744454]
    editor_opengl: !Vividict
        rel_pos: !!python/tuple [4.455818815572357, -25.97876123889681]
        size: !!python/tuple [6.924413686068874, 5.613563443761585]
income: !Vividict
    gui: !Vividict
        editor_gaphas: !Vividict
            rel_pos: !!python/tuple [3.2376053216470346, 0.3125]
name: !Vividict
    gui: !Vividict
        editor_gaphas: !Vividict
>>>>>>> 9e7831cd
            rel_pos: !Vividict {}
            size: !Vividict {}
outcome-1: !Vividict
    gui: !Vividict
<<<<<<< HEAD
        editor: !Vividict
            rel_pos: !Vividict {}
outcome-2: !Vividict
    gui: !Vividict
        editor: !Vividict
            rel_pos: !Vividict {}
outcome0: !Vividict
    gui: !Vividict
        editor: !Vividict
            rel_pos: !Vividict {}
=======
        editor_gaphas: !Vividict
            rel_pos: !!python/tuple [5.816005587679338, 1.9913408928665604]
outcome-2: !Vividict
    gui: !Vividict
        editor_gaphas: !Vividict
            rel_pos: !!python/tuple [5.816005587679338, 1.9913408928665604]
outcome0: !Vividict
    gui: !Vividict
        editor_gaphas: !Vividict
            rel_pos: !!python/tuple [0.3125, 1.7853736541262286]
>>>>>>> 9e7831cd
<|MERGE_RESOLUTION|>--- conflicted
+++ resolved
@@ -1,18 +1,5 @@
 !Vividict
 gui: !Vividict
-<<<<<<< HEAD
-    editor: !Vividict
-        invert_y: false
-        rel_pos: !!python/tuple [4.455818815572357, 25.97876123889681]
-        size: !!python/tuple [6.924413686068874, 5.613563443761585]
-income: !Vividict
-    gui: !Vividict
-        editor: !Vividict
-            rel_pos: !!python/tuple [3.5390565315607283, 0.1875]
-name: !Vividict
-    gui: !Vividict
-        editor: !Vividict
-=======
     editor_gaphas: !Vividict
         rel_pos: !!python/tuple [45.28696369282909, 22.60723837866591]
         size: !!python/tuple [6.128505587679338, 6.225631570744454]
@@ -26,23 +13,10 @@
 name: !Vividict
     gui: !Vividict
         editor_gaphas: !Vividict
->>>>>>> 9e7831cd
             rel_pos: !Vividict {}
             size: !Vividict {}
 outcome-1: !Vividict
     gui: !Vividict
-<<<<<<< HEAD
-        editor: !Vividict
-            rel_pos: !Vividict {}
-outcome-2: !Vividict
-    gui: !Vividict
-        editor: !Vividict
-            rel_pos: !Vividict {}
-outcome0: !Vividict
-    gui: !Vividict
-        editor: !Vividict
-            rel_pos: !Vividict {}
-=======
         editor_gaphas: !Vividict
             rel_pos: !!python/tuple [5.816005587679338, 1.9913408928665604]
 outcome-2: !Vividict
@@ -52,5 +26,4 @@
 outcome0: !Vividict
     gui: !Vividict
         editor_gaphas: !Vividict
-            rel_pos: !!python/tuple [0.3125, 1.7853736541262286]
->>>>>>> 9e7831cd
+            rel_pos: !!python/tuple [0.3125, 1.7853736541262286]