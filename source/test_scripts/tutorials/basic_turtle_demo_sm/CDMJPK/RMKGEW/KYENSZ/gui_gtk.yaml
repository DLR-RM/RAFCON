!Vividict
gui: !Vividict
<<<<<<< HEAD
    editor: !Vividict
        invert_y: false
        rel_pos: !!python/tuple [34.16865838297865, 19.600865361702084]
        size: !!python/tuple [76.84782297872326, 38.08988595744671]
income: !Vividict
    gui: !Vividict
        editor: !Vividict
            rel_pos: !!python/tuple [0.375, 11.190401781976007]
name: !Vividict
    gui: !Vividict
        editor: !Vividict
=======
    editor_gaphas: !Vividict
        rel_pos: !!python/tuple [34.16865838297865, 19.600865361702084]
        size: !!python/tuple [57.87716521841146, 35.07070341976602]
    editor_opengl: !Vividict
        rel_pos: !!python/tuple [34.16865838297865, -19.600865361702084]
        size: !!python/tuple [76.84782297872326, 38.08988595744671]
income: !Vividict
    gui: !Vividict
        editor_gaphas: !Vividict
            rel_pos: !!python/tuple [0.625, 12.8593748462532]
name: !Vividict
    gui: !Vividict
        editor_gaphas: !Vividict
>>>>>>> 9e7831cd
            rel_pos: !Vividict {}
            size: !Vividict {}
outcome-1: !Vividict
    gui: !Vividict
<<<<<<< HEAD
        editor: !Vividict
            rel_pos: !Vividict {}
outcome-2: !Vividict
    gui: !Vividict
        editor: !Vividict
            rel_pos: !Vividict {}
outcome0: !Vividict
    gui: !Vividict
        editor: !Vividict
            rel_pos: !!python/tuple [76.47282297872326, 26.64128175023529]
transition1: !Vividict
    gui: !Vividict
        editor: !Vividict
            invert_y: false
            waypoints: []
transition10: !Vividict
    gui: !Vividict
        editor: !Vividict
            invert_y: false
            waypoints: []
transition11: !Vividict
    gui: !Vividict
        editor: !Vividict
            invert_y: false
            waypoints: []
transition13: !Vividict
    gui: !Vividict
        editor: !Vividict
            invert_y: false
            waypoints: []
transition14: !Vividict
    gui: !Vividict
        editor: !Vividict
            invert_y: false
            waypoints: []
transition15: !Vividict
    gui: !Vividict
        editor: !Vividict
            invert_y: false
            waypoints: []
transition2: !Vividict
    gui: !Vividict
        editor: !Vividict
            invert_y: false
            waypoints:
            - !!python/tuple [43.93640491607482, 24.25788110638055]
            - !!python/tuple [39.708783433000605, 24.28446992073951]
            - !!python/tuple [39.68219461864163, 25.932976410994883]
transition4: !Vividict
    gui: !Vividict
        editor: !Vividict
            invert_y: false
            waypoints: []
transition6: !Vividict
    gui: !Vividict
        editor: !Vividict
            invert_y: false
            waypoints: []
transition7: !Vividict
    gui: !Vividict
        editor: !Vividict
            invert_y: false
            waypoints: []
=======
        editor_gaphas: !Vividict
            rel_pos: !!python/tuple [57.25216521841146, 7.716870748956339]
outcome-2: !Vividict
    gui: !Vividict
        editor_gaphas: !Vividict
            rel_pos: !!python/tuple [57.25216521841146, 6.059691131914902]
outcome0: !Vividict
    gui: !Vividict
        editor_gaphas: !Vividict
            rel_pos: !!python/tuple [9.320463930411488, 34.44570341976602]
transition1: !Vividict
    gui: !Vividict
        editor: !Vividict
            waypoints: &id001 !Vividict {}
        editor_gaphas: !Vividict
            waypoints: []
        editor_opengl: !Vividict
            waypoints: *id001
transition10: !Vividict
    gui: !Vividict
        editor: !Vividict
            waypoints: &id002 !Vividict {}
        editor_gaphas: !Vividict
            waypoints: []
        editor_opengl: !Vividict
            waypoints: *id002
transition11: !Vividict
    gui: !Vividict
        editor: !Vividict
            waypoints: &id003 !Vividict {}
        editor_gaphas: !Vividict
            waypoints: []
        editor_opengl: !Vividict
            waypoints: *id003
transition13: !Vividict
    gui: !Vividict
        editor: !Vividict
            waypoints: &id004 !Vividict {}
        editor_gaphas: !Vividict
            waypoints: []
        editor_opengl: !Vividict
            waypoints: *id004
transition14: !Vividict
    gui: !Vividict
        editor: !Vividict
            waypoints: &id005 !Vividict {}
        editor_gaphas: !Vividict
            waypoints: []
        editor_opengl: !Vividict
            waypoints: *id005
transition15: !Vividict
    gui: !Vividict
        editor: !Vividict
            waypoints: &id006 !Vividict {}
        editor_gaphas: !Vividict
            waypoints: []
        editor_opengl: !Vividict
            waypoints: *id006
transition2: !Vividict
    gui: !Vividict
        editor: !Vividict
            waypoints: &id007 !Vividict {}
        editor_gaphas: !Vividict
            waypoints:
            - !!python/tuple [21.113389603918222, 25.89538663608694]
            - !!python/tuple [21.113389603918222, 24.159396952832466]
        editor_opengl: !Vividict
            waypoints: *id007
transition4: !Vividict
    gui: !Vividict
        editor: !Vividict
            waypoints: &id008 !Vividict {}
        editor_gaphas: !Vividict
            waypoints: []
        editor_opengl: !Vividict
            waypoints: *id008
transition6: !Vividict
    gui: !Vividict
        editor: !Vividict
            waypoints: &id009 !Vividict {}
        editor_gaphas: !Vividict
            waypoints: []
        editor_opengl: !Vividict
            waypoints: *id009
transition7: !Vividict
    gui: !Vividict
        editor: !Vividict
            waypoints: &id010 !Vividict {}
        editor_gaphas: !Vividict
            waypoints: []
        editor_opengl: !Vividict
            waypoints: *id010
>>>>>>> 9e7831cd
transition8: !Vividict
    gui: !Vividict
        editor: !Vividict
            invert_y: false
            waypoints:
<<<<<<< HEAD
            - !!python/tuple [53.69869179506922, 22.390681808464137]
            - !!python/tuple [7.994875347133089, 22.34565341787504]
transition9: !Vividict
    gui: !Vividict
        editor: !Vividict
            invert_y: false
            waypoints: []
=======
            - !!python/tuple [63.55412814124282, -13.895642265931542]
            - !!python/tuple [63.55412814124282, -22.769292962094966]
            - !!python/tuple [2.030668232154298, -22.769292962094973]
            - !!python/tuple [2.0306682321542984, -28.785542960777605]
        editor_gaphas: !Vividict
            waypoints:
            - !!python/tuple [48.57280758930523, 20.00095418521333]
        editor_opengl: !Vividict
            waypoints:
            - !!python/tuple [63.55412814124282, -13.895642265931542]
            - !!python/tuple [63.55412814124282, -22.769292962094966]
            - !!python/tuple [2.030668232154298, -22.769292962094973]
            - !!python/tuple [2.0306682321542984, -28.785542960777605]
transition9: !Vividict
    gui: !Vividict
        editor: !Vividict
            waypoints: &id011 !Vividict {}
        editor_gaphas: !Vividict
            waypoints: []
        editor_opengl: !Vividict
            waypoints: *id011
>>>>>>> 9e7831cd
<|MERGE_RESOLUTION|>--- conflicted
+++ resolved
@@ -1,18 +1,5 @@
 !Vividict
 gui: !Vividict
-<<<<<<< HEAD
-    editor: !Vividict
-        invert_y: false
-        rel_pos: !!python/tuple [34.16865838297865, 19.600865361702084]
-        size: !!python/tuple [76.84782297872326, 38.08988595744671]
-income: !Vividict
-    gui: !Vividict
-        editor: !Vividict
-            rel_pos: !!python/tuple [0.375, 11.190401781976007]
-name: !Vividict
-    gui: !Vividict
-        editor: !Vividict
-=======
     editor_gaphas: !Vividict
         rel_pos: !!python/tuple [34.16865838297865, 19.600865361702084]
         size: !!python/tuple [57.87716521841146, 35.07070341976602]
@@ -26,76 +13,10 @@
 name: !Vividict
     gui: !Vividict
         editor_gaphas: !Vividict
->>>>>>> 9e7831cd
             rel_pos: !Vividict {}
             size: !Vividict {}
 outcome-1: !Vividict
     gui: !Vividict
-<<<<<<< HEAD
-        editor: !Vividict
-            rel_pos: !Vividict {}
-outcome-2: !Vividict
-    gui: !Vividict
-        editor: !Vividict
-            rel_pos: !Vividict {}
-outcome0: !Vividict
-    gui: !Vividict
-        editor: !Vividict
-            rel_pos: !!python/tuple [76.47282297872326, 26.64128175023529]
-transition1: !Vividict
-    gui: !Vividict
-        editor: !Vividict
-            invert_y: false
-            waypoints: []
-transition10: !Vividict
-    gui: !Vividict
-        editor: !Vividict
-            invert_y: false
-            waypoints: []
-transition11: !Vividict
-    gui: !Vividict
-        editor: !Vividict
-            invert_y: false
-            waypoints: []
-transition13: !Vividict
-    gui: !Vividict
-        editor: !Vividict
-            invert_y: false
-            waypoints: []
-transition14: !Vividict
-    gui: !Vividict
-        editor: !Vividict
-            invert_y: false
-            waypoints: []
-transition15: !Vividict
-    gui: !Vividict
-        editor: !Vividict
-            invert_y: false
-            waypoints: []
-transition2: !Vividict
-    gui: !Vividict
-        editor: !Vividict
-            invert_y: false
-            waypoints:
-            - !!python/tuple [43.93640491607482, 24.25788110638055]
-            - !!python/tuple [39.708783433000605, 24.28446992073951]
-            - !!python/tuple [39.68219461864163, 25.932976410994883]
-transition4: !Vividict
-    gui: !Vividict
-        editor: !Vividict
-            invert_y: false
-            waypoints: []
-transition6: !Vividict
-    gui: !Vividict
-        editor: !Vividict
-            invert_y: false
-            waypoints: []
-transition7: !Vividict
-    gui: !Vividict
-        editor: !Vividict
-            invert_y: false
-            waypoints: []
-=======
         editor_gaphas: !Vividict
             rel_pos: !!python/tuple [57.25216521841146, 7.716870748956339]
 outcome-2: !Vividict
@@ -188,21 +109,10 @@
             waypoints: []
         editor_opengl: !Vividict
             waypoints: *id010
->>>>>>> 9e7831cd
 transition8: !Vividict
     gui: !Vividict
         editor: !Vividict
-            invert_y: false
             waypoints:
-<<<<<<< HEAD
-            - !!python/tuple [53.69869179506922, 22.390681808464137]
-            - !!python/tuple [7.994875347133089, 22.34565341787504]
-transition9: !Vividict
-    gui: !Vividict
-        editor: !Vividict
-            invert_y: false
-            waypoints: []
-=======
             - !!python/tuple [63.55412814124282, -13.895642265931542]
             - !!python/tuple [63.55412814124282, -22.769292962094966]
             - !!python/tuple [2.030668232154298, -22.769292962094973]
@@ -223,5 +133,4 @@
         editor_gaphas: !Vividict
             waypoints: []
         editor_opengl: !Vividict
-            waypoints: *id011
->>>>>>> 9e7831cd
+            waypoints: *id011