--- conflicted
+++ resolved
@@ -1,23 +1,5 @@
 !Vividict
 gui: !Vividict
-<<<<<<< HEAD
-    editor: !Vividict
-        invert_y: false
-        rel_pos: !!python/tuple [52.09613941356619, 25.782171182348506]
-        size: !!python/tuple [6.924413686068874, 5.613563443761585]
-income: !Vividict
-    gui: !Vividict
-        editor: !Vividict
-            rel_pos: !Vividict {}
-input13: !Vividict
-    gui: !Vividict
-        editor: !Vividict
-            rel_pos: !Vividict {}
-input_data_port13: !Vividict {}
-name: !Vividict
-    gui: !Vividict
-        editor: !Vividict
-=======
     editor_gaphas: !Vividict
         rel_pos: !!python/tuple [4.49199897258876, 23.216205810578202]
         size: !!python/tuple [6.190496494848334, 5.953717067501206]
@@ -36,23 +18,10 @@
 name: !Vividict
     gui: !Vividict
         editor_gaphas: !Vividict
->>>>>>> 9e7831cd
             rel_pos: !Vividict {}
             size: !Vividict {}
 outcome-1: !Vividict
     gui: !Vividict
-<<<<<<< HEAD
-        editor: !Vividict
-            rel_pos: !Vividict {}
-outcome-2: !Vividict
-    gui: !Vividict
-        editor: !Vividict
-            rel_pos: !Vividict {}
-outcome0: !Vividict
-    gui: !Vividict
-        editor: !Vividict
-            rel_pos: !Vividict {}
-=======
         editor_gaphas: !Vividict
             rel_pos: !!python/tuple [5.877996494848334, 2.036563551644875]
 outcome-2: !Vividict
@@ -62,5 +31,4 @@
 outcome0: !Vividict
     gui: !Vividict
         editor_gaphas: !Vividict
-            rel_pos: !!python/tuple [4.889431622500062, 5.641217067501206]
->>>>>>> 9e7831cd
+            rel_pos: !!python/tuple [4.889431622500062, 5.641217067501206]