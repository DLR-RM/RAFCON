!LibraryState
input_data_ports:
    14: !DataPort {data_port_id: 14, data_type: &id001 !!python/name:__builtin__.str '',
        default_value: new_turtle, name: turtle_name}
    15: !DataPort {data_port_id: 15, data_type: *id001, default_value: new_turtle,
        name: global_storage_id_of_turtle_pos}
library_name: turtle_position_subscriber
library_path: turtle_libraries
name: subscribe to turtle position
outcomes:
    -2: !Outcome {name: preempted, outcome_id: -2}
    -1: !Outcome {name: aborted, outcome_id: -1}
    0: !Outcome {name: success, outcome_id: 0}
output_data_ports:
    16: !DataPort {data_port_id: 16, data_type: &id002 !!python/name:__builtin__.float '',
        default_value: null, name: x_pos}
    17: !DataPort {data_port_id: 17, data_type: *id002, default_value: null, name: y_pos}
    18: !DataPort {data_port_id: 18, data_type: *id002, default_value: null, name: phi}
<<<<<<< HEAD
path: ../../test_scripts/tutorials/basic_turtle_demo_sm/CDMJPK/RMKGEW/WQKFUS/UVLRTI
=======
>>>>>>> 9e7831cd
state_id: UVLRTI
version: '0.1'<|MERGE_RESOLUTION|>--- conflicted
+++ resolved
@@ -16,9 +16,5 @@
         default_value: null, name: x_pos}
     17: !DataPort {data_port_id: 17, data_type: *id002, default_value: null, name: y_pos}
     18: !DataPort {data_port_id: 18, data_type: *id002, default_value: null, name: phi}
-<<<<<<< HEAD
-path: ../../test_scripts/tutorials/basic_turtle_demo_sm/CDMJPK/RMKGEW/WQKFUS/UVLRTI
-=======
->>>>>>> 9e7831cd
 state_id: UVLRTI
 version: '0.1'