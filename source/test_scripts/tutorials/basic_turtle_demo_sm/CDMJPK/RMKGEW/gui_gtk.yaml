--- conflicted
+++ resolved
@@ -1,18 +1,5 @@
 !Vividict
 gui: !Vividict
-<<<<<<< HEAD
-    editor: !Vividict
-        invert_y: false
-        rel_pos: !!python/tuple [59.46193702127654, 50.66786042553189]
-        size: !!python/tuple [126.91489361702106, 63.08510638297866]
-income: !Vividict
-    gui: !Vividict
-        editor: !Vividict
-            rel_pos: !!python/tuple [0.75, 19.682372042092112]
-name: !Vividict
-    gui: !Vividict
-        editor: !Vividict
-=======
     editor_gaphas: !Vividict
         rel_pos: !!python/tuple [59.46193702127654, 50.66786042553189]
         size: !!python/tuple [126.91489361702106, 63.08510638297866]
@@ -26,28 +13,10 @@
 name: !Vividict
     gui: !Vividict
         editor_gaphas: !Vividict
->>>>>>> 9e7831cd
             rel_pos: !Vividict {}
             size: !Vividict {}
 outcome-1: !Vividict
     gui: !Vividict
-<<<<<<< HEAD
-        editor: !Vividict
-            rel_pos: !Vividict {}
-outcome-2: !Vividict
-    gui: !Vividict
-        editor: !Vividict
-            rel_pos: !Vividict {}
-outcome0: !Vividict
-    gui: !Vividict
-        editor: !Vividict
-            rel_pos: !!python/tuple [126.16489361702106, 46.81610339193737]
-transition3: !Vividict
-    gui: !Vividict
-        editor: !Vividict
-            invert_y: false
-            waypoints: []
-=======
         editor_gaphas: !Vividict
             rel_pos: !Vividict {}
 outcome-2: !Vividict
@@ -65,5 +34,4 @@
         editor_gaphas: !Vividict
             waypoints: !Vividict {}
         editor_opengl: !Vividict
-            waypoints: *id001
->>>>>>> 9e7831cd
+            waypoints: *id001