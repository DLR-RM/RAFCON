
import sys
import gtk
import logging
from utils import log
from mvc.models import StateModel, ContainerStateModel, GlobalVariableManagerModel, ExternalModuleManagerModel
from mvc.controllers import StatePropertiesController, ContainerStateController, GraphicalEditorController,\
    StateDataPortEditorController, GlobalVariableManagerController, ExternalModuleManagerController,\
<<<<<<< HEAD
    SourceEditorController, SingleWidgetWindowController, StateEditorController, StateConnectionsEditorController,\
    StateOutcomesEditorController, StateMachineTreeController
from mvc.views import StatePropertiesView, ContainerStateView, GraphicalEditorView, StateDataportEditorView,\
    GlobalVariableEditorView, ExternalModuleManagerView,  SourceEditorView, SingleWidgetWindowView, StateEditorView, \
    LoggingView, StateConnectionsEditorView, StateOutcomesEditorView, StateOutcomesTreeView, StateMachineTreeView
=======
    SourceEditorController, SingleWidgetWindowController,StateEditorController, StateMachineTreeController,\
    LibraryTreeController, MainWindowController
from mvc.views import StatePropertiesView, ContainerStateView, GraphicalEditorView, StateDataportEditorView,\
    GlobalVariableEditorView, ExternalModuleManagerWindowView, ExternalModuleManagerView,  SourceEditorView, \
    SingleWidgetWindowView, StateEditorView, LoggingView, StateMachineTreeView, LibraryTreeView, MainWindowView
>>>>>>> bafd3543
from mvc.views.single_widget_window import TestButtonsView
from mvc.views.transition_list import TransitionListView
from statemachine.states.state import State, DataPort
from statemachine.states.execution_state import ExecutionState
from statemachine.states.container_state import ContainerState
from statemachine.transition import Transition
from statemachine.data_flow import DataFlow
from statemachine.external_modules.external_module import ExternalModule
import statemachine.singleton
from statemachine.states.hierarchy_state import HierarchyState


def setup_path():
    """Sets up the python include paths to include needed directories"""
    import os.path
    import sys

    #sys.path.insert(1, '.')
    #sys.path.insert(0, reduce(os.path.join, (TOPDIR, "resources", "external")))
    #sys.path.insert(0, os.path.join(TOPDIR, "src"))
    return


def check_requirements():
    """Checks versions and other requirements"""
    import gtkmvc
    gtkmvc.require("1.99.1")
    return


def setup_logger(logging_view):
    log.debug_filter.set_logging_test_view(logging_view)
    log.error_filter.set_logging_test_view(logging_view)


def create_models(*args, **kargs):
    logger = log.get_logger(__name__)
    logger.setLevel(logging.DEBUG)
    #logging.getLogger('gtkmvc').setLevel(logging.DEBUG)
    for handler in logging.getLogger('gtkmvc').handlers:
        logging.getLogger('gtkmvc').removeHandler(handler)
    stdout = logging.StreamHandler(sys.stdout)
    stdout.setFormatter(logging.Formatter("%(asctime)s: %(levelname)-8s - %(name)s:  %(message)s"))
    stdout.setLevel(logging.DEBUG)
    logging.getLogger('gtkmvc').addHandler(stdout)
    logging.getLogger('statemachine.state').setLevel(logging.DEBUG)
    logging.getLogger('controllers.state_properties').setLevel(logging.DEBUG)

    state1 = State('State1')
    output_state1 = state1.add_output_data_port("output", "int")
    input_state1 = state1.add_input_data_port("input", "int", 0)
    state1.add_outcome('success', 0)
    state2 = State('State2')
    input_my_input_state2 = state2.add_input_data_port("my_input", "int", 0)
    input_long_state2 = state2.add_input_data_port("longlonginputname", "int", 0)
    input_par_state2 = state2.add_input_data_port("par", "int", 0)
    output_my_output_state2 = state2.add_output_data_port("my_output", "int")
    output_res_state2 = state2.add_output_data_port("res", "int")
    state4 = State('Nested')
    output_state4 = state4.add_output_data_port("out", "int")
    state4.add_outcome("success", 0)
    state5 = State('Nested2')
    input_state5 = state5.add_input_data_port("in", "int", 0)
    state3 = ContainerState(name='State3')
    input_state3 = state3.add_input_data_port("input", "int", 0)
    output_state3 = state3.add_output_data_port("output", "int")
    state3.add_state(state4)
    state3.add_state(state5)
    state3.add_transition(state4.state_id, 0, state5.state_id, None)
    state3.add_data_flow(state4.state_id, output_state4, state5.state_id, input_state5)
    state3.add_outcome('Branch1')
    state3.add_outcome('Branch2')

    ctr_state = ContainerState(name="Container")
    ctr_state.add_state(state1)
    ctr_state.add_state(state2)
    ctr_state.add_state(state3)
    input_ctr_state = ctr_state.add_input_data_port("ctr_in", "int", 0)
    output_ctr_state = ctr_state.add_output_data_port("ctr_out", "int")
    ctr_state.add_transition(state1.state_id, 0, state2.state_id, None)
    ctr_state.add_transition(state2.state_id, -2, state3.state_id, None)
    ctr_state.add_transition(state3.state_id, -2, None, -2)
    ctr_state.add_data_flow(state1.state_id, output_state1, state2.state_id, input_par_state2)
    ctr_state.add_data_flow(state2.state_id, output_res_state2, state3.state_id, input_state3)
    ctr_state.add_data_flow(ctr_state.state_id, input_ctr_state, state1.state_id, input_state1)
    ctr_state.add_data_flow(state3.state_id, output_state3, ctr_state.state_id, output_ctr_state)
    ctr_state.name = "Container"

    ctr_state.add_input_data_port("input_data1", "str", "default_value1")
    ctr_state.add_input_data_port("input_data2", "str", "default_value2")
    ctr_state.add_input_data_port("input_data3", "str", "default_value3")

    ctr_state.add_output_data_port("output_data1", "str", "default_value1")
    ctr_state.add_output_data_port("output_data2", "str", "default_value2")
    ctr_state.add_output_data_port("output_data3", "str", "default_value3")

    scoped_variable1_ctr_state = ctr_state.add_scoped_variable("scoped_variable1", "str", "default_value1")
    scoped_variable2_ctr_state = ctr_state.add_scoped_variable("scoped_variable2", "str", "default_value1")
    scoped_variable3_ctr_state = ctr_state.add_scoped_variable("scoped_variable3", "str", "default_value1")

    ctr_state.add_data_flow(ctr_state.state_id, input_ctr_state, ctr_state.state_id, scoped_variable1_ctr_state)
    # this is not allowed as the output port is already connected
    #ctr_state.add_data_flow(ctr_state.state_id, scoped_variable2_ctr_state, ctr_state.state_id, output_ctr_state)
    ctr_state.add_data_flow(state1.state_id, output_state1, ctr_state.state_id, scoped_variable3_ctr_state)

    ctr_model = ContainerStateModel(ctr_state)

    external_module_manager_model = ExternalModuleManagerModel()
    sys.path.insert(0, '../../test_scripts')
    em = ExternalModule(name="External Module 1", module_name="external_module_test", class_name="TestModule")
    external_module_manager_model.external_module_manager.add_external_module(em)
    external_module_manager_model.external_module_manager.external_modules["External Module 1"].connect([])
    external_module_manager_model.external_module_manager.external_modules["External Module 1"].start()
    em = ExternalModule(name="External Module 2", module_name="external_module_test2", class_name="TestModule2")
    external_module_manager_model.external_module_manager.add_external_module(em)

    global_var_manager_model = GlobalVariableManagerModel()
    global_var_manager_model.global_variable_manager.set_variable("global_variable_1", "value1")
    global_var_manager_model.global_variable_manager.set_variable("global_variable_2", "value2")

    return ctr_model, logger, ctr_state, global_var_manager_model, external_module_manager_model


<<<<<<< HEAD
if __name__ == "__main__":
    setup_path()
    check_requirements()
    #logging_view = LoggingView()
    #setup_logger(logging_view)
=======
if __name__ == '__main__':
    statemachine.singleton.library_manager.initialize()
    setup_path()
    check_requirements()
    #logging_view = SingleWidgetWindowView(LoggingView, width=500, height=200, title='Logging')
    #setup_logger(logging_view['main_frame'])
    logging_view = LoggingView()
    setup_logger(logging_view)
>>>>>>> bafd3543
    [ctr_model, logger, ctr_state, gvm_model, emm_model] = create_models()

    main_window_view = MainWindowView(logging_view)
    main_window_controller = MainWindowController(ctr_model, main_window_view, emm_model, gvm_model)

    #sdev = StateDataportEditorView()
    #StateDataPortEditorController(ctr_model, sdev)

    # a view, whose buttons can trigger arbitrary function that are needed for testing purposes
    test_buttons_view = TestButtonsView(ctr_model)

    #state_machine_tree = SingleWidgetWindowView(StateMachineTreeView, width=500, height=200, title='State Machine Tree')
    #state_machine_model = SingleWidgetWindowController(ctr_model, state_machine_tree, StateMachineTreeController)

<<<<<<< HEAD
    # state_machine_tree = SingleWidgetWindowView(StateMachineTreeView, width=500, height=200, title='State Machine Tree')
    # state_machine_model = SingleWidgetWindowController(ctr_model, state_machine_tree, StateMachineTreeController)
=======
    #library_tree = SingleWidgetWindowView(LibraryTreeView, width=300, height=200, title='Library Tree')
    #library_controller = SingleWidgetWindowController(None, library_tree, LibraryTreeController)
>>>>>>> bafd3543

    #src_view = SingleWidgetWindowView(SourceEditorView, width=550, height=500, title='Source Editor')
    #src_ctrl = SingleWidgetWindowController(ctr_model, src_view, SourceEditorController)

<<<<<<< HEAD
    this_model = filter(lambda model: model.state.name == 'State3', ctr_model.states.values()).pop()

    # v = SingleWidgetWindowView(StateOutcomesEditorView, width=500, height=200, title='Outcomes Editor')
    # #c = SingleWidgetWindowController(ctr_model, v, StateOutcomesEditorController)
    # c = SingleWidgetWindowController(this_model, v, StateOutcomesEditorController)

    # state_editor_view = SingleWidgetWindowView(StateEditorView, width=550, height=500, title='Source Editor')
    # #state_editor_ctrl = SingleWidgetWindowController(ctr_model, state_editor_view, StateEditorController)
    # state_editor_ctrl = SingleWidgetWindowController(this_model, state_editor_view, StateEditorController)

    scon_editor_view = SingleWidgetWindowView(StateConnectionsEditorView, width=550, height=400, title='Connections Editor')
    scon_editor_ctrl = SingleWidgetWindowController(this_model, scon_editor_view, StateConnectionsEditorController)

    #external_module_manager_view = ExternalModuleManagerView()
    #ExternalModuleManagerController(emm_model, external_module_manager_view, src_view.widget_view)

    #global_var_manager_view = GlobalVariableEditorView()
    #GlobalVariableManagerController(gvm_model, global_var_manager_view)

    editor_view = SingleWidgetWindowView(GraphicalEditorView, title="Graphical Editor", pos=1)
    editor_ctrl = SingleWidgetWindowController(ctr_model, editor_view, GraphicalEditorController)
    #from mvc.controllers.data_flow_list import find_free_keys
    #print "ALL free ports found: ", find_free_keys(ctr_model)
=======
    #external_module_manager_view = SingleWidgetWindowView(ExternalModuleManagerView, width=500, height=200, title='External Module Manager')
    #external_module_manger_controller = SingleWidgetWindowController(emm_model, external_module_manager_view, ExternalModuleManagerController)
    #external_module_manger_controller.set_source_view(src_view.widget_view)

    #state_editor_view = SingleWidgetWindowView(StateEditorView, width=550, height=500, title='Source Editor')
    #state_editor_ctrl = SingleWidgetWindowController(ctr_model, state_editor_view, StateEditorController)

    # global_variables_view = SingleWidgetWindowView(GlobalVariableEditorView, width=500, height=200, title='Global Variable Manager')
    # global_variables_controller = SingleWidgetWindowController(gvm_model, global_variables_view, GlobalVariableManagerController)

    #editor_view = SingleWidgetWindowView(GraphicalEditorView, title="Graphical Editor", pos=1)
    #editor_ctrl = SingleWidgetWindowController(ctr_model, editor_view, GraphicalEditorController)
>>>>>>> bafd3543

    gtk.main()
    logger.debug("after gtk main")<|MERGE_RESOLUTION|>--- conflicted
+++ resolved
@@ -6,19 +6,11 @@
 from mvc.models import StateModel, ContainerStateModel, GlobalVariableManagerModel, ExternalModuleManagerModel
 from mvc.controllers import StatePropertiesController, ContainerStateController, GraphicalEditorController,\
     StateDataPortEditorController, GlobalVariableManagerController, ExternalModuleManagerController,\
-<<<<<<< HEAD
-    SourceEditorController, SingleWidgetWindowController, StateEditorController, StateConnectionsEditorController,\
-    StateOutcomesEditorController, StateMachineTreeController
-from mvc.views import StatePropertiesView, ContainerStateView, GraphicalEditorView, StateDataportEditorView,\
-    GlobalVariableEditorView, ExternalModuleManagerView,  SourceEditorView, SingleWidgetWindowView, StateEditorView, \
-    LoggingView, StateConnectionsEditorView, StateOutcomesEditorView, StateOutcomesTreeView, StateMachineTreeView
-=======
     SourceEditorController, SingleWidgetWindowController,StateEditorController, StateMachineTreeController,\
     LibraryTreeController, MainWindowController
 from mvc.views import StatePropertiesView, ContainerStateView, GraphicalEditorView, StateDataportEditorView,\
     GlobalVariableEditorView, ExternalModuleManagerWindowView, ExternalModuleManagerView,  SourceEditorView, \
     SingleWidgetWindowView, StateEditorView, LoggingView, StateMachineTreeView, LibraryTreeView, MainWindowView
->>>>>>> bafd3543
 from mvc.views.single_widget_window import TestButtonsView
 from mvc.views.transition_list import TransitionListView
 from statemachine.states.state import State, DataPort
@@ -142,13 +134,6 @@
     return ctr_model, logger, ctr_state, global_var_manager_model, external_module_manager_model
 
 
-<<<<<<< HEAD
-if __name__ == "__main__":
-    setup_path()
-    check_requirements()
-    #logging_view = LoggingView()
-    #setup_logger(logging_view)
-=======
 if __name__ == '__main__':
     statemachine.singleton.library_manager.initialize()
     setup_path()
@@ -157,7 +142,6 @@
     #setup_logger(logging_view['main_frame'])
     logging_view = LoggingView()
     setup_logger(logging_view)
->>>>>>> bafd3543
     [ctr_model, logger, ctr_state, gvm_model, emm_model] = create_models()
 
     main_window_view = MainWindowView(logging_view)
@@ -169,23 +153,20 @@
     # a view, whose buttons can trigger arbitrary function that are needed for testing purposes
     test_buttons_view = TestButtonsView(ctr_model)
 
+    this_model = filter(lambda model: model.state.name == 'State3', ctr_model.states.values()).pop()
     #state_machine_tree = SingleWidgetWindowView(StateMachineTreeView, width=500, height=200, title='State Machine Tree')
     #state_machine_model = SingleWidgetWindowController(ctr_model, state_machine_tree, StateMachineTreeController)
 
-<<<<<<< HEAD
-    # state_machine_tree = SingleWidgetWindowView(StateMachineTreeView, width=500, height=200, title='State Machine Tree')
-    # state_machine_model = SingleWidgetWindowController(ctr_model, state_machine_tree, StateMachineTreeController)
-=======
     #library_tree = SingleWidgetWindowView(LibraryTreeView, width=300, height=200, title='Library Tree')
     #library_controller = SingleWidgetWindowController(None, library_tree, LibraryTreeController)
->>>>>>> bafd3543
 
     #src_view = SingleWidgetWindowView(SourceEditorView, width=550, height=500, title='Source Editor')
     #src_ctrl = SingleWidgetWindowController(ctr_model, src_view, SourceEditorController)
 
-<<<<<<< HEAD
-    this_model = filter(lambda model: model.state.name == 'State3', ctr_model.states.values()).pop()
-
+    #external_module_manager_view = SingleWidgetWindowView(ExternalModuleManagerView, width=500, height=200, title='External Module Manager')
+    #external_module_manger_controller = SingleWidgetWindowController(emm_model, external_module_manager_view, ExternalModuleManagerController)
+    #external_module_manger_controller.set_source_view(src_view.widget_view)
+    
     # v = SingleWidgetWindowView(StateOutcomesEditorView, width=500, height=200, title='Outcomes Editor')
     # #c = SingleWidgetWindowController(ctr_model, v, StateOutcomesEditorController)
     # c = SingleWidgetWindowController(this_model, v, StateOutcomesEditorController)
@@ -200,27 +181,11 @@
     #external_module_manager_view = ExternalModuleManagerView()
     #ExternalModuleManagerController(emm_model, external_module_manager_view, src_view.widget_view)
 
-    #global_var_manager_view = GlobalVariableEditorView()
-    #GlobalVariableManagerController(gvm_model, global_var_manager_view)
-
-    editor_view = SingleWidgetWindowView(GraphicalEditorView, title="Graphical Editor", pos=1)
-    editor_ctrl = SingleWidgetWindowController(ctr_model, editor_view, GraphicalEditorController)
-    #from mvc.controllers.data_flow_list import find_free_keys
-    #print "ALL free ports found: ", find_free_keys(ctr_model)
-=======
-    #external_module_manager_view = SingleWidgetWindowView(ExternalModuleManagerView, width=500, height=200, title='External Module Manager')
-    #external_module_manger_controller = SingleWidgetWindowController(emm_model, external_module_manager_view, ExternalModuleManagerController)
-    #external_module_manger_controller.set_source_view(src_view.widget_view)
-
-    #state_editor_view = SingleWidgetWindowView(StateEditorView, width=550, height=500, title='Source Editor')
-    #state_editor_ctrl = SingleWidgetWindowController(ctr_model, state_editor_view, StateEditorController)
-
     # global_variables_view = SingleWidgetWindowView(GlobalVariableEditorView, width=500, height=200, title='Global Variable Manager')
     # global_variables_controller = SingleWidgetWindowController(gvm_model, global_variables_view, GlobalVariableManagerController)
 
     #editor_view = SingleWidgetWindowView(GraphicalEditorView, title="Graphical Editor", pos=1)
     #editor_ctrl = SingleWidgetWindowController(ctr_model, editor_view, GraphicalEditorController)
->>>>>>> bafd3543
 
     gtk.main()
     logger.debug("after gtk main")