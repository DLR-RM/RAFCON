--- conflicted
+++ resolved
@@ -160,12 +160,8 @@
     [ctr_model, logger, ctr_state, gvm_model, emm_model] = create_models()
     this_model = filter(lambda model: model.state.name == 'State3', ctr_model.states.values()).pop()
 
-<<<<<<< HEAD
     state_machine = StateMachine(ctr_state)
     statemachine.singleton.state_machine_manager.add_state_machine(state_machine)
-=======
-    statemachine.singleton.state_machine_manager.root_state = ctr_state
->>>>>>> 93ecfbe0
     sm_manager_model = StateMachineManagerModel(statemachine.singleton.state_machine_manager)
     main_window_view = MainWindowView(logging_view)
     main_window_controller = MainWindowController(sm_manager_model, main_window_view, emm_model, gvm_model,
@@ -225,6 +221,6 @@
     # graphical_editor_view = SingleWidgetWindowView(GraphicalEditorView, title="Graphical Editor", pos=1)
     # graphical_editor_ctrl = SingleWidgetWindowController(ctr_model, graphical_editor_view, GraphicalEditorController)
 
-    #gtk.gdk.threads_init()
+    gtk.gdk.threads_init()
     gtk.main()
     logger.debug("after gtk main")