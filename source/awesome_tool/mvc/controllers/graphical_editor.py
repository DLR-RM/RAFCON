--- conflicted
+++ resolved
@@ -22,11 +22,6 @@
     :param mvc.views.GraphicalEditorView view: The GTK view having an OpenGL rendering element
     """
 
-<<<<<<< HEAD
-    max_depth = 300
-
-=======
->>>>>>> 2e7d2d4b
     def __init__(self, model, view):
         """Constructor
         """
@@ -621,11 +616,7 @@
                 child_pos_y = pos_y + height - child_height - state_ctr * margin
 
                 self.draw_state(child_state, child_pos_x, child_pos_y, child_width, child_height,
-<<<<<<< HEAD
-                                depth + 1.0)#(1.0 / len(state.states)) + 0.5)
-=======
                                 depth + 1)
->>>>>>> 2e7d2d4b
 
             for transition in state.transitions:
                 # Get id and references to the from and to state
