--- conflicted
+++ resolved
@@ -1416,11 +1416,10 @@
                     StateMachineHelper.add_state(model.parent, StateType.EXECUTION)
 
     def _toggle_data_flow_visibility(self, *args):
-<<<<<<< HEAD
         if self.view.editor.has_focus():
             global_config.set_config_value('show_data_flows', not global_config.get_config_value("show_data_flows"))
             self._redraw()
-
+            
     def _abort(self, *args):
         if self.view.editor.has_focus():
             if self.mouse_move_redraw:
@@ -1431,9 +1430,6 @@
                 self.mouse_move_redraw = False
                 self.temporary_waypoints = []
                 self._redraw(True)
-=======
-        global_config.set_config_value('show_data_flows', not global_config.get_config_value("show_data_flows"))
-        self._redraw()
 
     def _copy_selection(self, *args):
         #print self.view["graphical_editor_frame"].get_focus_child()
@@ -1503,5 +1499,4 @@
             logger.debug("cut selection")
             self.clipboard.state_machine_id = copy.copy(self.model.state_machine.state_machine_id)
             self.clipboard.selection.set(self.model.selection.get_all())
-            self.clipboard.clipboard_type = ClipboardType.CUT
->>>>>>> fb073d5d
+            self.clipboard.clipboard_type = ClipboardType.CUT