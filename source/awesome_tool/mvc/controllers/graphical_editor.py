--- conflicted
+++ resolved
@@ -776,13 +776,9 @@
                 transition_m = responsible_parent_m.get_transition_model(transition_id)
                 transition_m.meta['gui']['editor']['waypoints'] = self.temporary_waypoints
         except AttributeError as e:
-<<<<<<< HEAD
-            logger.warn("Transition couldn't be added: {0}".format(e))
-=======
             import traceback
             logger.warn("Transition couldn't be added: {0}".format(e))
             logger.error("The graphical editor had an internal error: %s %s" % (str(e), str(traceback.format_exc())))
->>>>>>> 94d79dd1
         except Exception as e:
             import traceback
             logger.error("Unexpected exception while creating transition: {0}".format(e))
