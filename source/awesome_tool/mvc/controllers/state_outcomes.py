import gtk, gobject

from gtkmvc import Observer
from mvc.controllers.extended_controller import ExtendedController
from utils import log
logger = log.get_logger(__name__)


# class ParentObserver(Observer):
#
#     def __init__(self, model, key, funct_handle_list):
#         Observer.__init__(self, model)
#         self.func_handle_list = funct_handle_list
#         self.method_list = ["add_transition", "remove_transition", "add_outcome", "remove_outcome",
#                             "modify_outcome_name"]
#         self.state_model = model
#         # # dynamically
#         # self.func_handle_list = func_handle_list
#         # self.observe(self.notification, "state", after=True)
#
#     @Observer.observe('state', after=True)
#     def notification(self, model, prop_name, info):
#         # logger.debug("Outcomes parent %s call_notification - AFTER:\n-%s\n-%s\n-%s\n-%s\n" %
#         #              (self.state_model.parent.state.name, prop_name, info.instance, info.method_name, info))
#
#         # TODO test with accepting limited methods
#         # if info.method_name in self.method_list and self.state_model.parent.state.state_id == info.instance.state_id:
#         for func_handle in self.func_handle_list:
#             func_handle()


class StateOutcomesListController(ExtendedController):

    parent_observer = None

    def __init__(self, model, view):
        """Constructor
        """
        ExtendedController.__init__(self, model, view)

        self.tree_store = view.tree_store

        self.to_state_combo_list = gtk.ListStore(gobject.TYPE_STRING, gobject.TYPE_STRING, gobject.TYPE_STRING)
        self.to_outcome_combo_list = gtk.ListStore(gobject.TYPE_STRING, gobject.TYPE_STRING, gobject.TYPE_STRING)
        self.list_to_other_state = {}
        self.list_to_other_outcome = {}
        self.list_from_other_state = {}

        if model.parent is not None:
            # OLD
            # self.parent_observer = ParentObserver(model.parent, "state", [self.update_internal_data_base,
            #                                                               self.update_tree_store])
            # NEW
            self.observe_model(model.parent)

        self.update_internal_data_base()
        self.update_tree_store()

    def register_view(self, view):
        """Called when the View was registered
        Can be used e.g. to connect signals. Here, the destroy signal is connected to close the application
        """

        def cell_text(column, cell_renderer, model, iter, container_model):

            outcome = model.get_value(iter, 6)
            if column.get_title() == 'ID':
                if int(outcome.outcome_id) < 0:
                    cell_renderer.set_property('editable', False)
            elif column.get_title() == 'Name':
                if int(outcome.outcome_id) < 0:
                    cell_renderer.set_property('editable', False)
                else:
                    cell_renderer.set_property('editable', True)
            elif column.get_title() == 'To-State':
                cell_renderer.set_property("editable", True)
                cell_renderer.set_property("model", self.to_state_combo_list)
                cell_renderer.set_property("text-column", 0)
                cell_renderer.set_property("has-entry", False)
            elif column.get_title() == 'To-Outcome':
                cell_renderer.set_property("editable", True)
                cell_renderer.set_property("model", self.to_outcome_combo_list)
                cell_renderer.set_property("text-column", 0)
                cell_renderer.set_property("has-entry", False)
            else:
                logger.warning("Column do not has cell_data_func %s %s" % (column.get_name(), column.get_title()))

        view['tree_view'].set_model(self.tree_store)
        view['id_col'].set_cell_data_func(view['id_cell'], cell_text, self.model)
        view['name_col'].set_cell_data_func(view['name_cell'], cell_text, self.model)
        view['to_state_col'].set_cell_data_func(view['to_state_combo'], cell_text, self.model)
        view['to_outcome_col'].set_cell_data_func(view['to_outcome_combo'], cell_text, self.model)

        view['name_cell'].connect('edited', self.on_name_modification)
        view['to_state_combo'].connect("edited", self.on_to_state_modification)
        view['to_outcome_combo'].connect("edited", self.on_to_outcome_modification)
        view.tree_view.connect("grab-focus", self.on_focus)

    def on_focus(self, widget, data=None):
        logger.debug("OUTCOMES_LIST get new FOCUS")
        path = self.view.tree_view.get_cursor()
        self.update_internal_data_base()
        self.update_tree_store()
        self.view.tree_view.set_cursor(path[0])

    def on_name_modification(self, widget, path, text):
        self.tree_store[path][1] = text
        self.model.state.outcomes[self.tree_store[path][6].outcome_id].name = text
        # TWICE because observer is on modify_outcome_name in state not on name in outcome
        self.model.state.outcomes[self.tree_store[path][6].outcome_id].name = text
        logger.debug("change name of outcome: %s %s" % (path, self.model.state.outcomes[self.tree_store[path][6].outcome_id].name))

    def on_to_state_modification(self, widget, path, text):

        transition_id = None
        outcome_id = int(self.tree_store[path][0])
        if outcome_id in self.list_to_other_state.keys():
            transition_id = int(self.list_to_other_state[outcome_id][2])
            self.model.parent.state.remove_transition(transition_id)
            # to_state = text.split('.')[1]
            # self.model.parent.transitions[transition_id].transition.to_state = to_state
            # self.model.parent.transitions[transition_id].transition.to_outcome = None
        elif outcome_id in self.list_to_other_outcome.keys():
            transition_id = int(self.list_to_other_outcome[outcome_id][2])
            self.model.parent.state.remove_transition(transition_id)
            # self.model.parent.state.transitions[transition_id].to_state = to_state
            # self.model.parent.state.transitions[transition_id].to_outcome = None
        else:  # there is no transition
            pass
        if text is None:
            # print "only delete"
            pass
        else:
            to_state = text.split('.')[1]
            # print "change to state: ", path, text, to_state, outcome_id, self.list_to_other_state, self.list_to_other_outcome
            # print "do state transition", self.model.state.state_id, outcome_id, to_state, str(None), transition_id
            self.model.parent.state.add_transition(from_state_id=self.model.state.state_id, from_outcome=outcome_id,
                                                   to_state_id=to_state, to_outcome=None, transition_id=transition_id)

    def on_to_outcome_modification(self, widget, path, text):

        transition_id = None
        outcome_id = int(self.tree_store[path][0])
        if outcome_id in self.list_to_other_state.keys():
            # print "TO_OTHER_STATE"
            transition_id = int(self.list_to_other_state[outcome_id][2])
            self.model.parent.state.remove_transition(transition_id)
            # to_outcome = int(text.split('.')[2])
            # self.model.parent.transitions[transition_id].transition.to_state = None
            # self.model.parent.transitions[transition_id].transition.to_outcome = to_outcome
        elif outcome_id in self.list_to_other_outcome.keys():
            transition_id = int(self.list_to_other_outcome[outcome_id][2])
            self.model.parent.state.remove_transition(transition_id)
            # self.model.parent.state.transitions[transition_id].to_state = None
            # self.model.parent.state.transitions[transition_id].to_outcome = to_outcome
        else:  # there is no transition
            pass
        if text is None:
            # print "only delete"
            pass
        else:
            to_outcome = int(text.split('.')[2])
            # print "change to outcome: ", path, text, to_outcome
            # print "do parent transition", self.model.state.state_id, outcome_id, str(None), to_outcome, transition_id
            self.model.parent.state.add_transition(from_state_id=self.model.state.state_id, from_outcome=outcome_id,
                                                   to_state_id=None, to_outcome=to_outcome, transition_id=transition_id)

    def on_add(self, button, info=None):
        # logger.debug("add outcome")
        self.model.state.add_outcome('success' + str(len(self.model.state.outcomes)-1))

    def on_remove(self, button, info=None):

        tree, path = self.view.tree_view.get_selection().get_selected_rows()
        # print path, tree
        if path and not self.tree_store[path[0][0]][6].outcome_id < 0:
            outcome_id = self.tree_store[path[0][0]][6].outcome_id
            self.model.state.remove_outcome(outcome_id)
        # print self.model.state.outcomes

    def update_internal_data_base(self):

        model = self.model

        # print "clean data base"
        self.to_state_combo_list.clear()
        self.to_state_combo_list.append([None, None, None])
        self.to_outcome_combo_list.clear()
        self.to_outcome_combo_list.append([None, None, None])
        self.list_to_other_state.clear()
        self.list_to_other_outcome.clear()
        self.list_from_other_state.clear()

        if hasattr(model, 'parent') and model.parent is not None:
            # check for "to state combos" -> so all states in parent
            parent_id = model.parent.state.state_id
            for smdl in model.parent.states.values():
                if not model.state.state_id == smdl.state.state_id:
                    self.to_state_combo_list.append([smdl.state.name + "." + smdl.state.state_id,
                                                     smdl.state.state_id, parent_id])
            # check for "to outcome combos" -> so all outcomes of parent
            for outcome in model.parent.state.outcomes.values():
                # print "type outcome: ", outcome.name, type(outcome)
                self.to_outcome_combo_list.append(['parent.' + outcome.name + '.' + str(outcome.outcome_id),
                                                   outcome.outcome_id, parent_id])
            for transition_id, transition in model.parent.state.transitions.items():
                # print transition.from_state, transition.from_outcome, \
                #         transition.to_state, transition.to_outcome, model.parent.state.name, \
                #         model.parent.state.state_id, \
                #         transition_id, transition.transition_id, model.parent.state.transitions[transition_id].transition_id
                # check for "to other state" connections -> so from self-state and self-outcome "external" transitions
                if transition.from_state == model.state.state_id and transition.from_outcome in model.state.outcomes.keys():
                    # check for "to other outcomes" connections -> so to parent-state and parent-outcome "ext" transitions
                    if transition.to_state is None:
                        to_state_name = model.parent.state.name
                        to_state_id = model.parent.state.state_id
                        self.list_to_other_outcome[transition.from_outcome] = [to_state_name + '.' + str(transition.to_outcome),
                                                                               to_state_id,
                                                                               transition.transition_id]
                    else:  # or to other state
                        to_state_name = model.parent.states[transition.to_state].state.name
                        self.list_to_other_state[transition.from_outcome] = [to_state_name + '.' + transition.to_state,
                                                                             '',
                                                                             transition.transition_id]
        if hasattr(model.state, 'transitions'):
            # check for "from other state" connections -> so to self-state and self-outcome "internal" transitions
            for transition_id, transition in model.state.transitions.items():
                # print transition.from_state, transition.from_outcome, \
                #         transition.to_state, transition.to_outcome, model.state.name, model.state.state_id, \
                #         transition_id, transition.transition_id
                if transition.to_state is None:  # no to_state means self
                    if transition.to_outcome in self.list_from_other_state:
                        self.list_from_other_state[transition.to_outcome].append([transition.from_state, transition.from_outcome, transition.transition_id])
                    else:
                        self.list_from_other_state[transition.to_outcome] = [[transition.from_state, transition.from_outcome, transition.transition_id]]

        # print "to_state: ", self.list_to_other_state
        # print "to_outcome: ", self.list_to_other_outcome
        # print "from state: ", self.list_from_other_state
        # print "state.name: ", self.model.state.name

    def update_tree_store(self):

        self.tree_store.clear()
        for outcome in self.model.state.outcomes.values():
            to_state = None
            if outcome.outcome_id in self.list_to_other_state.keys():
                to_state = self.list_to_other_state[outcome.outcome_id][0]
            to_outcome = None
            if outcome.outcome_id in self.list_to_other_outcome.keys():
                to_outcome = self.list_to_other_outcome[outcome.outcome_id][0]
                to_state = 'parent'
            from_state = None
            if outcome.outcome_id in self.list_from_other_state.keys():
                from_state = self.list_from_other_state[outcome.outcome_id][0]
            # print "treestore: ", [outcome.outcome_id, outcome.name, to_state, to_outcome]
            self.tree_store.append(None, [outcome.outcome_id, outcome.name, to_state, to_outcome,
                                          '#f0E5C7', '#f0E5c7', outcome, self.model.state])

<<<<<<< HEAD
    # NEW
    # @Controller.observe("outcomes", after=True)  # do not exist at the moment
    @Controller.observe("transitions", after=True)
    def outcomes_changed(self, model, prop_name, info):
        # logger.debug("call_notification - AFTER:\n-%s\n-%s\n-%s\n-%s\n" %
        #              (prop_name, info.instance, info.method_name, info.result))
        self.update_internal_data_base()
        self.update_tree_store()

    # OLD
    @Controller.observe("state", after=True)
=======
    @ExtendedController.observe("state", after=True)
>>>>>>> 094bdddb
    def assign_notification_parent_state(self, model, prop_name, info):
        # logger.debug("call_notification - AFTER:\n-%s\n-%s\n-%s\n-%s\n" %
        #              (prop_name, info.instance, info.method_name, info.result))
        if info.method_name in ["modify_outcome_name"]:
            self.update_internal_data_base()
            self.update_tree_store()


class StateOutcomesEditorController(ExtendedController):

    def __init__(self, model, view):
        """Constructor
        """
        ExtendedController.__init__(self, model, view)
        self.oc_list_ctrl = StateOutcomesListController(model, view.treeView)

    def register_view(self, view):
        """Called when the View was registered
        Can be used e.g. to connect signals. Here, the destroy signal is connected to close the application
        """

        view['add_button'].connect("clicked", self.oc_list_ctrl.on_add)
        view['remove_button'].connect("clicked", self.oc_list_ctrl.on_remove)

    def register_adapters(self):
        """Adapters should be registered in this method call

        Each property of the state should have its own adapter, connecting a label in the View with the attribute of
        the State.
        """<|MERGE_RESOLUTION|>--- conflicted
+++ resolved
@@ -257,10 +257,9 @@
             self.tree_store.append(None, [outcome.outcome_id, outcome.name, to_state, to_outcome,
                                           '#f0E5C7', '#f0E5c7', outcome, self.model.state])
 
-<<<<<<< HEAD
     # NEW
-    # @Controller.observe("outcomes", after=True)  # do not exist at the moment
-    @Controller.observe("transitions", after=True)
+    # @ExtendedController.observe("outcomes", after=True)  # do not exist at the moment
+    @ExtendedController.observe("transitions", after=True)
     def outcomes_changed(self, model, prop_name, info):
         # logger.debug("call_notification - AFTER:\n-%s\n-%s\n-%s\n-%s\n" %
         #              (prop_name, info.instance, info.method_name, info.result))
@@ -268,10 +267,6 @@
         self.update_tree_store()
 
     # OLD
-    @Controller.observe("state", after=True)
-=======
-    @ExtendedController.observe("state", after=True)
->>>>>>> 094bdddb
     def assign_notification_parent_state(self, model, prop_name, info):
         # logger.debug("call_notification - AFTER:\n-%s\n-%s\n-%s\n-%s\n" %
         #              (prop_name, info.instance, info.method_name, info.result))
