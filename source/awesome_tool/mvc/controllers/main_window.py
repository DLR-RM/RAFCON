--- conflicted
+++ resolved
@@ -49,17 +49,10 @@
         self.observe_model(self.state_machine_execution_engine)
         self.state_machine_execution_engine.register_observer(self)
 
-<<<<<<< HEAD
         self.root_state_model = self.model.state_machines.values()[0].root_state
         self.em_module = self.model.state_machines.values()[0].root_state
         self.em_module = self.model.state_machines.values()[0].root_state
-
-=======
-        self.root_state_model = self.model.root_state
-        self.em_module = self.model.root_state
-        self.em_module = self.model.root_state
         print "Root state", self.model.root_state
->>>>>>> 93ecfbe0
         top_h_pane = view['top_h_pane']
         left_v_pane = view['left_v_pane']
         right_v_pane = view['right_v_pane']
