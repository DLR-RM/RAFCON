--- conflicted
+++ resolved
@@ -2,15 +2,7 @@
 
 import gtk
 
-<<<<<<< HEAD
-from mvc.controllers import StatePropertiesController, ContainerStateController, GraphicalEditorController,\
-    StateDataPortEditorController, GlobalVariableManagerController,\
-    SourceEditorController, SingleWidgetWindowController, StateEditorController, StateMachineTreeController,\
-    LibraryTreeController
-=======
-from mvc.controllers import GlobalVariableManagerController, ExternalModuleManagerController, \
-    StateMachineTreeController, LibraryTreeController
->>>>>>> 26db872f
+from mvc.controllers import GlobalVariableManagerController, StateMachineTreeController, LibraryTreeController
 import statemachine.singleton
 from mvc.controllers.extended_controller import ExtendedController
 from mvc.controllers.states_editor import StatesEditorController
@@ -23,13 +15,8 @@
 
 class MainWindowController(ExtendedController):
 
-<<<<<<< HEAD
     def __init__(self, state_machine_manager_model, view, gvm_model, editor_type='PortConnectionGrouped'):
-        Controller.__init__(self, state_machine_manager_model, view)
-=======
-    def __init__(self, state_machine_manager_model, view, emm_model, gvm_model, editor_type='PortConnectionGrouped'):
         ExtendedController.__init__(self, state_machine_manager_model, view)
->>>>>>> 26db872f
 
         assert isinstance(state_machine_manager_model, StateMachineManagerModel)
 
@@ -68,26 +55,14 @@
         ######################################################
         # library tree
         ######################################################
-<<<<<<< HEAD
-        self.library_controller = LibraryTreeController(active_state_machine.root_state, view.library_tree)
+        library_controller = LibraryTreeController(active_state_machine.root_state, view.library_tree)
+        self.add_controller('library_controller', library_controller)
         view['library_vbox'].remove(view['library_tree_placeholder'])
         view['library_vbox'].pack_start(view.library_tree, True, True, 0)
-        view['add_library_button'].connect("clicked", self.library_controller.add_library_button_clicked,
+        view['add_library_button'].connect("clicked", library_controller.add_library_button_clicked,
                                            state_machine_manager_model)
 
         view['button_save'].connect("clicked", self.on_save_activate)
-=======
-        tree_notebook = view["tree_notebook"]
-        #remove placeholder tab
-        library_tree_tab = view['library_tree_placeholder']
-        page_num = tree_notebook.page_num(library_tree_tab)
-        tree_notebook.remove_page(page_num)
-        #append new tab
-        library_controller = LibraryTreeController(active_state_machine.root_state, view.library_tree)
-        self.add_controller('library_controller', library_controller)
-        libraries_label = gtk.Label('Libraries')
-        tree_notebook.insert_page(view.library_tree, libraries_label, page_num)
->>>>>>> 26db872f
 
         ######################################################
         # statemachine tree
@@ -97,15 +72,9 @@
         page_num = tree_notebook.page_num(state_machine_tree_tab)
         tree_notebook.remove_page(page_num)
         #append new tab
-<<<<<<< HEAD
-        self.state_machine_tree_controller = StateMachineTreeController(active_state_machine,
-                                                                        view.state_machine_tree)
-        state_machine_label = gtk.Label('Statemachine')
-=======
         state_machine_tree_controller = StateMachineTreeController(active_state_machine, view.state_machine_tree)
         self.add_controller('state_machine_tree_controller', state_machine_tree_controller)
-        state_machine_label = gtk.Label('Statemachine Tree')
->>>>>>> 26db872f
+        state_machine_label = gtk.Label('Statemachine')
         tree_notebook.insert_page(view.state_machine_tree, state_machine_label, page_num)
 
         ######################################################
@@ -135,23 +104,6 @@
         # #test = SingleWidgetWindowController(model, view.graphical_editor_window, GraphicalEditorController)
 
         ######################################################
-<<<<<<< HEAD
-=======
-        # external module editor
-        ######################################################
-        em_global_notebook = view["right_bottom_notebook"]
-        #remove placeholder tab
-        external_modules_tab = view['external_modules_placeholder']
-        page_num = em_global_notebook.page_num(external_modules_tab)
-        em_global_notebook.remove_page(page_num)
-        #append new tab
-        external_modules_controller = ExternalModuleManagerController(emm_model, view.external_module_manager_view)
-        self.add_controller('external_modules_controller', external_modules_controller)
-        external_modules_label = gtk.Label('External Modules')
-        em_global_notebook.insert_page(view.external_module_manager_view.get_top_widget(), external_modules_label, page_num)
-
-        ######################################################
->>>>>>> 26db872f
         # global variable editor
         ######################################################
         #remove placeholder tab
@@ -159,12 +111,8 @@
         page_num = tree_notebook.page_num(global_variables_tab)
         tree_notebook.remove_page(page_num)
         #append new tab
-<<<<<<< HEAD
-        self.global_variable_manager_controller = GlobalVariableManagerController(gvm_model, view.global_var_manager_view)
-=======
         global_variable_manager_ctrl = GlobalVariableManagerController(gvm_model, view.global_var_manager_view)
         self.add_controller('global_variable_manager_ctrl', global_variable_manager_ctrl)
->>>>>>> 26db872f
         global_variables_label = gtk.Label('Global Variables')
         tree_notebook.insert_page(view.global_var_manager_view.get_top_widget(), global_variables_label, page_num)
 
