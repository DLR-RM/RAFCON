import gtk
from gtkmvc import Controller
from utils import log
logger = log.get_logger(__name__)
from mvc.controllers import StatePropertiesController, ContainerStateController, GraphicalEditorController,\
    StateDataPortEditorController, GlobalVariableManagerController, ExternalModuleManagerController,\
    SourceEditorController, SingleWidgetWindowController,StateEditorController, StateMachineTreeController,\
    LibraryTreeController
import statemachine.singleton
from mvc.controllers.states_editor import StatesEditorController
from mvc.controllers.state_machines_editor import StateMachinesEditorController


class MainWindowController(Controller):

    state_machine_execution_engine = None

    __observables__ = ("state_machine_execution_engine",)

    def __init__(self, state_machine_manager_model, view, em_module, gvm_model, editor_type='egg'):
        Controller.__init__(self, state_machine_manager_model, view)

        self.state_machine_execution_engine = statemachine.singleton.state_machine_execution_engine
        self.observe_model(self.state_machine_execution_engine)
        self.state_machine_execution_engine.register_observer(self)

        self.root_state_model = self.model.root_state
        self.em_module = self.model.root_state
        self.em_module = self.model.root_state

        top_h_pane = view['top_h_pane']
        left_v_pane = view['left_v_pane']
        right_v_pane = view['right_v_pane']

        ######################################################
        # logging view
        ######################################################
        left_v_pane = view["left_v_pane"]
        console_scroller = left_v_pane.get_child2()
        left_v_pane.remove(console_scroller)
        view.logging_view.get_top_widget().show()
        left_v_pane.add2(view.logging_view.get_top_widget())
        #console_scroller.add(view.logging_view["textview"])

        ######################################################
        # library tree
        ######################################################
        tree_notebook = view["tree_notebook"]
        #remove placeholder tab
        library_tree_tab = view['library_tree_placeholder']
        #print tree_notebook.get_tab_label(self.library_tree_tab).get_text()
        #print tree_notebook.page_num(self.library_tree_tab)
        page_num = tree_notebook.page_num(library_tree_tab)
        tree_notebook.remove_page(page_num)
        #append new tab
        self.library_controller = LibraryTreeController(None, view.library_tree)
        libraries_label = gtk.Label('Libraries')
        tree_notebook.insert_page(view.library_tree, libraries_label, page_num)

        ######################################################
        # statemachine tree
        ######################################################
        #remove placeholder tab
        state_machine_tree_tab = view['state_machine_tree_placeholder']
        page_num = tree_notebook.page_num(state_machine_tree_tab)
        tree_notebook.remove_page(page_num)
        #append new tab
        self.state_machine_tree_controller = StateMachineTreeController(self.model.root_state, view.state_machine_tree)
        state_machine_label = gtk.Label('Statemachine Tree')
        tree_notebook.insert_page(view.state_machine_tree, state_machine_label, page_num)

        ######################################################
        # state editor
        ######################################################
        this_model = filter(lambda model: model.state.name == 'State3', self.model.root_state.states.values()).pop()
        self.states_editor_ctrl = StatesEditorController(self.model.root_state, view.states_editor, editor_type)

        ######################################################
        # graphical editor
        ######################################################
<<<<<<< HEAD

        self.state_machines_editor_ctrl = StateMachinesEditorController(state_machine_manager_model,
                                                                        view.state_machines_editor,
                                                                        self.state_machine_tree_controller,
                                                                        self.states_editor_ctrl)
        #self.state_machines_editor_ctrl.add_graphical_state_machine_editor(state_machine_manager_model.root_state)

        # self.graphical_editor_ctrl = GraphicalEditorController(self.model.root_state, view.graphical_editor_view)
        # #self.graphical_editor = GraphicalEditorController(model, view.graphical_editor_window.get_top_widget())
        # #test = SingleWidgetWindowController(model, view.graphical_editor_window, GraphicalEditorController)
=======
        #this_model = filter(lambda model: model.state.name == 'State3', root_state_model.states.values()).pop()
        self.state_editor = StateEditorController(root_state_model, view.state_editor)  # .get_top_widget())
>>>>>>> 05ec7a2e

        ######################################################
        # external module editor
        ######################################################
        em_global_notebook = view["right_bottom_notebook"]
        #remove placeholder tab
        external_modules_tab = view['external_modules_placeholder']
        page_num = em_global_notebook.page_num(external_modules_tab)
        em_global_notebook.remove_page(page_num)
        #append new tab
        self.external_modules_controller = ExternalModuleManagerController(em_module, view.external_module_manager_view)
        external_modules_label = gtk.Label('External Modules')
        em_global_notebook.insert_page(view.external_module_manager_view.get_top_widget(), external_modules_label, page_num)

        ######################################################
        # global variable editor
        ######################################################
        #remove placeholder tab
        global_variables_tab = view['global_variables_placeholder']
        page_num = em_global_notebook.page_num(global_variables_tab)
        em_global_notebook.remove_page(page_num)
        #append new tab
        self.external_modules_controller = GlobalVariableManagerController(gvm_model, view.global_var_manager_view)
        global_variables_label = gtk.Label('Global Variables')
        em_global_notebook.insert_page(view.global_var_manager_view.get_top_widget(), global_variables_label, page_num)

        ######################################################
        # status bar
        ######################################################
        # add some data to the status bar
        status_bar1 = view["statusbar1"]
        status_bar1.push(0, "The awesome tool")
        status_bar2 = view["statusbar2"]
        status_bar2.push(0, "is awesome :-)")
        status_bar3 = view["statusbar3"]
        status_bar3_string = "Execution status: " + \
                            str(statemachine.singleton.state_machine_execution_engine.status.execution_mode)
        status_bar3.push(0, status_bar3_string)

        ######################################################
        # setupt correct sizes
        ######################################################
        top_h_pane.set_position(200)
        left_v_pane.set_position(700)
        right_v_pane.set_position(600)

    @Controller.observe("execution_engine", after=True)
    def model_changed(self, model, prop_name, info):
        status_bar3 = self.view["statusbar3"]
        status_bar3_string = "Execution status: " + \
                            str(statemachine.singleton.state_machine_execution_engine.status.execution_mode)
        status_bar3.push(0, status_bar3_string)

    def register_view(self, view):
        view['main_window'].connect('destroy', gtk.main_quit)

    def on_about_activate(self, widget, data=None):
        pass

    def on_backward_step_mode_activate(self, widget, data=None):
        logger.debug("Backward execution step not implemented yet!")
        pass

    def on_step_activate(self, widget, data=None):
        logger.debug("Execution step ...")
        statemachine.singleton.state_machine_execution_engine.step()

    def on_step_mode_activate(self, widget, data=None):
        logger.debug("Activate execution engine step mode ...")
        statemachine.singleton.state_machine_execution_engine.step_mode()

    def on_stop_activate(self, widget, data=None):
        logger.debug("Stop execution engine ...")
        statemachine.singleton.state_machine_execution_engine.stop()

    def on_pause_activate(self, widget, data=None):
        logger.debug("Pause execution engine ...")
        statemachine.singleton.state_machine_execution_engine.pause()

    def on_start_activate(self, widget, data=None):
        logger.debug("Start execution engine ...")
        statemachine.singleton.state_machine_execution_engine.start()

    def on_grid_toggled(self, widget, data=None):
        pass

    def on_redo_activate(self, widget, data=None):
        pass

    def on_undo_activate(self, widget, data=None):
        pass

    def on_ungroup_states_activate(self, widget, data=None):
        pass

    def on_group_states_activate(self, widget, data=None):
        pass

    def on_delete_state_activate(self, widget, data=None):
        pass

    def on_add_state_activate(self, widget, data=None):
        pass

    def on_delete_activate(self, widget, data=None):
        pass

    def on_paste_activate(self, widget, data=None):
        pass

    def on_copy_activate(self, widget, data=None):
        pass

    def on_cut_activate(self, widget, data=None):
        pass

    def on_quit_activate(self, widget, data=None):
        pass

    def on_menu_properties_activate(self, widget, data=None):
        pass

    def on_save_as_activate(self, widget, data=None):
        pass

    def on_save_activate(self, widget, data=None):
        pass

    def on_open_activate(self, widget, data=None):
        pass

    def on_new_activate(self, widget, data=None):
        pass<|MERGE_RESOLUTION|>--- conflicted
+++ resolved
@@ -78,7 +78,6 @@
         ######################################################
         # graphical editor
         ######################################################
-<<<<<<< HEAD
 
         self.state_machines_editor_ctrl = StateMachinesEditorController(state_machine_manager_model,
                                                                         view.state_machines_editor,
@@ -89,10 +88,6 @@
         # self.graphical_editor_ctrl = GraphicalEditorController(self.model.root_state, view.graphical_editor_view)
         # #self.graphical_editor = GraphicalEditorController(model, view.graphical_editor_window.get_top_widget())
         # #test = SingleWidgetWindowController(model, view.graphical_editor_window, GraphicalEditorController)
-=======
-        #this_model = filter(lambda model: model.state.name == 'State3', root_state_model.states.values()).pop()
-        self.state_editor = StateEditorController(root_state_model, view.state_editor)  # .get_top_widget())
->>>>>>> 05ec7a2e
 
         ######################################################
         # external module editor
