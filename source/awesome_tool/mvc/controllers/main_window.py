--- conflicted
+++ resolved
@@ -161,19 +161,11 @@
         # menu bar
         ######################################################
         menu_bar_controller = MenuBarController(state_machine_manager_model,
-<<<<<<< HEAD
-                                                     view.menu_bar,
-                                                     state_machines_editor_ctrl,
-                                                     states_editor_ctrl,
-                                                     view.logging_view,
-                                                     view.get_top_widget())
-=======
                                                 view,
                                                 state_machines_editor_ctrl,
                                                 states_editor_ctrl,
-                                                view.logging_view,
+                                                view.get_top_widget(),
                                                 self.shortcut_manager)
->>>>>>> 78fa1213
         self.add_controller("menu_bar_controller", menu_bar_controller)
 
         ######################################################
@@ -201,13 +193,8 @@
 
     def register_view(self, view):
         self.register_actions(self.shortcut_manager)
-<<<<<<< HEAD
-
-        # view['main_window'].connect('destroy', gtk.main_quit)
-=======
         view['main_window'].connect('delete_event', self.get_controller("menu_bar_controller").on_delete_event)
         view['main_window'].connect('destroy', self.get_controller("menu_bar_controller").destroy)
->>>>>>> 78fa1213
 
     @ExtendedController.observe("execution_engine", after=True)
     def model_changed(self, model, prop_name, info):
