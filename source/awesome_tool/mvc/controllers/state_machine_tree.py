--- conflicted
+++ resolved
@@ -57,7 +57,7 @@
         # self.path_store[self.model.root_state.state.get_path()] = parent
         for state_id, smodel in self.model.root_state.states.items():
             self.insert_rec(parent, smodel)
-        print "PATH_STORE: ", self.path_store
+        # logger.debug("PATH_STORE: %s" % self.path_store)
 
     def insert_rec(self, parent, state_model):
         parent = self.tree_store.insert_before(parent, None,
@@ -81,14 +81,10 @@
 
     @Controller.observe("states", after=True)
     def assign_notification_state(self, model, prop_name, info):
-<<<<<<< HEAD
         logger.debug("SM Tree State %s call_notification - AFTER:\n-%s\n-%s\n-%s\n-%s\n" %
                     (self.model.root_state.state.state_id, prop_name, info.instance, info.method_name, info))
         print "info: ", info
         if hasattr(info.kwargs, 'model'):
             self.update(info.kwargs.model)
         else:
-            self.update()
-=======
-        self.update()
->>>>>>> 6508c169
+            self.update()