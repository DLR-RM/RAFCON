import gtk
import gobject
from gtkmvc import Controller
from gtkmvc import Observer

from mvc.models import ContainerStateModel
from utils import log
logger = log.get_logger(__name__)
<<<<<<< HEAD

=======
>>>>>>> 4fd5a1c9

#TODO: comment

class StateMachineTreeController(Controller):

    def __init__(self, model, view):
        """Constructor
        :param StateMachineModel model should be exchangeable
        """
        Controller.__init__(self, model, view)
        # self.model = model
        self.tree_store = gtk.TreeStore(str, str, str, gobject.TYPE_PYOBJECT)
        view.set_model(self.tree_store)

    def register_view(self, view):
        self.view.connect('cursor-changed', self.on_cursor_changed)
        self.update()

    def register_adapters(self):
        pass

    def update(self):
        self.tree_store.clear()
        parent = self.tree_store.insert_before(None, None,
                                               (self.model.root_state.state.name,
                                                self.model.root_state.state.state_id,
                                                self.model.root_state.state.state_type,
                                                self.model.root_state))
        for state_id, smodel in self.model.root_state.states.items():
            self.insert_rec(parent, smodel)

    def insert_rec(self, parent, state_model):
        parent = self.tree_store.insert_before(parent, None,
                                               (state_model.state.name,
                                                state_model.state.state_id,
                                                state_model.state.state_type,
                                                state_model))
        if type(state_model) is ContainerStateModel:
            for state_id, smodel in state_model.states.items():
                self.insert_rec(parent, smodel)

    def on_cursor_changed(self, widget):
        (model, row) = self.view.get_selection().get_selected()
<<<<<<< HEAD
        state_model = model[row][3]
        logger.debug("The view should jump to the selected state and the zoom should be adjusted as well")
        #selected_state = self.model.statemachine.get_graph().find_node(model.get_value(row, 1))
        #self.model.statemachine.selection.set([selected_state])

    @Observer.observe("state", after=True)
    def assign_notification_state(self, model, prop_name, info):
        self.update()

=======
        #print "SM_Tree state selected: %s, %s" % (model, row)
        logger.debug("The view should jump to the selected state and the zoom should be adjusted as well")
        if row is not None:
            state_model = model[row][3]
            self.model.selection.clear()
>>>>>>> 4fd5a1c9

            self.model.selection.add(state_model)

    # TODO check if delete works for the state_machine_tree, too
    @Observer.observe("root_state.state", after=True)
    def assign_notification_state(self, model, prop_name, info):
        print "call_notification - AFTER:\n-%s\n-%s\n-%s\n-%s\n" %\
              (prop_name, info.instance, info.method_name, info.result)
        self.update()<|MERGE_RESOLUTION|>--- conflicted
+++ resolved
@@ -6,10 +6,6 @@
 from mvc.models import ContainerStateModel
 from utils import log
 logger = log.get_logger(__name__)
-<<<<<<< HEAD
-
-=======
->>>>>>> 4fd5a1c9
 
 #TODO: comment
 
@@ -53,29 +49,14 @@
 
     def on_cursor_changed(self, widget):
         (model, row) = self.view.get_selection().get_selected()
-<<<<<<< HEAD
-        state_model = model[row][3]
-        logger.debug("The view should jump to the selected state and the zoom should be adjusted as well")
-        #selected_state = self.model.statemachine.get_graph().find_node(model.get_value(row, 1))
-        #self.model.statemachine.selection.set([selected_state])
-
-    @Observer.observe("state", after=True)
-    def assign_notification_state(self, model, prop_name, info):
-        self.update()
-
-=======
-        #print "SM_Tree state selected: %s, %s" % (model, row)
         logger.debug("The view should jump to the selected state and the zoom should be adjusted as well")
         if row is not None:
             state_model = model[row][3]
             self.model.selection.clear()
->>>>>>> 4fd5a1c9
 
             self.model.selection.add(state_model)
 
     # TODO check if delete works for the state_machine_tree, too
     @Observer.observe("root_state.state", after=True)
     def assign_notification_state(self, model, prop_name, info):
-        print "call_notification - AFTER:\n-%s\n-%s\n-%s\n-%s\n" %\
-              (prop_name, info.instance, info.method_name, info.result)
         self.update()