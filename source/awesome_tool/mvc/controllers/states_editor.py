--- conflicted
+++ resolved
@@ -137,12 +137,8 @@
     @ExtendedController.observe("root_state", assign=True)
     def root_state_changed(self, model, property, info):
         old_root_state_m = info['old']
-<<<<<<< HEAD
-        self.on_destroy_clicked(None, old_root_state_m)
-=======
         state_identifier = self.get_state_identifier(old_root_state_m)
         self.close_page(state_identifier, delete=True)
->>>>>>> 80de4f28
 
     @ExtendedController.observe("selected_state_machine_id", assign=True)
     def state_machine_manager_notification(self, model, property, info):
@@ -167,13 +163,8 @@
                 if tab_info['sm_id'] not in self.model.state_machines:
                     states_to_be_removed.append(state_identifier)
 
-<<<<<<< HEAD
-            for state_identifier in tabs_to_be_removed:
-                self.on_destroy_clicked(event=None, state_m=self.tabs[state_identifier]['state_m'])
-=======
             for state_identifier in states_to_be_removed:
                 self.close_page(state_identifier, delete=True)
->>>>>>> 80de4f28
 
     def register_current_state_machine(self):
         """Change the state machine that is observed for new selected states to the selected state machine.
@@ -289,19 +280,11 @@
     def close_all_pages(self):
         """Closes all tabs of the states editor
         """
-<<<<<<< HEAD
-        state_model_list = []
-        for identifier, tab in self.tabs.iteritems():
-            state_model_list.append(tab['state_m'])
-        for state_m in state_model_list:
-            self.on_destroy_clicked(event=None, state_m=state_m)
-=======
         states_to_be_closed = []
         for state_identifier in self.tabs:
             states_to_be_closed.append(state_identifier)
         for state_identifier in states_to_be_closed:
             self.close_page(state_identifier, delete=False)
->>>>>>> 80de4f28
 
     def on_switch_page(self, notebook, page_pointer, page_num, user_param1=None):
         """Update state selection when the active tab was changed
@@ -402,12 +385,8 @@
                 state_m = tab_info['state_m']
                 # The state id is only unique within the parent
                 if state_m.state.state_id == state_id and state_m.parent is parent_state_m:
-<<<<<<< HEAD
-                    self.on_destroy_clicked(event=None, state_m=state_m)
-=======
                     state_identifier = self.get_state_identifier(state_m)
                     self.close_page(state_identifier, delete=True)
->>>>>>> 80de4f28
                     return True
             return False
         # A child state is affected
