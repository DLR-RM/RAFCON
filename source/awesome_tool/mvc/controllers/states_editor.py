--- conflicted
+++ resolved
@@ -142,22 +142,6 @@
 
     @ExtendedController.observe("selected_state_machine_id", assign=True)
     def state_machine_manager_notification(self, model, property, info):
-<<<<<<< HEAD
-        self.register()
-        selected_sm_model = self.model.get_selected_state_machine_model()
-
-        if selected_sm_model is None:
-            return
-
-        selected_states = selected_sm_model.selection.get_states()
-        if len(selected_states) == 0:
-            selected_state = None
-        else:
-            selected_state = selected_states[0]
-
-        if selected_state:
-            self.change_state_editor_selection(selected_state)
-=======
         """Check for changed open state machine
 
         Register the model of the new state machine, to get notifications about changes in the selection. In
@@ -168,7 +152,6 @@
         selection = self.__selected_state_machine_model.selection
         if selection.get_num_states() == 1 and len(selection) == 1:
             self.activate_state_tab(selection.get_states()[0])
->>>>>>> cdf5ce78
 
     @ExtendedController.observe("state_machines", after=True)
     def state_machines_notification(self, model, prop_name, info):
