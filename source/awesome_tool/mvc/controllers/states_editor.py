--- conflicted
+++ resolved
@@ -221,12 +221,8 @@
             if meta['page'] is page:
                 model = meta['state_model']
                 # logger.debug("switch-page %s" % model.state.name)
-<<<<<<< HEAD
-                if not self._selected_state_machine_model.selection.get_selected_state() == model:
-=======
                 if not self._selected_state_machine_model.selection.get_selected_state() == model and \
                         int(identifier.split('|')[0]) in self.model.state_machine_manager.state_machines:
->>>>>>> 6a1d28fb
                     self.model.selected_state_machine_id = int(identifier.split('|')[0])
                     self._selected_state_machine_model.selection.set([model])
                     self.act_model = model
