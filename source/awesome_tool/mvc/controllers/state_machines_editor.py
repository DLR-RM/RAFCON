import gtk
from gtkmvc import Controller

from mvc.views.graphical_editor import GraphicalEditorView
from mvc.controllers.graphical_editor import GraphicalEditorController
<<<<<<< HEAD
from utils import log
logger = log.get_logger(__name__)
=======
from mvc.models.state_machine_manager import StateMachineManagerModel
>>>>>>> 93ecfbe0


def create_tab_close_button(callback, *additional_parameters):
    closebutton = gtk.Button()
    image = gtk.Image()
    image.set_from_stock(gtk.STOCK_CLOSE, gtk.ICON_SIZE_MENU)
    image_w, image_h = gtk.icon_size_lookup(gtk.ICON_SIZE_SMALL_TOOLBAR)
    closebutton.set_relief(gtk.RELIEF_NONE)
    closebutton.set_focus_on_click(True)
    closebutton.add(image)

    style = gtk.RcStyle()
    style.xthickness = 0
    style.ythickness = 0
    closebutton.modify_style(style)

    closebutton.connect('released', callback, *additional_parameters)

    return closebutton


import pango


def create_tab_header(title, close_callback, *additional_parameters):
    hbox = gtk.HBox()
    hbox.set_size_request(width=-1, height=14)  # safe two pixel
    label = gtk.Label(title)
    hbox.add(label)

    fontdesc = pango.FontDescription("Serif Bold 12")
    label.modify_font(fontdesc)

    # add close button
    close_button = create_tab_close_button(close_callback, *additional_parameters)
    hbox.add(close_button)
    hbox.show_all()

    return hbox, label


class StateMachinesEditorController(Controller):
    def __init__(self, model, view, state_machine_tree_ctrl, states_editor_ctrl):
        Controller.__init__(self, model, view)
        print view

        self.state_machine_tree_ctrl = state_machine_tree_ctrl
        self.states_editor_ctrl = states_editor_ctrl

        self.tabs = {}
        self.act_model = None
        self._view = view

    def register_view(self, view):

<<<<<<< HEAD
        if type(self.model.state_machines) is dict:
            for sm_id, sm in self.model.state_machines.iteritems():
                self.add_graphical_state_machine_editor(sm.root_state)
        else:
            logger.debug('ManagerShould have dict as state_machines attr')
=======
        self.add_graphical_state_machine_editor(self.model)
>>>>>>> 93ecfbe0

        self.state_machine_tree_ctrl.view.connect('cursor-changed', self.on_tree_view_state_double_clicked)

    def add_graphical_state_machine_editor(self, sm_manager_model):

        assert isinstance(sm_manager_model, StateMachineManagerModel)
        root_state = sm_manager_model.root_state.state

        sm_identifier = root_state.name + '.' + root_state.state_id

        graphical_editor_view = GraphicalEditorView()

        graphical_editor_ctrl = GraphicalEditorController(sm_manager_model, graphical_editor_view)
        (event_box, new_label) = create_tab_header(root_state.name,
                                                   self.on_close_clicked,
                                                   sm_manager_model, 'refused')
        graphical_editor_view.get_top_widget().title_label = new_label

        idx = self._view.notebook.append_page(graphical_editor_view['main_frame'], event_box)
        page = self._view.notebook.get_nth_page(idx)
        page.show_all()

        graphical_editor_view.show()
        self._view.notebook.show()

        self.tabs[sm_identifier] = {'page': page,
                                    'state_model': sm_manager_model,
                                    'ctrl': graphical_editor_ctrl}

        def on_expose_event(widget, event, sm_identifier):
            self.tabs[sm_identifier]['ctrl'].view.editor.connect('button-release-event',
                                                                 self.on_graphical_state_double_clicked,
                                                                 sm_identifier)

        graphical_editor_view.editor.connect('expose-event', on_expose_event, sm_identifier)

        return idx

    def on_close_clicked(self, event, state_model, result):
        """ Callback for the "close-clicked" emitted by custom TabLabel widget. """
        # print event, state_model, result

        state_identifier = state_model.state.name + '.' + state_model.state.state_id
        page = self.tabs[state_identifier]['page']
        current_idx = self.view.notebook.page_num(page)

        self.view.notebook.remove_page(current_idx)  # current_idx)  # utils.find_tab(self.notebook, page))
        del self.tabs[state_identifier]

    def on_tree_view_state_double_clicked(self, widget, data=None):
        (model, row) = self.state_machine_tree_ctrl.view.get_selection().get_selected()
        self.states_editor_ctrl.change_state_editor_selection(model[row][3])

    def on_graphical_state_double_clicked(self, widget, signal_id, sm_identifier):
        # print widget, signal_id, sm_identifier

        def find_selected(state_model):
            # print "test state %s " % state_model.state.name
            if state_model.meta['gui']['selected']:
                return state_model
            else:
                if hasattr(state_model, 'states'):
                    result = None
                    # print state_model.states
                    for state_id, state_model in state_model.states.iteritems():
                        result = find_selected(state_model)
                        if result:
                            break
                    return result
                else:
                    return None

        selected_model = find_selected(self.tabs[sm_identifier]['state_model'])
        if selected_model:
            self.states_editor_ctrl.change_state_editor_selection(selected_model)
            # else:
            #     print "no state selected"<|MERGE_RESOLUTION|>--- conflicted
+++ resolved
@@ -3,12 +3,9 @@
 
 from mvc.views.graphical_editor import GraphicalEditorView
 from mvc.controllers.graphical_editor import GraphicalEditorController
-<<<<<<< HEAD
+from mvc.models.state_machine import StateMachineModel
 from utils import log
 logger = log.get_logger(__name__)
-=======
-from mvc.models.state_machine_manager import StateMachineManagerModel
->>>>>>> 93ecfbe0
 
 
 def create_tab_close_button(callback, *additional_parameters):
@@ -51,6 +48,7 @@
 
 
 class StateMachinesEditorController(Controller):
+
     def __init__(self, model, view, state_machine_tree_ctrl, states_editor_ctrl):
         Controller.__init__(self, model, view)
         print view
@@ -64,50 +62,50 @@
 
     def register_view(self, view):
 
-<<<<<<< HEAD
         if type(self.model.state_machines) is dict:
             for sm_id, sm in self.model.state_machines.iteritems():
-                self.add_graphical_state_machine_editor(sm.root_state)
+                self.add_graphical_state_machine_editor(sm)
         else:
             logger.debug('ManagerShould have dict as state_machines attr')
-=======
-        self.add_graphical_state_machine_editor(self.model)
->>>>>>> 93ecfbe0
 
         self.state_machine_tree_ctrl.view.connect('cursor-changed', self.on_tree_view_state_double_clicked)
 
-    def add_graphical_state_machine_editor(self, sm_manager_model):
+    def add_graphical_state_machine_editor(self, state_machine_model):
 
-        assert isinstance(sm_manager_model, StateMachineManagerModel)
-        root_state = sm_manager_model.root_state.state
+        assert isinstance(state_machine_model, StateMachineModel)
 
-        sm_identifier = root_state.name + '.' + root_state.state_id
+        sm_identifier = state_machine_model.root_state.state.get_path()
 
         graphical_editor_view = GraphicalEditorView()
 
-        graphical_editor_ctrl = GraphicalEditorController(sm_manager_model, graphical_editor_view)
-        (event_box, new_label) = create_tab_header(root_state.name,
+        graphical_editor_ctrl = GraphicalEditorController(state_machine_model, graphical_editor_view)
+        (event_box, new_label) = create_tab_header(state_machine_model.root_state.state.name,
                                                    self.on_close_clicked,
-                                                   sm_manager_model, 'refused')
+                                                   state_machine_model, 'refused')
         graphical_editor_view.get_top_widget().title_label = new_label
 
         idx = self._view.notebook.append_page(graphical_editor_view['main_frame'], event_box)
         page = self._view.notebook.get_nth_page(idx)
         page.show_all()
 
+        self.tabs[sm_identifier] = {'page': page,
+                                    'state_model': state_machine_model,
+                                    'ctrl': graphical_editor_ctrl,
+                                    'connected': False}
+
+        def on_expose_event(widget, event, sm_identifier):
+            if not self.tabs[sm_identifier]['connected']:
+                logger.debug("connect button-release-event with graphical viewer of " + sm_identifier)
+                self.tabs[sm_identifier]['ctrl'].view.editor.connect('button-release-event',
+                                                                     self.on_graphical_state_double_clicked,
+                                                                     sm_identifier)
+                self.tabs[sm_identifier]['connected'] = True
+
+        graphical_editor_view.editor.connect('expose-event', on_expose_event, sm_identifier)
+        #graphical_editor_view.editor.connect('expose-event', self.on_graphical_state_double_clicked, sm_identifier)
+
         graphical_editor_view.show()
         self._view.notebook.show()
-
-        self.tabs[sm_identifier] = {'page': page,
-                                    'state_model': sm_manager_model,
-                                    'ctrl': graphical_editor_ctrl}
-
-        def on_expose_event(widget, event, sm_identifier):
-            self.tabs[sm_identifier]['ctrl'].view.editor.connect('button-release-event',
-                                                                 self.on_graphical_state_double_clicked,
-                                                                 sm_identifier)
-
-        graphical_editor_view.editor.connect('expose-event', on_expose_event, sm_identifier)
 
         return idx
 
@@ -127,7 +125,7 @@
         self.states_editor_ctrl.change_state_editor_selection(model[row][3])
 
     def on_graphical_state_double_clicked(self, widget, signal_id, sm_identifier):
-        # print widget, signal_id, sm_identifier
+        print widget, signal_id, sm_identifier
 
         def find_selected(state_model):
             # print "test state %s " % state_model.state.name
@@ -148,5 +146,8 @@
         selected_model = find_selected(self.tabs[sm_identifier]['state_model'])
         if selected_model:
             self.states_editor_ctrl.change_state_editor_selection(selected_model)
-            # else:
-            #     print "no state selected"+        # else:
+        #     print "no state selected"
+
+    def selcetion_notification(self):
+        pass