import pango

import gtk
from gtkmvc import Controller, Observer

from mvc.views.graphical_editor import GraphicalEditorView
from mvc.controllers.graphical_editor import GraphicalEditorController
from mvc.models.state_machine_manager import StateMachineManagerModel
from mvc.models.state_machine import StateMachineModel, Selection
from utils import log
logger = log.get_logger(__name__)


def create_tab_close_button(callback, *additional_parameters):
    closebutton = gtk.Button()
    image = gtk.Image()
    image.set_from_stock(gtk.STOCK_CLOSE, gtk.ICON_SIZE_MENU)
    image_w, image_h = gtk.icon_size_lookup(gtk.ICON_SIZE_SMALL_TOOLBAR)
    closebutton.set_relief(gtk.RELIEF_NONE)
    closebutton.set_focus_on_click(True)
    closebutton.add(image)

    style = gtk.RcStyle()
    style.xthickness = 0
    style.ythickness = 0
    closebutton.modify_style(style)

    closebutton.connect('released', callback, *additional_parameters)

    return closebutton


def create_tab_header(title, close_callback, *additional_parameters):
    hbox = gtk.HBox()
    hbox.set_size_request(width=-1, height=14)  # safe two pixel
    label = gtk.Label(title)
    hbox.add(label)

    fontdesc = pango.FontDescription("Serif Bold 12")
    label.modify_font(fontdesc)

    # add close button
    close_button = create_tab_close_button(close_callback, *additional_parameters)
    hbox.add(close_button)
    hbox.show_all()

    return hbox, label


class StateMachinesEditorController(Controller):

    def __init__(self, sm_manager_model, view, state_machine_tree_ctrl, states_editor_ctrl):
        Controller.__init__(self, sm_manager_model, view)

        assert isinstance(sm_manager_model, StateMachineManagerModel)

        self.state_machine_tree_ctrl = state_machine_tree_ctrl
        self.states_editor_ctrl = states_editor_ctrl

        self.tabs = {}
        self.act_model = None
        self._view = view

    def register_view(self, view):
        for sm_id, sm in self.model.state_machines.iteritems():
            self.add_graphical_state_machine_editor(sm)

    def add_graphical_state_machine_editor(self, state_machine_model):

        assert isinstance(state_machine_model, StateMachineModel)

        sm_identifier = state_machine_model.root_state.state.get_path()

        graphical_editor_view = GraphicalEditorView()

        graphical_editor_ctrl = GraphicalEditorController(state_machine_model, graphical_editor_view)
        (event_box, new_label) = create_tab_header(state_machine_model.root_state.state.name,
                                                   self.on_close_clicked,
                                                   state_machine_model, 'refused')
        graphical_editor_view.get_top_widget().title_label = new_label

        idx = self._view.notebook.append_page(graphical_editor_view['main_frame'], event_box)
        page = self._view.notebook.get_nth_page(idx)
        page.show_all()

        self.tabs[sm_identifier] = {'page': page,
                                    'state_model': state_machine_model,
                                    'ctrl': graphical_editor_ctrl,
                                    'connected': False,}

        # def on_expose_event(widget, event, sm_identifier):
        #     if not self.tabs[sm_identifier]['connected']:
        #         logger.debug("connect button-release-event with graphical viewer of " + sm_identifier)
        #         self.tabs[sm_identifier]['ctrl'].view.editor.connect('button-release-event',
        #                                                              self.on_graphical_state_double_clicked,
        #                                                              sm_identifier)
        #         self.tabs[sm_identifier]['connected'] = True
        #
        # graphical_editor_view.editor.connect('expose-event', on_expose_event, sm_identifier)
        # #graphical_editor_view.editor.connect('expose-event', self.on_graphical_state_double_clicked, sm_identifier)

        graphical_editor_view.show()
        self._view.notebook.show()

        return idx

    def on_close_clicked(self, event, state_model, result):
        """ Callback for the "close-clicked" emitted by custom TabLabel widget. """
        # print event, state_model, result

        state_identifier = state_model.state.name + '.' + state_model.state.state_id
        page = self.tabs[state_identifier]['page']
        current_idx = self.view.notebook.page_num(page)

        self.view.notebook.remove_page(current_idx)  # current_idx)  # utils.find_tab(self.notebook, page))
<<<<<<< HEAD
        del self.tabs[state_identifier]
=======
        del self.tabs[state_identifier]

    def on_tree_view_state_double_clicked(self, model, property, info):
        (model, row) = self.state_machine_tree_ctrl.view.get_selection().get_selected()
        #if row is not None:
        #    self.states_editor_ctrl.change_state_editor_selection(model[row][3])

    # def on_graphical_state_double_clicked(self, widget, signal_id, sm_identifier):
    #     print widget, signal_id, sm_identifier
    #
    #     def find_selected(state_model):
    #         # print "test state %s " % state_model.state.name
    #         if state_model.meta['gui']['selected']:
    #             return state_model
    #         else:
    #             if hasattr(state_model, 'states'):
    #                 result = None
    #                 # print state_model.states
    #                 for state_id, state_model in state_model.states.iteritems():
    #                     result = find_selected(state_model)
    #                     if result:
    #                         break
    #                 return result
    #             else:
    #                 return None
    #
    #     selected_model = find_selected(self.tabs[sm_identifier]['state_model'])
    #     if selected_model:
    #         self.states_editor_ctrl.change_state_editor_selection(selected_model)
    #     # else:
    #     #     print "no state selected"

    def selection_notification(self, model, property, info):
        selection = info.instance
        assert isinstance(selection, Selection)
        # logger.debug("The viewer should jump as selected to tab in states_editor %s %s %s" % (info.instance, model, property))
        if selection.get_num_states() == 1 and len(selection) == 1:
            self.states_editor_ctrl.change_state_editor_selection(selection.get_states()[0])
>>>>>>> 164c66a6
<|MERGE_RESOLUTION|>--- conflicted
+++ resolved
@@ -6,7 +6,7 @@
 from mvc.views.graphical_editor import GraphicalEditorView
 from mvc.controllers.graphical_editor import GraphicalEditorController
 from mvc.models.state_machine_manager import StateMachineManagerModel
-from mvc.models.state_machine import StateMachineModel, Selection
+from mvc.models.state_machine import StateMachineModel
 from utils import log
 logger = log.get_logger(__name__)
 
@@ -113,45 +113,7 @@
         current_idx = self.view.notebook.page_num(page)
 
         self.view.notebook.remove_page(current_idx)  # current_idx)  # utils.find_tab(self.notebook, page))
-<<<<<<< HEAD
-        del self.tabs[state_identifier]
-=======
         del self.tabs[state_identifier]
 
-    def on_tree_view_state_double_clicked(self, model, property, info):
-        (model, row) = self.state_machine_tree_ctrl.view.get_selection().get_selected()
-        #if row is not None:
-        #    self.states_editor_ctrl.change_state_editor_selection(model[row][3])
-
-    # def on_graphical_state_double_clicked(self, widget, signal_id, sm_identifier):
-    #     print widget, signal_id, sm_identifier
-    #
-    #     def find_selected(state_model):
-    #         # print "test state %s " % state_model.state.name
-    #         if state_model.meta['gui']['selected']:
-    #             return state_model
-    #         else:
-    #             if hasattr(state_model, 'states'):
-    #                 result = None
-    #                 # print state_model.states
-    #                 for state_id, state_model in state_model.states.iteritems():
-    #                     result = find_selected(state_model)
-    #                     if result:
-    #                         break
-    #                 return result
-    #             else:
-    #                 return None
-    #
-    #     selected_model = find_selected(self.tabs[sm_identifier]['state_model'])
-    #     if selected_model:
-    #         self.states_editor_ctrl.change_state_editor_selection(selected_model)
-    #     # else:
-    #     #     print "no state selected"
-
-    def selection_notification(self, model, property, info):
         selection = info.instance
-        assert isinstance(selection, Selection)
-        # logger.debug("The viewer should jump as selected to tab in states_editor %s %s %s" % (info.instance, model, property))
-        if selection.get_num_states() == 1 and len(selection) == 1:
-            self.states_editor_ctrl.change_state_editor_selection(selection.get_states()[0])
->>>>>>> 164c66a6
+        assert isinstance(selection, Selection)