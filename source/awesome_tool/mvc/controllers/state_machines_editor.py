--- conflicted
+++ resolved
@@ -3,16 +3,9 @@
 import gtk
 
 from awesome_tool.mvc.controllers.extended_controller import ExtendedController
-<<<<<<< HEAD
-from awesome_tool.mvc.views.graphical_editor_gaphas import GraphicalEditorView as GraphicalEditorGaphasView
+
 from awesome_tool.mvc.views.graphical_editor import GraphicalEditorView
-from awesome_tool.mvc.controllers.graphical_editor_gaphas import GraphicalEditorController as \
-    GraphicalEditorGaphasController
-=======
-
-from awesome_tool.mvc.views.graphical_editor import GraphicalEditorView
-
->>>>>>> 94d79dd1
+
 from awesome_tool.mvc.controllers.graphical_editor import GraphicalEditorController
 from awesome_tool.mvc.models.state_machine_manager import StateMachineManagerModel
 from awesome_tool.mvc.models.state_machine import StateMachineModel, StateMachine
@@ -121,11 +114,7 @@
         sm_identifier = state_machine_model.state_machine.state_machine_id
         logger.debug("Create new graphical editor for state machine model with sm id %s" % str(sm_identifier))
 
-<<<<<<< HEAD
-        if global_gui_config.get_config_value('GAPHAS_EDITOR', False):
-=======
         if global_gui_config.get_config_value('GAPHAS_EDITOR', False) and GAPHAS_AVAILABLE:
->>>>>>> 94d79dd1
             graphical_editor_view = GraphicalEditorGaphasView()
             graphical_editor_ctrl = GraphicalEditorGaphasController(state_machine_model, graphical_editor_view)
         else:
