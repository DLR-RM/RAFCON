--- conflicted
+++ resolved
@@ -54,14 +54,7 @@
     def __init__(self, model, view):
         """Constructor
         """
-<<<<<<< HEAD
-        Controller.__init__(self, model, view)
-=======
         ExtendedController.__init__(self, model, view)
-        if model.parent is not None:
-            self.parent_observer = ParentObserver(model.parent, "state", [self.update_stores, self.update_model])
-            #self.parent_observer.observe(model.parent)
->>>>>>> 094bdddb
 
         # TreeStore for: id, from-state, from-key, to-state, to-key, is_external,
         #                   name-color, to-state-color, data-flow-object, state-object, is_editable
@@ -292,12 +285,11 @@
                                                   True,
                                                   '#f0E5C7', '#f0E5c7', data_flow, self.model.state, True])
 
-<<<<<<< HEAD
     # NEW
-    @Controller.observe("input_data_ports", after=True)
-    @Controller.observe("output_data_ports", after=True)
-    @Controller.observe("scoped_variables", after=True)
-    @Controller.observe("data_flows", after=True)
+    @ExtendedController.observe("input_data_ports", after=True)
+    @ExtendedController.observe("output_data_ports", after=True)
+    @ExtendedController.observe("scoped_variables", after=True)
+    @ExtendedController.observe("data_flows", after=True)
     def assign_notification_state(self, model, prop_name, info):
         # print "AWEFULL STATE", info.method_name, self.model.state.state_id
         # logger.debug("State %s data_flows_listViewCTRL call_notification - AFTER %s: \n-%s\n-%s\n-%s\n-%s\n" %
@@ -332,21 +324,6 @@
     #                             "modify_outcome_name"] and model.state.state_id == info.instance.state_id:
     #         self.update_internal_data_base()
     #         self.update_tree_store()
-=======
-    @ExtendedController.observe("state", after=True)
-    def assign_notification_parent_state(self, model, prop_name, info):
-        # logger.debug("State %s data_flows_listViewCTRL call_notification - AFTER:\n-%s\n-%s\n-%s\n-%s\n" %
-        #              (model.state.state_id, prop_name, info.instance, info.method_name, info.result))
-        if info.method_name in ["add_data_flow", "remove_data_flow",
-                                "add_input_data_port", "remove_input_data_port",
-                                "add_output_data_port", "remove_output_data_port",
-                                "add_output_data_port", "remove_output_data_port",
-                                "add_scoped_variable", "remove_scoped_variable",
-                                "add_state", "remove_state",
-                                "modify_outcome_name"] and model.state.state_id == info.instance.state_id:
-            self.update_stores()
-            self.update_model()
->>>>>>> 094bdddb
 
 
 def get_key_combos(ports, keys_store, port_type, not_key=None):
