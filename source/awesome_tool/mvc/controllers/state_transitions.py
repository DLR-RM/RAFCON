
from gtkmvc import Observer
from mvc.controllers.extended_controller import ExtendedController
import gtk
import gobject

from utils import log
logger = log.get_logger(__name__)


class ParentObserver(Observer):

    def __init__(self, model, key, funct_handle_list):
        Observer.__init__(self, model)
        self.func_handle_list = funct_handle_list
        # self.observe(self.notify, "state", after=True)
        self.method_list = ["add_transition", "remove_transition",
                            "add_outcome", "remove_outcome",
                            "add_state", "remove_state", "modify_outcome_name"]

    @Observer.observe('state', after=True)
    def notification(self, model, prop_name, info):
        # logger.debug("parent call_notification - AFTER:\n-%s\n-%s\n-%s\n-%s\n" %
        #              (prop_name, info.instance, info.method_name, info.result))
        if info.method_name in self.method_list:
            for func_handle in self.func_handle_list:
                func_handle()


class StateTransitionsListController(ExtendedController):
    """Controller handling the view of transitions of the ContainerStateModel

    This :class:`gtkmvc.Controller` class is the interface between the GTK widget view
    :class:`mvc.views.transitions.TransitionListView` and the transitions of the
    :class:`mvc.models.state.ContainerStateModel`. Changes made in
    the GUI are written back to the model and vice versa.

    :param mvc.models.ContainerStateModel model: The container state model containing the data
    :param mvc.views.TransitionListView view: The GTK view showing the transitions as a table
    """

    def __init__(self, model, view):
        """Constructor
        """
        ExtendedController.__init__(self, model, view)

        # TreeStore for: id, from-state, from-outcome, to-state, to-outcome, is_external,
        #                   name-color, to-state-color, transition-object, state-object, is_editable
        self.view_dict = {'transitions_internal': True, 'transitions_external': True}
        self.tree_store = gtk.TreeStore(int, str, str, str, str, bool,
                                        str, str, gobject.TYPE_PYOBJECT, gobject.TYPE_PYOBJECT, bool)
        self.combo = {}

        if self.model.parent is not None:
            # OLD
            self.parent_observer = ParentObserver(model.parent, "state", [self.update_internal_data_base,
                                                                          self.update_tree_store])
            # NEW
            self.observe_model(self.model.parent)
            self.model.parent.register_observer(self)

        self.update_internal_data_base()
        self.update_tree_store()
        view.get_top_widget().set_model(self.tree_store)

    def register_view(self, view):
        """Called when the View was registered
        """

        def cell_text(column, cell_renderer, model, iter, container_model):

            t_id = model.get_value(iter, 0)
            state = model.get_value(iter, 9)
            in_external = 'internal'
            if model.get_value(iter, 5):
                in_external = 'external'
            # print t_id, in_external, self.combo[in_external]
            if column.get_title() == 'From-State':
                cell_renderer.set_property("model", self.combo[in_external][t_id]['from_state'])
                cell_renderer.set_property("text-column", 0)
                cell_renderer.set_property("has-entry", False)
            elif column.get_title() == 'From-Outcome':
                cell_renderer.set_property("model", self.combo[in_external][t_id]['from_outcome'])
                cell_renderer.set_property("text-column", 0)
                cell_renderer.set_property("has-entry", False)
            elif column.get_title() == 'To-State':
                cell_renderer.set_property("model", self.combo[in_external][t_id]['to_state'])
                cell_renderer.set_property("text-column", 0)
                cell_renderer.set_property("has-entry", False)
            elif column.get_title() == 'To-Outcome':
                cell_renderer.set_property("model", self.combo[in_external][t_id]['to_outcome'])
                cell_renderer.set_property("text-column", 0)
                cell_renderer.set_property("has-entry", False)
                # print "to_outcome: ", type(cell_renderer)
                # find to outcome by from_outcome == model.state.state_id and from_outcome == outcome.name
            else:
                logger.warning("Column has no cell_data_func %s %s" % (column.get_name(), column.get_title()))

        view['from_state_col'].set_cell_data_func(view['from_state_combo'], cell_text, self.model)
        view['to_state_col'].set_cell_data_func(view['to_state_combo'], cell_text, self.model)
        view['from_outcome_col'].set_cell_data_func(view['from_outcome_combo'], cell_text, self.model)
        view['to_outcome_col'].set_cell_data_func(view['to_outcome_combo'], cell_text, self.model)

        view['from_state_combo'].connect("edited", self.on_combo_changed_from_state)
        view['from_outcome_combo'].connect("edited", self.on_combo_changed_from_outcome)
        view['to_state_combo'].connect("edited", self.on_combo_changed_to_state)
        view['to_outcome_combo'].connect("edited", self.on_combo_changed_to_outcome)

        #view['external_toggle'].set_radio(True)
        view['external_toggle'].connect("toggled", self.on_external_toggled)
        view.tree_view.connect("grab-focus", self.on_focus)

    def register_adapters(self):
        """Adapters should be registered in this method call
        """

    def on_focus(self, widget, data=None):
        logger.debug("TRANSITIONS_LIST get new FOCUS")
        path = self.view.tree_view.get_cursor()
        self.update_internal_data_base()
        self.update_tree_store()
        self.view.tree_view.set_cursor(path[0])

    # TODO mach es trotzdem es ist fuer faelschliche interne aber alls externe gewollte ganz nuetzlich
    def on_external_toggled(self, widget, path):
        """ Changes the transition from internal transition to a external ??? But does not make sense to do so or??
        :param widget:
        :param path:
        :return:
        """
        logger.debug("Widget: {widget:s} - Path: {path:s}".format(widget=widget, path=path))
    #
    #     # if widget.get_active():
    #     #     # print "change to INTERNAL ", path
    #     #     self.tree_store[path][5] = False
    #     # else:
    #     #     # print "change to EXTERNAL ", path
    #     #     self.tree_store[path][5] = True

    def on_add(self, button, info=None):
        # print "add transition"
        # type(self.combo['free_from_state_models']), self.combo['free_from_state_models'], '\n', self.combo['free_from_outcomes_dict']
        if self.view_dict['transitions_internal'] and self.combo['free_from_outcomes_dict']:
            from_state_id = self.combo['free_from_outcomes_dict'].keys()[0]
            from_outcome = self.combo['free_from_outcomes_dict'][from_state_id][0].outcome_id
            to_state_id = None  # self.model.state.state_id
            to_outcome = self.model.state.outcomes.values()[0].outcome_id
            # print "NEW TRANSITION INTERNAL IS: ", from_state_id, from_outcome, to_state_id, to_outcome
            transition_id = self.model.state.add_transition(from_state_id, from_outcome, to_state_id, to_outcome)
            # print "NEW TRANSITION INTERNAL IS: ", self.model.state.transitions[transition_id]

        elif self.view_dict['transitions_external'] and self.combo['free_ext_from_outcomes_dict'] and \
                        self.model.state.state_id in self.combo['free_ext_from_outcomes_dict']:
            from_state_id = self.model.state.state_id
            from_outcome = self.combo['free_ext_from_outcomes_dict'][from_state_id][0].outcome_id
            to_state_id = None  # self.model.parent.state.state_id
            to_outcome = self.model.parent.state.outcomes.values()[0].outcome_id
            # print "NEW TRANSITION EXTERNAL IS: ", from_state_id, from_outcome, to_state_id, to_outcome
            transition_id = self.model.parent.state.add_transition(from_state_id, from_outcome, to_state_id, to_outcome)
            # print "NEW TRANSITION EXTERNAL IS: ", self.model.parent.state.transitions[transition_id]
        else:
            logger.warning("NO OPTION TO ADD TRANSITION")

        # set focus on this new element
        # - at the moment every new element is the last -> easy work around :(
        self.view.tree_view.set_cursor(len(self.tree_store)-1)

    def on_remove(self, button, info=None):
        # print "remove transition"
        tree, path = self.view.tree_view.get_selection().get_selected_rows()
        # print path, tree
        if path:
            # print "Transition: ", self.tree_store[path[0][0]][0]
            transition_id = self.tree_store[path[0][0]][0]
            if self.tree_store[path[0][0]][5]:
                # print self.model.parent.state.transitions
                self.model.parent.state.remove_transition(int(transition_id))
            else:
                self.model.state.remove_transition(int(transition_id))

            # selection to next element
            row_number = path[0][0]
            if len(self.tree_store) > row_number:
                self.view.tree_view.set_cursor(path[0][0])
            elif len(self.tree_store) == row_number and not len(self.tree_store) == 0:
                self.view.tree_view.set_cursor(path[0][0]-1)

    def on_combo_changed_from_state(self, widget, path, text):
        logger.debug("Widget: {widget:s} - Path: {path:s} - Text: {text:s}".format(widget=widget, path=path, text=text))

        # check if the state may has not changed or combo is empty
        if self.tree_store[path][1] == text or text is None:
            return

        # transition gets modified
        text = text.split('.')
        t_id = self.tree_store[path][0]
        if self.tree_store[path][5]:  # is external

            fo = self.combo['free_ext_from_outcomes_dict'][text[-1]][0].outcome_id
            self.model.parent.state.transitions[t_id].from_state = text[-1]
            self.model.parent.state.transitions[t_id].from_outcome = fo
        else:
            fo = self.combo['free_from_outcomes_dict'][text[-1]][0].outcome_id
            self.model.state.transitions[t_id].from_state = text[-1]
            self.model.state.transitions[t_id].from_outcome = fo

    def on_combo_changed_from_outcome(self, widget, path, text):
        logger.debug("Widget: {widget:s} - Path: {path:s} - Text: {text:s}".format(widget=widget, path=path, text=text))

        # check if the outcome may has not changed or combo is empty
        if self.tree_store[path][2] == text or text is None:
            return

        # transition gets modified
        text = text.split('.')
        t_id = self.tree_store[path][0]
        if self.tree_store[path][5]:  # external
            self.model.parent.state.transitions[t_id].from_outcome = int(text[-1])
        else:
            self.model.state.transitions[t_id].from_outcome = int(text[-1])

    def on_combo_changed_to_state(self, widget, path, text):
        logger.debug("Widget: {widget:s} - Path: {path:s} - Text: {text:s}".format(widget=widget, path=path, text=text))
        # check if the state may has not changed or combo is empty
        if self.tree_store[path][3] == text or text is None:
            return

        # transition gets modified
        text = text.split('.')
        t_id = self.tree_store[path][0]
        if self.tree_store[path][5]:  # is external
            self.model.parent.state.transitions[t_id].to_state = text[-1]
            if self.model.parent.state.transitions[t_id].to_outcome:
                self.model.parent.state.transitions[t_id].to_outcome = None
        else:
            self.model.state.transitions[t_id].to_state = text[-1]
            if self.model.state.transitions[t_id].to_outcome:
                self.model.state.transitions[t_id].to_outcome = None

    def on_combo_changed_to_outcome(self, widget, path, text):
        logger.debug("Widget: {widget:s} - Path: {path:s} - Text: {text:s}".format(widget=widget, path=path, text=text))

        # check if the outcome may has not changed or combo is empty
        if self.tree_store[path][4] == text or text is None:
            return

        # transition gets modified
        text = text.split('.')
        t_id = self.tree_store[path][0]
        if self.tree_store[path][5]:  # is external
            self.model.parent.state.transitions[t_id].to_outcome = int(text[-1])
            if self.model.parent.state.transitions[t_id].to_state:
                self.model.parent.state.transitions[t_id].to_state = None
        else:
            self.model.state.transitions[t_id].to_outcome = int(text[-1])
            if self.model.state.transitions[t_id].to_state:
                self.model.state.transitions[t_id].to_state = None

    @staticmethod
    def get_possible_combos_for_transition(trans, model, self_model, is_external=False):
        from_state_combo = gtk.ListStore(str)
        from_outcome_combo = gtk.ListStore(str)
        to_state_combo = gtk.ListStore(str)
        to_outcome_combo = gtk.ListStore(str)

        trans_dict = model.state.transitions

        # for from-outcome-combo filter all outcome already used
        from_state = model.states[trans.from_state].state
        free_from_outcomes_dict = {}
        for state_model in model.states.values():
            from_o_combo = state_model.state.outcomes.values()
            # print from_o_combo

            # print [o.outcome_id for o in from_o_combo], state_model.state.state_id
            for transition in trans_dict.values():
                # print transition, [[o.outcome_id == transition.from_outcome, transition.from_state == state_model.state.state_id] for o in from_o_combo]
                from_o_combo = filter(lambda o: not (o.outcome_id == transition.from_outcome and
                                                transition.from_state == state_model.state.state_id), from_o_combo)
                #print [o.outcome_id for o in from_o_combo]

            if len(from_o_combo) > 0:
                free_from_outcomes_dict[state_model.state.state_id] = from_o_combo

        if from_state.state_id in free_from_outcomes_dict:
            for outcome in free_from_outcomes_dict[from_state.state_id]:
                state = model.states[from_state.state_id].state
                if from_state.state_id == self_model.state.state_id:
                    from_outcome_combo.append(["self." + outcome.name + "." + str(outcome.outcome_id)])
                else:
                    from_outcome_combo.append([state.name + "." + outcome.name + "." + str(outcome.outcome_id)])

        # for from-state-combo us all states with free outcomes and from_state
        # print "model.states: ", model.states, free_from_outcomes_dict
        free_from_state_models = filter(lambda smodel: smodel.state.state_id in free_from_outcomes_dict.keys(), model.states.values())
        if not from_state.state_id in free_from_outcomes_dict.keys():
            if from_state.state_id == self_model.state.state_id:
                from_state_combo.append(['self.' + from_state.state_id])
            else:
                from_state_combo.append([from_state.name + '.' + from_state.state_id])
        for state_model in free_from_state_models:
            if state_model.state.state_id == self_model.state.state_id:
                from_state_combo.append(['self.' + state_model.state.state_id])
            else:
                from_state_combo.append([state_model.state.name + '.' + state_model.state.state_id])

        # for to-state-combo filter from_state ... put it at the end
        to_state_models = filter(lambda s: not s.state.state_id == trans.from_state, model.states.values())
        for state_model in to_state_models:
            if state_model.state.state_id == self_model.state.state_id:
                to_state_combo.append(["self." + state_model.state.state_id])
            else:
                to_state_combo.append([state_model.state.name + '.' + state_model.state.state_id])
        from_state = model.states[trans.from_state].state
        to_state_combo.append([from_state.name + '.' + from_state.state_id])

        # for to-outcome-combo use parent combos
        to_outcome = model.state.outcomes.values()
        for outcome in to_outcome:
            if is_external:
                to_outcome_combo.append(['parent.' + outcome.name + "." + str(outcome.outcome_id)])
            else:
                to_outcome_combo.append(['self.' + outcome.name + "." + str(outcome.outcome_id)])

        return from_state_combo, from_outcome_combo, to_state_combo, to_outcome_combo, free_from_state_models, free_from_outcomes_dict

    def update_internal_data_base(self):

        model = self.model

        # print "clean data base"

        ### FOR COMBOS
        # internal transitions
        # - take all internal states
        # - take all not used internal outcomes of this states

        # external transitions
        # - take all external states
        # - take all external outcomes
        # - take all not used own outcomes

        ### LINKING
        # internal  -> transition_id -> from_state = outcome combos
        #           -> ...
        # external -> state -> outcome combos
        self.combo['internal'] = {}
        self.combo['external'] = {}

        if hasattr(model.state, 'transitions'):
            # check for internal combos
            for transition_id, transition in model.state.transitions.items():
                self.combo['internal'][transition_id] = {}

                [from_state_combo, from_outcome_combo,
                 to_state_combo, to_outcome_combo,
                 free_from_state_models, free_from_outcomes_dict] = \
                    self.get_possible_combos_for_transition(transition, self.model, self.model)
                # print transition

                self.combo['internal'][transition_id]['from_state'] = from_state_combo
                self.combo['internal'][transition_id]['from_outcome'] = from_outcome_combo
                self.combo['internal'][transition_id]['to_state'] = to_state_combo
                self.combo['internal'][transition_id]['to_outcome'] = to_outcome_combo

                self.combo['free_from_state_models'] = free_from_state_models
                self.combo['free_from_outcomes_dict'] = free_from_outcomes_dict
                # print "FREE: ", self.combo['free_from_outcomes_dict'].keys(), self.combo['free_from_outcomes_dict']

        if hasattr(model, 'parent') and self.model.parent is not None:
            # check for external combos
            for transition_id, transition in model.parent.state.transitions.items():
                if transition.from_state == model.state.state_id or transition.to_state == model.state.state_id:
                    self.combo['external'][transition_id] = {}

                    [from_state_combo, from_outcome_combo,
                     to_state_combo, to_outcome_combo,
                     free_from_state_models, free_from_outcomes_dict] = \
                        self.get_possible_combos_for_transition(transition, self.model.parent, self.model, True)
                    # print transition

                    self.combo['external'][transition_id]['from_state'] = from_state_combo
                    self.combo['external'][transition_id]['from_outcome'] = from_outcome_combo
                    self.combo['external'][transition_id]['to_state'] = to_state_combo
                    self.combo['external'][transition_id]['to_outcome'] = to_outcome_combo

                    self.combo['free_ext_from_state_models'] = free_from_state_models
                    self.combo['free_ext_from_outcomes_dict'] = free_from_outcomes_dict

        # print "state.name: ", self.model.state.name

    def update_tree_store(self):

        self.tree_store.clear()
        if self.view_dict['transitions_internal'] and hasattr(self.model.state, 'transitions') and \
                        len(self.model.state.transitions) > 0:
            for transition_id in self.combo['internal'].keys():
                # print "TRANSITION_ID: ", transition_id, self.model.state.transitions
                t = self.model.state.transitions[transition_id]
                from_state = self.model.states[t.from_state].state

                if t.to_state is None:
                    to_state_label = None
                    to_outcome_label = 'self.' + self.model.state.outcomes[t.to_outcome].name + "." + str(t.to_outcome)
                else:
                    # print t.to_state, self.model.states
                    if t.to_state == self.model.state.state_id:
                        to_state_label = "self." + self.model.state.name + "." + t.to_state
                    else:
                        to_state_label = self.model.states[t.to_state].state.name + "." + t.to_state
                    to_outcome_label = None

                # print "treestore: ", [outcome.outcome_id, outcome.name, to_state, to_outcome]

                # TreeStore for: id, from-state, from-outcome, to-state, to-outcome, is_external,
    #                   name-color, to-state-color, transition-object, state-object, is_editable
                self.tree_store.append(None, [transition_id,  # id
                                              from_state.name + "." + from_state.state_id,  # from-state
                                              from_state.outcomes[t.from_outcome].name + "." + str(t.from_outcome),  # from-outcome
                                              to_state_label,  # to-state
                                              to_outcome_label,  # to-outcome
                                              False,  # is_external
                                              '#f0E5C7', '#f0E5c7', t, self.model.state, True])

        if self.view_dict['transitions_external'] and self.model.parent and \
                        len(self.model.parent.state.transitions) > 0:
            for transition_id in self.combo['external'].keys():
                # print "TRANSITION_ID: ", transition_id, self.model.parent.state.transitions
                t = self.model.parent.state.transitions[transition_id]
                from_state = self.model.parent.states[t.from_state].state

                if from_state.state_id == self.model.state.state_id:
                    from_state_label = "self." + from_state.name + "." + from_state.state_id
                    from_outcome_label = "self." + from_state.outcomes[t.from_outcome].name + "." + str(t.from_outcome)
                else:
                    from_state_label = from_state.name + "." + from_state.state_id
                    from_outcome_label = from_state.outcomes[t.from_outcome].name + "." + str(t.from_outcome)

                if t.to_state is None:
                    to_state_label = 'parent'
                    to_outcome_label = self.model.parent.state.outcomes[t.to_outcome].name + "." + str(t.to_outcome)
                else:
                    if t.to_state == self.model.state.state_id:
                        to_state_label = "self." + self.model.state.name + "." + t.to_state
                    else:
                        to_state_label = self.model.parent.states[t.to_state].state.name + "." + t.to_state
                    to_outcome_label = None

                # print "treestore: ", [outcome.outcome_id, outcome.name, to_state, to_outcome]

                # TreeStore for: id, from-state, from-outcome, to-state, to-outcome, is_external,
    #                   name-color, to-state-color, transition-object, state-object, is_editable
                self.tree_store.append(None, [transition_id,  # id
                                              from_state_label,  # from-state
                                              from_outcome_label,  # from-outcome
                                              to_state_label,  # to-state
                                              to_outcome_label,  # to-outcome
                                              True,  # is_external
                                              '#f0E5C7', '#f0E5c7', t, self.model.state, True])

<<<<<<< HEAD
    # NEW
    @Controller.observe("states", after=True)
    # @Controller.observe("outcomes", after=True)  # do not exist at the moment
    @Controller.observe("transitions", after=True)
    def transition_changed_parent_and_self_state(self, model, prop_name, info):
=======
    @ExtendedController.observe("state", after=True)
    def assign_notification_parent_state(self, model, prop_name, info):
>>>>>>> 094bdddb
        # print "transition_listViewCTRL call_notification - AFTER:\n-%s\n-%s\n-%s\n-%s\n" %\
        #       (prop_name, info.instance, info.method_name, info.result)
        self.update_internal_data_base()
        self.update_tree_store()

    # OLD
    # @Controller.observe("state", after=True)
    # def assign_notification_parent_and_self_state(self, model, prop_name, info):
    #     # print "transition_listViewCTRL call_notification - AFTER:\n-%s\n-%s\n-%s\n-%s\n" %\
    #     #       (prop_name, info.instance, info.method_name, info.result)
    #     if info.method_name in ["add_outcome", "remove_outcome",
    #                             "modify_outcome_name"]:
    #         self.update_stores()
    #         self.update_model()


class StateTransitionsEditorController(ExtendedController):

    def __init__(self, model, view):
        ExtendedController.__init__(self, model, view)
        self.trans_list_ctrl = StateTransitionsListController(model, view.transitions_listView)

    def register_view(self, view):
        """Called when the View was registered

        Can be used e.g. to connect signals. Here, the destroy signal is connected to close the application
        """
        view['add_t_button'].connect('clicked', self.trans_list_ctrl.on_add)
        #view['cancel_t_edit_button'].connect('clicked', self.on_cancel_transition_edit_clicked)
        view['remove_t_button'].connect('clicked', self.trans_list_ctrl.on_remove)
        view['connected_to_t_checkbutton'].connect('toggled', self.toggled_button, 'transitions_external')
        view['internal_t_checkbutton'].connect('toggled', self.toggled_button, 'transitions_internal')

        if self.model.parent is None:
            self.trans_list_ctrl.view_dict['transitions_external'] = False
            view['connected_to_t_checkbutton'].set_active(False)

        if not hasattr(self.model, 'states'):
            self.trans_list_ctrl.view_dict['transitions_internal'] = False
            view['internal_t_checkbutton'].set_active(False)

    def register_adapters(self):
        """Adapters should be registered in this method call

        Each property of the state should have its own adapter, connecting a label in the View with the attribute of
        the State.
        """
        #self.adapt(self.__state_property_adapter("name", "input_name"))

    def toggled_button(self, button, name=None):

        if name in ['transitions_external'] and self.model.parent is not None:
            self.trans_list_ctrl.view_dict[name] = button.get_active()
            # print(name, "was turned", self.view_dict[name])  # , "\n", self.view_dict
        elif not name in ['transitions_internal']:
            self.trans_list_ctrl.view_dict['transitions_external'] = False
            button.set_active(False)

        if name in ['transitions_internal'] and hasattr(self.model, 'states'):
            self.trans_list_ctrl.view_dict[name] = button.get_active()
            # print(name, "was turned", self.view_dict[name])  # , "\n", self.view_dict
        elif not name in ['transitions_external']:
            self.trans_list_ctrl.view_dict['transitions_internal'] = False
            button.set_active(False)

        self.trans_list_ctrl.update_internal_data_base()
        self.trans_list_ctrl.update_tree_store()<|MERGE_RESOLUTION|>--- conflicted
+++ resolved
@@ -1,8 +1,9 @@
 
 from gtkmvc import Observer
-from mvc.controllers.extended_controller import ExtendedController
 import gtk
 import gobject
+
+from mvc.controllers.extended_controller import ExtendedController
 
 from utils import log
 logger = log.get_logger(__name__)
@@ -196,7 +197,6 @@
         text = text.split('.')
         t_id = self.tree_store[path][0]
         if self.tree_store[path][5]:  # is external
-
             fo = self.combo['free_ext_from_outcomes_dict'][text[-1]][0].outcome_id
             self.model.parent.state.transitions[t_id].from_state = text[-1]
             self.model.parent.state.transitions[t_id].from_outcome = fo
@@ -231,12 +231,12 @@
         t_id = self.tree_store[path][0]
         if self.tree_store[path][5]:  # is external
             self.model.parent.state.transitions[t_id].to_state = text[-1]
-            if self.model.parent.state.transitions[t_id].to_outcome:
-                self.model.parent.state.transitions[t_id].to_outcome = None
+            # if self.model.parent.state.transitions[t_id].to_outcome:
+            #     self.model.parent.state.transitions[t_id].to_outcome = None
         else:
             self.model.state.transitions[t_id].to_state = text[-1]
-            if self.model.state.transitions[t_id].to_outcome:
-                self.model.state.transitions[t_id].to_outcome = None
+            # if self.model.state.transitions[t_id].to_outcome:
+            #     self.model.state.transitions[t_id].to_outcome = None
 
     def on_combo_changed_to_outcome(self, widget, path, text):
         logger.debug("Widget: {widget:s} - Path: {path:s} - Text: {text:s}".format(widget=widget, path=path, text=text))
@@ -250,12 +250,12 @@
         t_id = self.tree_store[path][0]
         if self.tree_store[path][5]:  # is external
             self.model.parent.state.transitions[t_id].to_outcome = int(text[-1])
-            if self.model.parent.state.transitions[t_id].to_state:
-                self.model.parent.state.transitions[t_id].to_state = None
+            # if self.model.parent.state.transitions[t_id].to_state:
+            #     self.model.parent.state.transitions[t_id].to_state = None
         else:
             self.model.state.transitions[t_id].to_outcome = int(text[-1])
-            if self.model.state.transitions[t_id].to_state:
-                self.model.state.transitions[t_id].to_state = None
+            # if self.model.state.transitions[t_id].to_state:
+            #     self.model.state.transitions[t_id].to_state = None
 
     @staticmethod
     def get_possible_combos_for_transition(trans, model, self_model, is_external=False):
@@ -459,23 +459,18 @@
                                               True,  # is_external
                                               '#f0E5C7', '#f0E5c7', t, self.model.state, True])
 
-<<<<<<< HEAD
     # NEW
-    @Controller.observe("states", after=True)
-    # @Controller.observe("outcomes", after=True)  # do not exist at the moment
-    @Controller.observe("transitions", after=True)
+    @ExtendedController.observe("states", after=True)
+    # @ExtendedController.observe("outcomes", after=True)  # do not exist at the moment
+    @ExtendedController.observe("transitions", after=True)
     def transition_changed_parent_and_self_state(self, model, prop_name, info):
-=======
-    @ExtendedController.observe("state", after=True)
-    def assign_notification_parent_state(self, model, prop_name, info):
->>>>>>> 094bdddb
         # print "transition_listViewCTRL call_notification - AFTER:\n-%s\n-%s\n-%s\n-%s\n" %\
         #       (prop_name, info.instance, info.method_name, info.result)
         self.update_internal_data_base()
         self.update_tree_store()
 
     # OLD
-    # @Controller.observe("state", after=True)
+    # @ExtendedController.observe("state", after=True)
     # def assign_notification_parent_and_self_state(self, model, prop_name, info):
     #     # print "transition_listViewCTRL call_notification - AFTER:\n-%s\n-%s\n-%s\n-%s\n" %\
     #     #       (prop_name, info.instance, info.method_name, info.result)
