import gtk
import gobject

from gtkmvc import Controller
import statemachine.singleton
from utils import log
logger = log.get_logger(__name__)


#TODO: comment

class LibraryTreeController():  # (Controller):

    # actually no model needed for non modifiable library tree => take data from the library_manager
    # if libraries can be added by the GUI in the future a model will be needed
    def __init__(self, model=None, view=None):
        # Controller.__init__(self, model, view)
        self.library_tree_store = gtk.TreeStore(str, gobject.TYPE_PYOBJECT)
        view.set_model(self.library_tree_store)
        self.view = view
        self.view.connect('cursor-changed', self.on_cursor_changed)
        self.update()

    def register_adapters(self):
        pass

    def update(self):
        logger.debug("Update of library_tree controller called")
        self.library_tree_store.clear()
        for library_key, library_item in statemachine.singleton.library_manager.libraries.iteritems():
            self.insert_rec(None, library_key, library_item)

    def insert_rec(self, parent, library_key, library_item):
        #logger.debug("Add new library to tree store: %s" % library_key)
        tree_item = self.library_tree_store.insert_before(parent, None, (library_key, library_item))
        if isinstance(library_item, dict):
            #logger.debug("Found library container: %s" % library_key)
            for child_key, child_item in library_item.iteritems():
                self.insert_rec(tree_item, child_key, child_item)

    def on_cursor_changed(self, widget):
        (model, row) = self.view.get_selection().get_selected()
        # path = model.get_path(row)
        library_key = model[row][0]
        library = model[row][1]
<<<<<<< HEAD
        logger.debug("The library state should be inserted into the statemachine")


if __name__ == '__main__':
    from mvc.views import LibraryTreeView, SingleWidgetWindowView
    from mvc.controllers import SingleWidgetWindowController

    import mvc.main as main

    main.setup_path()
    main.check_requirements()
    [ctr_model, logger, ctr_state, gvm_model, emm_model] = main.create_models()

    v = SingleWidgetWindowView(LibraryTreeView, width=50, height=100)
    c = SingleWidgetWindowController(ctr_model, v, LibraryTreeController)

    gtk.main()
=======
        #print "Model and selected row: %s, %s" % (model, row)
        print "The library state should be inserted into the statemachine"
>>>>>>> 4fd5a1c9
<|MERGE_RESOLUTION|>--- conflicted
+++ resolved
@@ -43,25 +43,4 @@
         # path = model.get_path(row)
         library_key = model[row][0]
         library = model[row][1]
-<<<<<<< HEAD
-        logger.debug("The library state should be inserted into the statemachine")
-
-
-if __name__ == '__main__':
-    from mvc.views import LibraryTreeView, SingleWidgetWindowView
-    from mvc.controllers import SingleWidgetWindowController
-
-    import mvc.main as main
-
-    main.setup_path()
-    main.check_requirements()
-    [ctr_model, logger, ctr_state, gvm_model, emm_model] = main.create_models()
-
-    v = SingleWidgetWindowView(LibraryTreeView, width=50, height=100)
-    c = SingleWidgetWindowController(ctr_model, v, LibraryTreeController)
-
-    gtk.main()
-=======
-        #print "Model and selected row: %s, %s" % (model, row)
-        print "The library state should be inserted into the statemachine"
->>>>>>> 4fd5a1c9
+        logger.debug("The library state should be inserted into the statemachine")