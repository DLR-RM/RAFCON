--- conflicted
+++ resolved
@@ -333,11 +333,7 @@
         logger.debug("Execution step ...")
         awesome_tool.statemachine.singleton.state_machine_execution_engine.step()
 
-<<<<<<< HEAD
     def on_backward_step_activate(self, widget, data=None):
-=======
-    def on_backward_step_mode_activate(self, widget, data=None):
->>>>>>> 6a1d28fb
         logger.debug("Executing backward step ...")
         awesome_tool.statemachine.singleton.state_machine_execution_engine.backward_step()
 
