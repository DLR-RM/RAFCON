import gtk

from awesome_tool.statemachine.state_machine import StateMachine
from awesome_tool.statemachine.states.hierarchy_state import HierarchyState
import awesome_tool.statemachine.singleton
from awesome_tool.mvc.controllers.extended_controller import ExtendedController
from awesome_tool.utils import log
from awesome_tool.mvc.views.about_dialog import MyAboutDialog
from awesome_tool.statemachine.enums import StateMachineExecutionStatus

from awesome_tool.mvc.config import global_gui_config

logger = log.get_logger(__name__)
from awesome_tool.utils import helper
from awesome_tool.statemachine import interface
import awesome_tool.mvc.singleton
from functools import partial

class MenuBarController(ExtendedController):
    """
    The class to trigger all the action, available in the menu bar.
    """

    def __init__(self, state_machine_manager_model, view, state_machines_editor_ctrl, states_editor_ctrl, logging_view,
                 top_level_window, shortcut_manager):
        ExtendedController.__init__(self, state_machine_manager_model, view.menu_bar)
        self.state_machines_editor_ctrl = state_machines_editor_ctrl
        self.states_editor_ctrl = states_editor_ctrl
        self.shortcut_manager = shortcut_manager
        self.logging_view = logging_view
        self.main_window_view = view

    def register_view(self, view):
        """Called when the View was registered
        """
        data_flow_mode = global_gui_config.get_config_value("DATA_FLOW_MODE", True)
        view["data_flow_mode"].set_active(data_flow_mode)

        show_all_data_flows = global_gui_config.get_config_value("SHOW_DATA_FLOWS", True)
        view["show_all_data_flows"].set_active(show_all_data_flows)

        show_data_flow_values = global_gui_config.get_config_value("SHOW_DATA_FLOW_VALUE_LABELS", False)
        view["show_data_flow_values"].set_active(show_data_flow_values)

        show_aborted_preempted = global_gui_config.get_config_value("SHOW_ABORTED_PREEMPTED", False)
        view["show_aborted_preempted"].set_active(show_aborted_preempted)

        if not global_gui_config.get_config_value('GAPHAS_EDITOR'):
            view["data_flow_mode"].hide()
            view["show_data_flow_values"].hide()

    def register_adapters(self):
        """Adapters should be registered in this method call
        """
        pass

    def register_actions(self, shortcut_manager):
        """Register callback methods for triggered actions

        :param awesome_tool.mvc.shortcut_manager.ShortcutManager shortcut_manager:
        """
        shortcut_manager.add_callback_for_action('save', partial(self.call_action_callback, "on_save_activate"))
        shortcut_manager.add_callback_for_action('save_as', partial(self.call_action_callback, "on_save_as_activate"))
        shortcut_manager.add_callback_for_action('open', partial(self.call_action_callback, "on_open_activate"))
        shortcut_manager.add_callback_for_action('new', partial(self.call_action_callback, "on_new_activate"))
        shortcut_manager.add_callback_for_action('quit', partial(self.call_action_callback, "on_quit_activate"))

        shortcut_manager.add_callback_for_action('start', partial(self.call_action_callback, "on_start_activate"))
        shortcut_manager.add_callback_for_action('stop', partial(self.call_action_callback, "on_stop_activate"))
        shortcut_manager.add_callback_for_action('pause', partial(self.call_action_callback, "on_pause_activate"))
        shortcut_manager.add_callback_for_action('step_mode', partial(self.call_action_callback, "on_step_mode_activate"))
        shortcut_manager.add_callback_for_action('step', partial(self.call_action_callback, "on_step_activate"))
        shortcut_manager.add_callback_for_action('backward_step', partial(self.call_action_callback, "on_backward_step_activate"))

        shortcut_manager.add_callback_for_action('reload', partial(self.call_action_callback, "on_refresh_all_activate"))

        shortcut_manager.add_callback_for_action('show_data_flows', self.show_all_data_flows_toggled_shortcut)
        shortcut_manager.add_callback_for_action('show_data_values', self.show_show_data_flow_values_toggled_shortcut)
        shortcut_manager.add_callback_for_action('data_flow_mode', self.data_flow_mode_toggled_shortcut)
        shortcut_manager.add_callback_for_action('show_aborted_preempted', self.show_aborted_preempted)

    def call_action_callback(self, callback_name, *args):
        """Wrapper for action callbacks

        Returns True after executing the callback. This is needed in order to prevent the shortcut from being passed
        on to the system. The callback methods itself cannot return True, as they are also used with idle_add,
        which would call the method over and over again.
        :param str callback_name: The name of the method to call
        :param args: Any remaining parameters, which are passed on to the callback method
        :return: True
        """
        getattr(self, callback_name)(*args)
        return True

    ######################################################
    # menu bar functionality - File
    ######################################################
    def on_new_activate(self, widget=None, data=None):
        logger.debug("Creating new state-machine...")
        root_state = HierarchyState("new root state")
        sm = StateMachine(root_state)
        awesome_tool.statemachine.singleton.state_machine_manager.add_state_machine(sm)

    def on_open_activate(self, widget=None, data=None, path=None):
        if path is None:
            if interface.open_folder_func is None:
                logger.error("No function defined for opening a folder")
                return
            load_path = interface.open_folder_func("Please choose the folder of the state-machine")
            if load_path is None:
                return
        else:
            load_path = path

        try:
            [state_machine, version, creation_time] = awesome_tool.statemachine.singleton. \
                global_storage.load_statemachine_from_yaml(load_path)
            awesome_tool.statemachine.singleton.state_machine_manager.add_state_machine(state_machine)
        except AttributeError as e:
            logger.error('Error while trying to open state-machine: {0}'.format(e))

    def on_save_activate(self, widget, data=None, save_as=False):
        state_machine_m = self.model.get_selected_state_machine_model()
        if state_machine_m is None:
            return
        save_path = state_machine_m.state_machine.file_system_path
        if save_path is None:
            if not self.on_save_as_activate(widget, data=None):
                return

        logger.debug("Saving state machine to {0}".format(save_path))
        awesome_tool.statemachine.singleton.global_storage.save_statemachine_as_yaml(
            self.model.get_selected_state_machine_model().state_machine,
            self.model.get_selected_state_machine_model().state_machine.file_system_path,
            delete_old_state_machine=False, save_as=save_as)

        self.model.get_selected_state_machine_model().root_state.store_meta_data_for_state()
        logger.debug("Successfully saved graphics meta data.")

    def on_save_as_activate(self, widget=None, data=None, path=None):
        if path is None:
            if interface.create_folder_func is None:
                logger.error("No function defined for creating a folder")
                return False
            path = interface.create_folder_func("Please choose a root folder and a name for the state-machine")
            if path is None:
                return False
<<<<<<< HEAD
        self.model.get_selected_state_machine_model().state_machine.file_system_path = path
        self.on_save_activate(widget, data, save_as=True)
        return True
=======
        self.model.get_selected_state_machine_model().state_machine.base_path = path
        self.on_save_activate(widget, data)
>>>>>>> 572bcd79

    def on_menu_properties_activate(self, widget, data=None):
        # TODO: implement
        pass

    def on_refresh_libraries_activate(self, widget, data=None):
        """
        Deletes and reloads all libraries from the filesystem.
        :param widget: the main widget
        :param data: optional data
        :return:
        """
        awesome_tool.statemachine.singleton.library_manager.refresh_libraries()

    def on_refresh_all_activate(self, widget, data=None, force=False):
        """
        Reloads all libraries and thus all state machines as well.
        :param widget: the main widget
        :param data: optional data
        :return:
        """
        if force:
            self.refresh_libs_and_statemachines()
        else:
            if awesome_tool.statemachine.singleton.state_machine_manager.check_if_dirty_sms():
                message = gtk.MessageDialog(type=gtk.MESSAGE_INFO, buttons=gtk.BUTTONS_NONE, flags=gtk.DIALOG_MODAL)
                message_string = "Are you sure you want to reload the libraries and thus all state_machines. " \
                                 "The following state machines were modified and not saved: "
                for sm_id, sm in awesome_tool.statemachine.singleton.state_machine_manager.state_machines.iteritems():
                    if sm.marked_dirty:
                        message_string = "%s %s " % (message_string, str(sm_id))
                message_string = "%s \n(Note: all state machines that are freshly created and have never been saved " \
                                 "before will be deleted!)" % message_string
                message.set_markup(message_string)
                message.add_button("Yes", 42)
                message.add_button("No", 43)
                message.connect('response', self.on_refresh_message_dialog_response_signal)
                message.show()
            else:
                self.refresh_libs_and_statemachines()

    def on_refresh_message_dialog_response_signal(self, widget, response_id):
        if response_id == 42:
            self.refresh_libs_and_statemachines()
        else:
            logger.debug("Refresh canceled")
        widget.destroy()

    def refresh_libs_and_statemachines(self):
        """
        Deletes all libraries and state machines and reloads them freshly from the file system.
        :return:
        """
        awesome_tool.statemachine.singleton.library_manager.refresh_libraries()

        # delete dirty flags for state machines
        awesome_tool.statemachine.singleton.state_machine_manager.reset_dirty_flags()

        # create a dictionary from state machine id to state machine path
        state_machine_id_to_path = {}
        sm_keys = []
        for sm_id, sm in awesome_tool.statemachine.singleton.state_machine_manager.state_machines.iteritems():
            # the sm.base_path is only None if the state machine has never been loaded or saved before
            if sm.file_system_path is not None:
                # print sm.root_state.get_file_system_path()
                # cut the last directory from the path
                path_items = sm.root_state.get_file_system_path().split("/")
                new_path = path_items[0]
                for i in range(len(path_items) - 2):
                    new_path = "%s/%s" % (new_path, path_items[i + 1])
                #print new_path
                state_machine_id_to_path[sm_id] = new_path
                sm_keys.append(sm_id)

        self.states_editor_ctrl.close_all_pages()
        self.state_machines_editor_ctrl.close_all_pages()

        # reload state machines from file system
        awesome_tool.statemachine.singleton.state_machine_manager.refresh_state_machines(sm_keys,
                                                                                         state_machine_id_to_path)

    def on_quit_activate(self, widget, data=None):
        avoid_shutdown = self.on_delete_event(self, widget, None)
        if not avoid_shutdown:
            self.destroy(None)

    def on_delete_event(self, widget, event, data=None):
        self.logging_view.quit_flag = True
        logger.debug("Delete event received")
        return_value = self.check_sm_modified()
        if return_value:
            return True
        return_value = self.check_sm_running()
        if return_value:
            return True
        return False

    def check_sm_modified(self):
        if awesome_tool.statemachine.singleton.state_machine_manager.check_if_dirty_sms():
            message = gtk.MessageDialog(type=gtk.MESSAGE_INFO, buttons=gtk.BUTTONS_NONE, flags=gtk.DIALOG_MODAL)
            message_string = "Are you sure you want to close the main window? " \
                             "The following state machines were modified and not saved: "
            for sm_id, sm in awesome_tool.statemachine.singleton.state_machine_manager.state_machines.iteritems():
                if sm.marked_dirty:
                    message_string = "%s %s " % (message_string, str(sm_id))
            message_string = "%s \n(Note: all state machines that are freshly created and have never been saved " \
                             "before will be deleted!)" % message_string
            message.set_markup(message_string)
            message.add_button("Yes", 42)
            message.add_button("No", 43)
            message.connect('response', self.on_quit_message_dialog_response_signal_open_changes)
            helper.set_button_children_size_request(message)
            message.show()
            return True
        return False

    def check_sm_running(self):
        if awesome_tool.statemachine.singleton.state_machine_execution_engine.status.execution_mode \
                is not StateMachineExecutionStatus.STOPPED:
            message = gtk.MessageDialog(type=gtk.MESSAGE_INFO, buttons=gtk.BUTTONS_NONE, flags=gtk.DIALOG_MODAL)
            message_string = "The state machine is still running. Do you want to stop the state machine before closing?"
            message.set_markup(message_string)
            message.add_button("Yes", 42)
            message.add_button("No", 43)
            message.connect('response', self.on_quit_message_dialog_response_signal_sm_running)
            helper.set_button_children_size_request(message)
            message.show()
            return True
        return False

    def on_quit_message_dialog_response_signal_open_changes(self, widget, response_id):
        if response_id == 42:
            widget.destroy()
            if awesome_tool.statemachine.singleton.state_machine_execution_engine.status.execution_mode \
                    is not StateMachineExecutionStatus.STOPPED:
                self.check_sm_running()
            else:
                self.destroy(None)
        elif response_id == 43:
            logger.debug("Close main window canceled")
            widget.destroy()

    def on_quit_message_dialog_response_signal_sm_running(self, widget, response_id):
        if response_id == 42:
            awesome_tool.statemachine.singleton.state_machine_execution_engine.stop()
            logger.debug("State machine is shut down now!")
            widget.destroy()
            self.destroy(None)
        elif response_id == 43:
            logger.debug("State machine will stay running!")
            widget.destroy()
            self.main_window_view.hide()
            # state machine cannot be shutdown in a controlled manner as after self.destroy()
            # the signal handler does not trigger any more
            # self.destroy(None)

    def destroy(self, widget, data=None):
        logger.debug("Closing main window!")
        import glib

        # We decided on not saving the configuration when exiting
        # glib.idle_add(awesome_tool.statemachine.config.global_config.save_configuration)
        # glib.idle_add(awesome_tool.mvc.config.global_gui_config.save_configuration)
        glib.idle_add(awesome_tool.mvc.runtime_config.global_runtime_config.save_configuration, self.main_window_view)
        glib.idle_add(log.debug_filter.set_logging_test_view, None)
        glib.idle_add(log.error_filter.set_logging_test_view, None)
        self.main_window_view.hide()
        glib.idle_add(gtk.main_quit)

    ######################################################
    # menu bar functionality - Edit
    ######################################################

    def on_copy_selection_activate(self, widget, data=None):
        self.shortcut_manager.trigger_action("copy", None, None)

    def on_paste_clipboard_activate(self, widget, data=None):
        self.shortcut_manager.trigger_action("paste", None, None)

    def on_cut_selection_activate(self, widget, data=None):
        self.shortcut_manager.trigger_action("cut", None, None)

    def on_delete_activate(self, widget, data=None):
        self.shortcut_manager.trigger_action("delete", None, None)

    def on_add_state_activate(self, widget, method=None, *arg):
        self.shortcut_manager.trigger_action("add", None, None)

    def on_ungroup_states_activate(self, widget, data=None):
        pass

    def on_group_states_activate(self, widget, data=None):
        pass

    def on_undo_activate(self, widget, data=None):
        pass

    def on_redo_activate(self, widget, data=None):
        pass

    def on_grid_toggled(self, widget, data=None):
        pass

    ######################################################
    # menu bar functionality - View
    ######################################################
    def data_flow_mode_toggled_shortcut(self, *args):
        if self.view["data_flow_mode"].get_active():
            self.view["data_flow_mode"].set_active(False)
        else:
            self.view["data_flow_mode"].set_active(True)

    def show_all_data_flows_toggled_shortcut(self, *args):
        if self.view["show_all_data_flows"].get_active():
            self.view["show_all_data_flows"].set_active(False)
        else:
            self.view["show_all_data_flows"].set_active(True)

    def show_show_data_flow_values_toggled_shortcut(self, *args):
        if self.view["show_data_flow_values"].get_active():
            self.view["show_data_flow_values"].set_active(False)
        else:
            self.view["show_data_flow_values"].set_active(True)

    def show_aborted_preempted(self, *args):
        if self.view["show_aborted_preempted"].get_active():
            self.view["show_aborted_preempted"].set_active(False)
        else:
            self.view["show_aborted_preempted"].set_active(True)

    def on_data_flow_mode_toggled(self, widget, data=None):
        if widget.get_active():
            global_gui_config.set_config_value("DATA_FLOW_MODE", True)
        else:
            global_gui_config.set_config_value("DATA_FLOW_MODE", False)

    def on_show_all_data_flows_toggled(self, widget, data=None):
        if widget.get_active():
            global_gui_config.set_config_value("SHOW_DATA_FLOWS", True)
        else:
            global_gui_config.set_config_value("SHOW_DATA_FLOWS", False)

    def on_show_data_flow_values_toggled(self, widget, data=None):
        if widget.get_active():
            global_gui_config.set_config_value("SHOW_DATA_FLOW_VALUE_LABELS", True)
        else:
            global_gui_config.set_config_value("SHOW_DATA_FLOW_VALUE_LABELS", False)

    def on_show_aborted_preempted_toggled(self, widget, data=None):
        if widget.get_active():
            global_gui_config.set_config_value("SHOW_ABORTED_PREEMPTED", True)
        else:
            global_gui_config.set_config_value("SHOW_ABORTED_PREEMPTED", False)

    def on_expert_view_activate(self, widget, data=None):
        pass

    ######################################################
    # menu bar functionality - Execution
    ######################################################
    def on_start_activate(self, widget, data=None):
        logger.debug("Start execution engine ...")
        awesome_tool.statemachine.singleton.state_machine_execution_engine.start(self.model.selected_state_machine_id)

    def on_start_from_selected_state_activate(self, widget, data=None):
        logger.debug("Start from selected state ...")
        sel = awesome_tool.mvc.singleton.state_machine_manager_model.get_selected_state_machine_model().selection
        state_list = sel.get_states()
        if len(state_list) is not 1:
            logger.error("Exactly one state must be selected!")
        else:
            awesome_tool.statemachine.singleton.state_machine_execution_engine.start(
                self.model.selected_state_machine_id, state_list[0].state.get_path())

    def on_pause_activate(self, widget, data=None):
        logger.debug("Pause execution engine ...")
        awesome_tool.statemachine.singleton.state_machine_execution_engine.pause()

    def on_stop_activate(self, widget, data=None):
        logger.debug("Stop execution engine ...")
        awesome_tool.statemachine.singleton.state_machine_execution_engine.stop()

    def on_step_mode_activate(self, widget, data=None):
        logger.debug("Activate execution engine step mode ...")
        awesome_tool.statemachine.singleton.state_machine_execution_engine.step_mode()

    def on_step_activate(self, widget, data=None):
        logger.debug("Execution step ...")
        awesome_tool.statemachine.singleton.state_machine_execution_engine.step()

    def on_backward_step_activate(self, widget, data=None):
        logger.debug("Executing backward step ...")
        awesome_tool.statemachine.singleton.state_machine_execution_engine.backward_step()

    ######################################################
    # menu bar functionality - Help
    ######################################################
    def on_about_activate(self, widget, data=None):
        about = MyAboutDialog()
        helper.set_button_children_size_request(about)
        response = about.run()
        if response == gtk.RESPONSE_DELETE_EVENT or response == gtk.RESPONSE_CANCEL:
            about.destroy()<|MERGE_RESOLUTION|>--- conflicted
+++ resolved
@@ -145,14 +145,8 @@
             path = interface.create_folder_func("Please choose a root folder and a name for the state-machine")
             if path is None:
                 return False
-<<<<<<< HEAD
         self.model.get_selected_state_machine_model().state_machine.file_system_path = path
         self.on_save_activate(widget, data, save_as=True)
-        return True
-=======
-        self.model.get_selected_state_machine_model().state_machine.base_path = path
-        self.on_save_activate(widget, data)
->>>>>>> 572bcd79
 
     def on_menu_properties_activate(self, widget, data=None):
         # TODO: implement
