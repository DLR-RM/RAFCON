--- conflicted
+++ resolved
@@ -8,7 +8,6 @@
 from awesome_tool.utils import log
 logger = log.get_logger(__name__)
 
-<<<<<<< HEAD
 DEFAULT_CONFIG = """
 
 TYPE: GUI_CONFIG
@@ -37,8 +36,6 @@
 HISTORY_ENABLED: False
 """
 
-=======
->>>>>>> cdf5ce78
 CONFIG_FILE = "gui_config.yaml"
 
 DEFAULT_CONFIG = read_file(os.path.dirname(__file__), CONFIG_FILE)
@@ -59,12 +56,8 @@
         self.configure_fonts()
         self.configure_source_view_styles()
 
-        self.load(CONFIG_FILE)
-
-    def load(self, config_file=None, path=None):
-        if config_file is None:
-            config_file = CONFIG_FILE
-        super(GuiConfig, self).load(config_file, path)
+    def load(self, path=None):
+        super(GuiConfig, self).load(CONFIG_FILE, path)
 
     def configure_gtk(self):
         import gtk
