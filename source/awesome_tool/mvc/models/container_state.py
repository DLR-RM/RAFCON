import gobject
from gtk import ListStore
from gtkmvc import ModelMT
import gtk

from awesome_tool.statemachine.states.container_state import ContainerState
from awesome_tool.statemachine.states.state import State
from awesome_tool.statemachine.data_flow import DataFlow
from awesome_tool.statemachine.transition import Transition
from awesome_tool.statemachine.states.state import DataPort
from awesome_tool.statemachine.scope import ScopedVariable
from awesome_tool.mvc.models.state import StateModel
import awesome_tool.mvc.models
from awesome_tool.mvc.models.transition import TransitionModel
from awesome_tool.mvc.models.data_flow import DataFlowModel
from awesome_tool.mvc.models.data_port import DataPortModel
from awesome_tool.mvc.models.scoped_variable import ScopedVariableModel
from awesome_tool.utils import log

logger = log.get_logger(__name__)


class ContainerStateModel(StateModel):
    """This model class manages a ContainerState

    The model class is part of the MVC architecture. It holds the data to be shown (in this case a container state).

    :param ContainerState container_state: The container state to be managed
     """

    states = {}
    transitions = []
    data_flows = []
    scoped_variables = []

    __observables__ = ("states", "transitions", "data_flows", "scoped_variables")

    def __init__(self, container_state, parent=None, meta=None):
        """Constructor
        """
        assert isinstance(container_state, ContainerState)
        StateModel.__init__(self, container_state, parent, meta)

        self.states = {}
        self.transitions = []
        self.data_flows = []
        self.scoped_variables = []
        # Actually Transition, but this is not supported by GTK
        self.transition_list_store = ListStore(gobject.TYPE_PYOBJECT)
        # Actually DataFlow, but this is not supported by
        self.data_flow_list_store = ListStore(gobject.TYPE_PYOBJECT)

        # Create model for each child class
        states = container_state.states
        for state in states.itervalues():
            # Create hierarchy
            model_class = self.state_to_state_model(state)
            if model_class is not None:
                self.states[state.state_id] = model_class(state, parent=self)
            # if isinstance(state, ContainerState):
            #     self.states[state.state_id] = ContainerStateModel(state, parent=self)
            # # elif isinstance(state, HierarchyState):
            # #     self.states.append(ContainerState(state))
            # elif isinstance(state, State):
            #     self.states[state.state_id] = StateModel(state, parent=self)
            else:
                logger.error("Unknown state type '{type:s}'. Cannot create model.".format(type=type(state)))
                logger.error(state)

        for transition in container_state.transitions.itervalues():
            self.transitions.append(TransitionModel(transition, self))
            self.transition_list_store.append([transition])

        for data_flow in container_state.data_flows.itervalues():
            self.data_flows.append(DataFlowModel(data_flow, self))
            self.data_flow_list_store.append([data_flow])

        # this class is an observer of its own properties:
        self.register_observer(self)
        self.reload_scoped_variables_models()

    def reload_scoped_variables_models(self):
        """Reloads the scoped variable models directly from the the state
        """
        self.scoped_variables = []
        for scoped_variable in self.state.scoped_variables.itervalues():
            self.scoped_variables.append(ScopedVariableModel(scoped_variable, self))


    @ModelMT.observe("state", before=True, after=True)
    def model_changed(self, model, prop_name, info):
        """This method notifies the model lists and the parent state about changes

        The method is called each time, the model is changed. This happens, when the state itself changes or one of
        its children (states, transitions, data flows) changes. Changes of the children cannot be observed directly,
        therefore children notify their parent about their changes by calling this method.
<<<<<<< HEAD
        This method then checks, what has been changed by looking at the model that is passed to it. In the following it
=======
        This method then checks, what has been changed by looking at the model that is passed to it. It then
>>>>>>> a09cf19a
        notifies the list in which the change happened about the change.
        E.g. one child state changes its name. The model of that state observes itself and notifies the parent (
        i.e. this state model) about the change by calling this method with the information about the change. This
        method recognizes that the model is of type StateModel and therefore triggers a notify on the list of state
        models.
        "_notify_method_before" is used as trigger method when the changing function is entered and
        "_notify_method_after" is used when the changing function returns. This changing function in the example
        would be the setter of the property name.
        :param model: The model that was changed
        :param prop_name: The property that was changed
        :param info: Information about the change (e.g. the name of the changing function)
        """
        # logger.debug("ContainerStateModel.model_changed called fo state %s with prop %s" % (self.state.state_id,
        #                                                                                     prop_name))

        changed_list = None
        cause = None
        # If the change happened in a child state, notify the list of all child states
        if isinstance(model, StateModel) and model is not self or model.parent is not self:
            changed_list = self.states
            cause = 'state_change'
        # If the change happened in one of the transitions, notify the list of all transitions
        elif isinstance(model, TransitionModel) and model.parent is self:
            changed_list = self.transitions
            cause = 'transition_change'
        # If the change happened in one of the data flows, notify the list of all data flows
        elif isinstance(model, DataFlowModel) and model.parent is self:
            changed_list = self.data_flows
            cause = 'data_flow_change'
        # If the change happened in one of the scoped variables, notify the list of all scoped variables
        elif isinstance(model, ScopedVariableModel) and model.parent is self:
            changed_list = self.scoped_variables
            cause = 'scoped_variable_change'

        if not (cause is None or changed_list is None):
            if hasattr(info, 'before') and info['before']:
                changed_list._notify_method_before(info.instance, cause, (model,), info)
            elif hasattr(info, 'after') and info['after']:
                changed_list._notify_method_after(info.instance, cause, None, (model,), info)

        # Finally call the method of the base class, to forward changes in ports and outcomes
        StateModel.model_changed(self, model, prop_name, info)

    @ModelMT.observe("state", after=True)
    def update_child_models(self, _, name, info):
        """ This method is always triggered when the state model changes

            It keeps the following models/model-lists consistent:
            transition models
            data-flow models
            state models
            scoped variable models
        """
        # logger.debug("ContainerStateModel.update_child_models called fo state %s with prop %s %s" % (self.state.state_id,
        #                                                                                              name,
        #                                                                                              info.method_name))

        if info.method_name == 'start_state':
            c_state_m = None
            if self.state.start_state:
                c_state_m = self.states[self.state.start_state]
                c_state_m.is_start = True if c_state_m.parent is None or \
                                             c_state_m.state.state_id == c_state_m.parent.state.start_state else False
            # remove other state_models is_start flag
            state_list = filter(lambda state_model: state_model.is_start and state_model is not c_state_m, self.states.values())
            if len(state_list) > 1:
                logger.warning("There are more then one start state.")
            for state_model in state_list:
                logger.debug("State %s %s is no longer start state" % (state_model.state.state_id,
                                                                       state_model.state.name))
                state_model.is_start = False

        model_list = None
        
        # TODO to lower computation load only called if reasonable
        # if not info.method_name in ['add_data_flow', 'remove_data_flow',
        #                             'add_transition', 'remove_transition',
        #                             'add_scoped_variable', 'remove_scoped_variable']:  # container_state-functions
        #     StateModel.update_models(self, _, name, info)
        StateModel.update_models(self, _, name, info)

        def get_model_info(model):
            model_list = None
            data_list = None
            model_name = ""
            model_class = None
            model_key = None
            if model == "transition":
                model_list = self.transitions
                data_list = self.state.transitions
                model_name = "transition"
                model_class = TransitionModel
            elif model == "data_flow":
                model_list = self.data_flows
                data_list = self.state.data_flows
                model_name = "data_flow"
                model_class = DataFlowModel
            elif model == "scoped_variable":
                model_list = self.scoped_variables
                data_list = self.state.scoped_variables
                model_name = "scoped_variable"
                model_class = ScopedVariableModel
            elif model == "state":
                model_list = self.states
                data_list = self.state.states
                model_name = "state"
                # Defer state type from class type (Execution, Hierarchy, ...)
                model_class = self.state_to_state_model(info.args[1])
                model_key = "state_id"
            return model_list, data_list, model_name, model_class, model_key

        if "transition" in info.method_name:
            (model_list, data_list, model_name, model_class, model_key) = get_model_info("transition")
        elif "data_flow" in info.method_name:
            (model_list, data_list, model_name, model_class, model_key) = get_model_info("data_flow")
        elif "state" in info.method_name:
            (model_list, data_list, model_name, model_class, model_key) = get_model_info("state")
        elif "scoped_variable" in info.method_name:
            (model_list, data_list, model_name, model_class, model_key) = get_model_info("scoped_variable")

        if model_list is not None:
            if "add" in info.method_name:
                self.add_missing_model(model_list, data_list, model_name, model_class, model_key)
            elif "remove" in info.method_name:
                self.remove_additional_model(model_list, data_list, model_name, model_key)

    @staticmethod
    def state_to_state_model(state):
        if isinstance(state, ContainerState):
            return ContainerStateModel
        elif isinstance(state, State):
            return StateModel
        else:
            return None

    # ---------------------------------------- storage functions ---------------------------------------------
    def load_meta_data_for_state(self):
        #logger.debug("load recursively graphics file from yaml for state model of state %s" % self.state.name)
        StateModel.load_meta_data_for_state(self)
        for state_key, state in self.states.iteritems():
            state.load_meta_data_for_state()

    def store_meta_data_for_state(self):
        #logger.debug("store recursively graphics file to yaml for state model of state %s" % self.state.name)
        StateModel.store_meta_data_for_state(self)
        for state_key, state in self.states.iteritems():
            state.store_meta_data_for_state()<|MERGE_RESOLUTION|>--- conflicted
+++ resolved
@@ -94,11 +94,7 @@
         The method is called each time, the model is changed. This happens, when the state itself changes or one of
         its children (states, transitions, data flows) changes. Changes of the children cannot be observed directly,
         therefore children notify their parent about their changes by calling this method.
-<<<<<<< HEAD
         This method then checks, what has been changed by looking at the model that is passed to it. In the following it
-=======
-        This method then checks, what has been changed by looking at the model that is passed to it. It then
->>>>>>> a09cf19a
         notifies the list in which the change happened about the change.
         E.g. one child state changes its name. The model of that state observes itself and notifies the parent (
         i.e. this state model) about the change by calling this method with the information about the change. This
