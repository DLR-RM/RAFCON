--- conflicted
+++ resolved
@@ -7,12 +7,9 @@
 from mvc.models.data_flow import DataFlowModel
 from mvc.models.data_port import DataPortModel
 from gtk import ListStore
-<<<<<<< HEAD
+from gtkmvc import ModelMT
+from gtkmvc import Observer
 import gtk
-from gtkmvc import Observer
-=======
-from gtkmvc import ModelMT
->>>>>>> 591054bc
 
 from utils import log
 logger = log.get_logger(__name__)
@@ -30,19 +27,9 @@
     transitions = []
     data_flows = []
     input_data_ports = []
+    output_data_ports = []
 
-<<<<<<< HEAD
-    transition_list_store = ListStore(gobject.TYPE_PYOBJECT)  # Actually Transition, but this is not supported by GTK
-    data_flow_list_store = ListStore(gobject.TYPE_PYOBJECT)  # Actually DataFlow, but this is not supported by GTK
-    input_data_port_list_store = ListStore(gobject.TYPE_PYOBJECT)
-    #state_input_data_ports = {}
-
-    __observables__ = ("states", "transitions", "data_flows", "input_data_ports")
-    #__observables__ = ("states", "transitions", "data_flows", "input_data_ports", "state_input_data_ports")
-=======
-    __observables__ = ("states", "transitions", "data_flows")
->>>>>>> 591054bc
-
+    __observables__ = ("states", "transitions", "data_flows", "input_data_ports", "output_data_ports")
     def __init__(self, container_state, parent=None, meta=None):
         """Constructor
         """
@@ -53,17 +40,12 @@
         self.states = {}
         self.transitions = []
         self.data_flows = []
-<<<<<<< HEAD
         self.input_data_ports = []
-        #self.state_input_data_ports = self.state.input_data_ports
-=======
-
+        self.output_data_ports = []
         self.transition_list_store = ListStore(gobject.TYPE_PYOBJECT)  # Actually Transition, but this is not supported by GTK
         self.data_flow_list_store = ListStore(gobject.TYPE_PYOBJECT)  # Actually DataFlow, but this is not supported by
-        #  GTK
-
-        #self.state = container_state
->>>>>>> 591054bc
+        self.input_data_port_list_store = ListStore(gobject.TYPE_PYOBJECT)
+        self.output_data_port_list_store = ListStore(gobject.TYPE_PYOBJECT)
 
         # Create model for each child class
         states = container_state.states
@@ -84,11 +66,14 @@
             self.transition_list_store.append([transition])
 
         for data_flow in container_state.data_flows.itervalues():
-<<<<<<< HEAD
-            self.data_flows.append(DataFlowModel(data_flow))
+            self.data_flows.append(DataFlowModel(data_flow, self))
             self.data_flow_list_store.append([data_flow])
 
+        # this class is an observer of its own properties:
+        self.register_observer(self)
         self.update_input_data_port_list_store()
+        self.update_output_data_port_list_store()
+
 
     def update_input_data_port_list_store(self):
         tmp = ListStore(gobject.TYPE_PYOBJECT)
@@ -96,12 +81,34 @@
         for input_data_port in self.state.input_data_ports.itervalues():
             self.input_data_ports.append(DataPortModel(input_data_port, self))
             tmp.append([input_data_port])
-
         tms = gtk.TreeModelSort(tmp)
         tms.set_sort_column_id(0, gtk.SORT_ASCENDING)
         tms.set_sort_func(0, self.comparemethod)
         tms.sort_column_changed()
         self.input_data_port_list_store = tms
+
+    def update_output_data_port_list_store(self):
+        tmp = ListStore(gobject.TYPE_PYOBJECT)
+        self.output_data_ports = []
+        for output_data_port in self.state.output_data_ports.itervalues():
+            self.input_data_ports.append(DataPortModel(output_data_port, self))
+            tmp.append([output_data_port])
+        tms = gtk.TreeModelSort(tmp)
+        tms.set_sort_column_id(0, gtk.SORT_ASCENDING)
+        tms.set_sort_func(0, self.comparemethod)
+        tms.sort_column_changed()
+        self.output_data_port_list_store = tms
+
+
+    @ModelMT.observe("state", before=True, after=True)
+    def model_changed(self, model, name, info):
+        if self is not model:
+            if hasattr(info, 'before') and info['before']:
+                self.states._notify_method_before(self.state, "state_change", (model,), info)
+            elif hasattr(info, 'after') and info['after']:
+                self.states._notify_method_after(self.state, "state_change", None, (model,), info)
+        if self.parent is not None:
+            self.parent.model_changed(model, name, info)
 
     def comparemethod(self, treemodel, iter1, iter2, user_data=None):
         path1 = treemodel.get_path(iter1)[0]
@@ -115,22 +122,4 @@
         elif name1_as_bits > name2_as_bits:
             return 1
         else:
-            return -1
-=======
-            self.data_flows.append(DataFlowModel(data_flow, self))
-            self.data_flow_list_store.append([data_flow])
-
-        # this class is an observer of its own properties:
-        self.register_observer(self)
-
-
-    @ModelMT.observe("state", before=True, after=True)
-    def model_changed(self, model, name, info):
-        if self is not model:
-            if hasattr(info, 'before') and info['before']:
-                self.states._notify_method_before(self.state, "state_change", (model,), info)
-            elif hasattr(info, 'after') and info['after']:
-                self.states._notify_method_after(self.state, "state_change", None, (model,), info)
-        if self.parent is not None:
-            self.parent.model_changed(model, name, info)
->>>>>>> 591054bc
+            return -1            