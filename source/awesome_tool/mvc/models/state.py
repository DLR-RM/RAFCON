
from gtkmvc import ModelMT
import gobject
from gtk import ListStore
import gtk

from statemachine.states.state import State
from table import TableDescriptor, ColumnDescriptor, AttributesRowDescriptor
from utils.vividict import Vividict
from mvc.models.data_port import DataPortModel


class StateModel(ModelMT):
    """This model class manages a State

    The model class is part of the MVC architecture. It holds the data to be shown (in this case a state).

    :param State state: The state to be managed
     """

    state = None
    input_data_ports = []
    output_data_ports = []

    __observables__ = ("state", "input_data_ports", "output_data_ports")

    _table = TableDescriptor()
    _table.add_column(ColumnDescriptor(0, 'key', str))
    _table.add_column(ColumnDescriptor(1, 'value', str))
    _table.add_column(ColumnDescriptor(2, 'name', str))
    _table.add_column(ColumnDescriptor(3, 'editable', bool))
    _table.add_row(AttributesRowDescriptor(0, 'state_id', 'ID', editable=True))
    _table.add_row(AttributesRowDescriptor(1, 'name', 'Name'))

    def __init__(self, state, parent=None, meta=None):
        """Constructor
        """
        ModelMT.__init__(self)
        assert isinstance(state, State)

        self.state = state
        #print "state.name: %s and script: \n %s" % (state.name, state.script.script)

        if isinstance(meta, Vividict):
            self.meta = meta
        else:
            self.meta = Vividict()

        if isinstance(parent, StateModel):
            self.parent = parent
        else:
            self.parent = None

        self.list_store = ListStore(*self._table.get_column_types())
        self.update_attributes()

        self.register_observer(self)
        self.input_data_ports = []
        self.output_data_ports = []
        self.input_data_port_list_store = ListStore(gobject.TYPE_PYOBJECT)
        self.output_data_port_list_store = ListStore(gobject.TYPE_PYOBJECT)
        self.update_input_data_port_list_store_and_models()
        self.update_output_data_port_list_store_and_models()

    def update_attributes(self):
        """Update table model with state model

        Clears all table rows from the model. Then add them back again by iterating over the state attributes and
        adding all items to the table model.
        """
        self.list_store.clear()
        for row in self._table.rows:
            key = row.key
            self.list_store.append([key, self.state.__getattribute__(key), row.name, row.editable])

    def update_row(self, row, value):
        """Update the list store row with the new model

        This method is being called by the controller, when the value within a TreeView has been changed by the user.
        The methods tries to update the state model with the new value and returns the exception object if the valid
        is not valid.

        :param row: The row/path within the ListStore
        :param value: The value set by the user
        :return: True when successful, the exception otherwise
        """
        attr = self.list_store[row][0]
        try:
            self.state.__setattr__(attr, value)
        except ValueError as error:
            return error
        return True

    # @ModelMT.observe("state", after=True)
    # def _model_changed(self, model, name, info):
    #     self.model_changed(model, name, info, self)

    @ModelMT.observe("state", after=True, before=True)
    def model_changed(self, model, name, info):
        if self.parent is not None:
            self.parent.model_changed(model, name, info)

    def update_input_data_port_list_store(self):
        tmp = ListStore(gobject.TYPE_PYOBJECT)
        for input_data_port in self.state.input_data_ports.itervalues():
            tmp.append([input_data_port])
        tms = gtk.TreeModelSort(tmp)
        tms.set_sort_column_id(0, gtk.SORT_ASCENDING)
        tms.set_sort_func(0, dataport_compare_method)
        tms.sort_column_changed()
        tmp = tms
        self.input_data_port_list_store.clear()
        for elem in tmp:
            self.input_data_port_list_store.append(elem)

    def update_input_data_port_models(self):
        self.input_data_ports = []
        for input_data_port in self.state.input_data_ports.itervalues():
            self.input_data_ports.append(DataPortModel(input_data_port, self))

    def update_input_data_port_list_store_and_models(self):
        self.update_input_data_port_list_store()
        self.update_input_data_port_models()

    def update_output_data_port_list_store(self):
        tmp = ListStore(gobject.TYPE_PYOBJECT)
        for output_data_port in self.state.output_data_ports.itervalues():
            tmp.append([output_data_port])
        tms = gtk.TreeModelSort(tmp)
        tms.set_sort_column_id(0, gtk.SORT_ASCENDING)
        tms.set_sort_func(0, dataport_compare_method)
        tms.sort_column_changed()
        tmp = tms
        self.output_data_port_list_store.clear()
        for elem in tmp:
            self.output_data_port_list_store.append(elem)

<<<<<<< HEAD
=======
    def update_output_data_port_models(self):
        self.output_data_ports = []
        for output_data_port in self.state.output_data_ports.itervalues():
            self.output_data_ports.append(DataPortModel(output_data_port, self))

    def update_output_data_port_list_store_and_models(self):
        self.update_output_data_port_list_store()
        self.update_output_data_port_models()
>>>>>>> bafd3543

def dataport_compare_method(treemodel, iter1, iter2, user_data=None):
    path1 = treemodel.get_path(iter1)[0]
    path2 = treemodel.get_path(iter2)[0]
    name1 = treemodel[path1][0].name
    name2 = treemodel[path2][0].name
    name1_as_bits = ' '.join(format(ord(x), 'b') for x in name1)
    name2_as_bits = ' '.join(format(ord(x), 'b') for x in name2)
    if name1_as_bits == name2_as_bits:
        return 0
    elif name1_as_bits > name2_as_bits:
        return 1
    else:
        return -1<|MERGE_RESOLUTION|>--- conflicted
+++ resolved
@@ -135,8 +135,6 @@
         for elem in tmp:
             self.output_data_port_list_store.append(elem)
 
-<<<<<<< HEAD
-=======
     def update_output_data_port_models(self):
         self.output_data_ports = []
         for output_data_port in self.state.output_data_ports.itervalues():
@@ -145,7 +143,7 @@
     def update_output_data_port_list_store_and_models(self):
         self.update_output_data_port_list_store()
         self.update_output_data_port_models()
->>>>>>> bafd3543
+
 
 def dataport_compare_method(treemodel, iter1, iter2, user_data=None):
     path1 = treemodel.get_path(iter1)[0]
