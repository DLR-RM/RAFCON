--- conflicted
+++ resolved
@@ -1,10 +1,6 @@
-<<<<<<< HEAD
 import traceback
 
-from utils import log
-=======
 from awesome_tool.utils import log
->>>>>>> a09cf19a
 
 logger = log.get_logger(__name__)
 
