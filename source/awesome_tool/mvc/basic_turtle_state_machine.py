import logging
import sys
import os
import gtk
import signal

from awesome_tool.utils import log
from awesome_tool.mvc.controllers import MainWindowController
from awesome_tool.mvc.views.logging import LoggingView
from awesome_tool.mvc.views.main_window import MainWindowView
from awesome_tool.mvc.models import GlobalVariableManagerModel
from awesome_tool.statemachine.states.hierarchy_state import HierarchyState
from awesome_tool.statemachine.states.execution_state import ExecutionState
from awesome_tool.statemachine.states.preemptive_concurrency_state import PreemptiveConcurrencyState
import awesome_tool.statemachine.singleton
from awesome_tool.mvc.models.state_machine_manager import StateMachineManagerModel
from awesome_tool.statemachine.states.library_state import LibraryState


def setup_logger(logging_view):
    log.debug_filter.set_logging_test_view(logging_view)
    log.error_filter.set_logging_test_view(logging_view)


def create_models():
    logger = log.get_logger(__name__)
    logger.setLevel(logging.DEBUG)
    #logging.getLogger('gtkmvc').setLevel(logging.DEBUG)
    for handler in logging.getLogger('gtkmvc').handlers:
        logging.getLogger('gtkmvc').removeHandler(handler)
    stdout = logging.StreamHandler(sys.stdout)
    stdout.setFormatter(logging.Formatter("%(asctime)s: %(levelname)-8s - %(name)s:  %(message)s"))
    stdout.setLevel(logging.DEBUG)
    logging.getLogger('gtkmvc').addHandler(stdout)
    logging.getLogger('statemachine.state').setLevel(logging.DEBUG)
    logging.getLogger('controllers.state_properties').setLevel(logging.DEBUG)

    global_var_manager_model = GlobalVariableManagerModel()
    global_var_manager_model.global_variable_manager.set_variable("global_variable_1", "value1")
    global_var_manager_model.global_variable_manager.set_variable("global_variable_2", "value2")

    return logger, global_var_manager_model

def create_turtle_statemachine():

    basic_turtle_demo_state = HierarchyState("BasicTurtleDemo", path="../../test_scripts/basic_turtle_demo",
                                             filename="root_state.py")
    basic_turtle_demo_state.add_outcome("Success", 0)

    init_ros_node = LibraryState("ros_libraries", "init_ros_node", "0.1", "init ros node")

    basic_turtle_demo_state.add_state(init_ros_node)
    basic_turtle_demo_state.set_start_state(init_ros_node.state_id)

    ########################################################
    # Turtle Concurrency State
    ########################################################

    preemptive_concurrency_state = PreemptiveConcurrencyState("Turtle Concurrency State",
                                                        path="../../test_scripts/basic_turtle_demo",
                                                        filename="root_state.py")
    preemptive_concurrency_state.add_outcome("Success", 0)
    basic_turtle_demo_state.add_state(preemptive_concurrency_state)
    basic_turtle_demo_state.add_transition(init_ros_node.state_id, 0, preemptive_concurrency_state.state_id, None)
    basic_turtle_demo_state.add_transition(preemptive_concurrency_state.state_id, 0, None, 0)

    ########################################################
    # Subscribe to turtle position concurrency State
    ########################################################

    subscribe_to_turtle_position_hierarchy_state = HierarchyState("Turtle Position Subscriber Hierarchy State",
                                                     path="../../test_scripts/basic_turtle_demo",
                                                     filename="root_state.py")

    preemptive_concurrency_state.add_state(subscribe_to_turtle_position_hierarchy_state)

    spawn_turtle = LibraryState("turtle_libraries", "turtle_position_subscriber", "0.1", "subscribe to turtle position")
    subscribe_to_turtle_position_hierarchy_state.add_state(spawn_turtle)
    subscribe_to_turtle_position_hierarchy_state.set_start_state(spawn_turtle.state_id)
    subscribe_to_turtle_position_hierarchy_state.add_transition(spawn_turtle.state_id, 0, spawn_turtle.state_id, None)

    ########################################################
    # Move Turtle Hierarchy State
    ########################################################
    move_turtle_hierarchy_state = HierarchyState("Move Turtle Hierarchy State",
                                                 path="../../test_scripts/basic_turtle_demo",
                                                 filename="root_state.py")
    move_turtle_hierarchy_state.add_outcome("Success", 0)
    preemptive_concurrency_state.add_state(move_turtle_hierarchy_state)
    preemptive_concurrency_state.add_transition(move_turtle_hierarchy_state.state_id, 0, None, 0)

    spawn_turtle = LibraryState("turtle_libraries", "spawn_turtle", "0.1", "spawn turtle")
    move_turtle_hierarchy_state.add_state(spawn_turtle)
    move_turtle_hierarchy_state.set_start_state(spawn_turtle.state_id)

    wait1 = ExecutionState("Wait1", path="../../test_scripts/basic_turtle_demo", filename="wait.py")
    wait1.add_outcome("Success", 0)
    move_turtle_hierarchy_state.add_state(wait1)
    move_turtle_hierarchy_state.add_transition(spawn_turtle.state_id, 0, wait1.state_id, None)

    teleport_turtle = LibraryState("turtle_libraries", "teleport_turtle", "0.1", "teleport turtle")
    move_turtle_hierarchy_state.add_state(teleport_turtle)
    move_turtle_hierarchy_state.add_transition(wait1.state_id, 0, teleport_turtle.state_id, None)

    wait2 = ExecutionState("Wait2", path="../../test_scripts/basic_turtle_demo", filename="wait.py")
    wait2.add_outcome("Success", 0)
    move_turtle_hierarchy_state.add_state(wait2)
    move_turtle_hierarchy_state.add_transition(teleport_turtle.state_id, 0, wait2.state_id, None)

    clear_field = LibraryState("turtle_libraries", "clear_field", "0.1", "clear field")
    move_turtle_hierarchy_state.add_state(clear_field)
    move_turtle_hierarchy_state.add_transition(wait2.state_id, 0, clear_field.state_id, None)

    wait3 = ExecutionState("Wait3", path="../../test_scripts/basic_turtle_demo", filename="wait.py")
    wait3.add_outcome("Success", 0)
    move_turtle_hierarchy_state.add_state(wait3)
    move_turtle_hierarchy_state.add_transition(clear_field.state_id, 0, wait3.state_id, None)

    set_velocity1 = LibraryState("turtle_libraries", "set_velocity", "0.1", "set velocity1")
    move_turtle_hierarchy_state.add_state(set_velocity1)
    move_turtle_hierarchy_state.add_transition(wait3.state_id, 0, set_velocity1.state_id, None)

    wait4 = ExecutionState("Wait4", path="../../test_scripts/basic_turtle_demo", filename="wait_medium.py")
    wait4.add_outcome("Success", 0)
    move_turtle_hierarchy_state.add_state(wait4)
    move_turtle_hierarchy_state.add_transition(set_velocity1.state_id, 0, wait4.state_id, None)

    # read_turtle_position = ExecutionState("Read turtle position",
    #                                       path="../../test_scripts/basic_turtle_demo",
    #                                       filename="read_turtle_position.py")
    # turtle_name_input = read_turtle_position.add_input_data_port("turtle_name", "str", "new_turtle")
    # move_turtle_hierarchy_state.add_state(read_turtle_position)
    # move_turtle_hierarchy_state.add_transition(wait4.state_id, 0, read_turtle_position.state_id, None)

    move_to_position = LibraryState("turtle_libraries", "move_to_position", "0.1", "move to position")
    move_turtle_hierarchy_state.add_state(move_to_position)
    move_turtle_hierarchy_state.add_transition(wait4.state_id, 0, move_to_position.state_id, None)

    move_turtle_hierarchy_state.add_transition(move_to_position.state_id, 1, move_to_position.state_id, None)

    kill_turtle = LibraryState("turtle_libraries", "kill_turtle", "0.1", "kill turtle")
    move_turtle_hierarchy_state.add_state(kill_turtle)
    move_turtle_hierarchy_state.add_transition(move_to_position.state_id, 0, kill_turtle.state_id, None)

    move_turtle_hierarchy_state.add_transition(kill_turtle.state_id, 0, None, 0)

    return basic_turtle_demo_state


def run_turtle_demo():
    gtk.rc_parse("./themes/black/gtk-2.0/gtkrc")
    signal.signal(signal.SIGINT, awesome_tool.statemachine.singleton.signal_handler)
    # setup logging view first
    logging_view = LoggingView()
    setup_logger(logging_view)

    awesome_tool.statemachine.singleton.library_manager.initialize()

    # basic_turtle_demo_state = create_turtle_statemachine()

    # set base path of global storage
    awesome_tool.statemachine.singleton.global_storage.base_path = "../../test_scripts/basic_turtle_demo_sm"

    # # load the state machine
    # [state_machine, version, creation_time] = awesome_tool.statemachine.singleton.\
    #     global_storage.load_statemachine_from_yaml("../../test_scripts/basic_turtle_demo_sm")

    # [state_machine, version, creation_time] = awesome_tool.statemachine.singleton.\
    #     global_storage.load_statemachine_from_yaml("../../test_scripts/99 bottles of beer")

<<<<<<< HEAD
    # [state_machine, version, creation_time] = awesome_tool.statemachine.singleton.\
    #     global_storage.load_statemachine_from_yaml("../../test_scripts/backward_step_barrier_test")

    [state_machine, version, creation_time] = awesome_tool.statemachine.singleton.\
        global_storage.load_statemachine_from_yaml("../../test_scripts/backward_step_preemption_test")
=======
    [state_machine, version, creation_time] = awesome_tool.statemachine.singleton.\
        global_storage.load_statemachine_from_yaml("../../test_scripts/backward_step_barrier_test")
>>>>>>> 6a1d28fb

    # [state_machine, version, creation_time] = awesome_tool.statemachine.singleton.\
    #     global_storage.load_statemachine_from_yaml("../../test_scripts/backward_step_hierarchy_test")

    awesome_tool.statemachine.singleton.library_manager.initialize()
    [logger, gvm_model] = create_models()
    main_window_view = MainWindowView(logging_view)
    awesome_tool.statemachine.singleton.state_machine_manager.add_state_machine(state_machine)
    sm_manager_model = StateMachineManagerModel(awesome_tool.statemachine.singleton.state_machine_manager)

    # load the meta data for the state machine
    sm_manager_model.get_selected_state_machine_model().root_state.load_meta_data_for_state()

    main_window_controller = MainWindowController(sm_manager_model, main_window_view, gvm_model,
                                                  editor_type="LogicDataGrouped")
    #main_window_controller = MainWindowController(sm_manager_model, main_window_view, emm_model, gvm_model)

    gtk.main()
    logger.debug("Gtk main loop exited!")

    sm = awesome_tool.statemachine.singleton.state_machine_manager.get_active_state_machine()
    # for item in sm.root_state.execution_history.history_items:
    #     print item
    if sm:
        sm.root_state.join()


if __name__ == '__main__':
    cur_path = os.path.abspath(os.path.dirname(__file__))
    test_script_path = os.path.join(cur_path, os.pardir, os.pardir, 'test_scripts')
    sys.path.insert(1, test_script_path)
    #print sys.path
    run_turtle_demo()<|MERGE_RESOLUTION|>--- conflicted
+++ resolved
@@ -168,16 +168,11 @@
     # [state_machine, version, creation_time] = awesome_tool.statemachine.singleton.\
     #     global_storage.load_statemachine_from_yaml("../../test_scripts/99 bottles of beer")
 
-<<<<<<< HEAD
     # [state_machine, version, creation_time] = awesome_tool.statemachine.singleton.\
     #     global_storage.load_statemachine_from_yaml("../../test_scripts/backward_step_barrier_test")
 
     [state_machine, version, creation_time] = awesome_tool.statemachine.singleton.\
         global_storage.load_statemachine_from_yaml("../../test_scripts/backward_step_preemption_test")
-=======
-    [state_machine, version, creation_time] = awesome_tool.statemachine.singleton.\
-        global_storage.load_statemachine_from_yaml("../../test_scripts/backward_step_barrier_test")
->>>>>>> 6a1d28fb
 
     # [state_machine, version, creation_time] = awesome_tool.statemachine.singleton.\
     #     global_storage.load_statemachine_from_yaml("../../test_scripts/backward_step_hierarchy_test")
@@ -199,8 +194,6 @@
     logger.debug("Gtk main loop exited!")
 
     sm = awesome_tool.statemachine.singleton.state_machine_manager.get_active_state_machine()
-    # for item in sm.root_state.execution_history.history_items:
-    #     print item
     if sm:
         sm.root_state.join()
 
