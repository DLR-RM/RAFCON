--- conflicted
+++ resolved
@@ -21,7 +21,6 @@
 
 
 def set_button_children_size_request(widget):
-<<<<<<< HEAD
     try:
         for child in widget.get_children():
             if isinstance(child, Button):
@@ -29,45 +28,4 @@
             else:
                 set_button_children_size_request(child)
     except AttributeError:
-        return
-
-
-def get_opt_paths():
-    """
-    Retrieves the passed paths to the different config files and returns them.
-    :return: sm_path (Path to Statemachine-Config), gui_path (Path to GUI-Config), net_path (Path to Network-Config)
-    """
-
-    sm_path = None
-    gui_path = None
-    net_path = None
-
-    try:
-        opts, args = getopt.getopt(sys.argv[1:], "hs:g:n:", ["sm=", "gui=", "net="])
-    except getopt.GetoptError:
-        print '%s -s <path/to/statemachine_config> -g <path/to/gui_config> -n <path/to/network_config>' \
-              % sys.executable
-        sys.exit(2)
-    for opt, arg in opts:
-        if opt == '-h':
-            print '%s -s <path/to/statemachine_config> -g <path/to/gui_config> -n <path/to/network_config>' \
-                  % sys.executable
-            sys.exit()
-        elif opt in ("-s", "--sm"):
-            sm_path = arg
-        elif opt in ("-g", "--gui"):
-            gui_path = arg
-        elif opt in ("-n", "--net"):
-            net_path = arg
-
-    return sm_path, gui_path, net_path
-=======
-        try:
-            for child in widget.get_children():
-                if isinstance(child, Button):
-                    child.set_size_request(constants.BUTTON_MIN_WIDTH, constants.BUTTON_MIN_HEIGHT)
-                else:
-                    set_button_children_size_request(child)
-        except AttributeError:
-            return
->>>>>>> 350c16b1
+        return