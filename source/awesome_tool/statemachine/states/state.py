"""
.. module:: state
   :platform: Unix, Windows
   :synopsis: A module to represent a state in the statemachine

.. moduleauthor:: Sebastian Brunner


"""

import threading
import sys
import Queue
import copy

from gtkmvc import Observable
import yaml

from awesome_tool.utils import log
logger = log.get_logger(__name__)

from awesome_tool.statemachine.data_port import DataPort
from awesome_tool.statemachine.enums import DataPortType, StateExecutionState
from awesome_tool.statemachine.outcome import Outcome
from awesome_tool.statemachine.script import Script
from awesome_tool.statemachine.id_generator import *


PATH_SEPARATOR = '/'


class State(Observable, yaml.YAMLObject):

    """A class for representing a state in the state machine

    It inherits from Observable to make a change of its fields observable.

    :ivar state_id: the id of the state
    :ivar name: the name of the state
    :ivar parent: the parent of the state
    :ivar input_data_ports: holds the input data ports of the state
    :ivar output_data_ports: holds the output data ports of the state
    :ivar outcomes: holds the state outcomes, which are the connection points for transitions
    :ivar parent: a reference to the parent state

    """

    def __init__(self, name=None, state_id=None, input_data_ports=None, output_data_ports=None, outcomes=None,
                 parent=None):

        Observable.__init__(self)
        self.thread = None

        if name is None:
            name = "Untitled"
        self._name = None
        self.name = name
        if state_id is None:
            self._state_id = state_id_generator()
        else:
            self._state_id = state_id

        self._parent = None
        self.parent = parent

        self._used_data_port_ids = set([])
        self._input_data_ports = None
        self.input_data_ports = input_data_ports

        self._output_data_ports = None
        self.output_data_ports = output_data_ports

        self._used_outcome_ids = []
        self._outcomes = None
        self.outcomes = outcomes

        self._script = None

        # the input data of the state during execution
        self._input_data = {}
        # the output data of the state during execution
        self._output_data = {}
        # a flag to show if the state was preempted from outside
        self._preempted = threading.Event()
        # a queue to signal a preemptive concurrency state, that the execution of the state finished
        self._concurrency_queue = None
        # the final outcome of a state, when it finished execution
        self._final_outcome = None
        self._description = None
        # detailed execution status of the state
        self._state_execution_status = None
        self.state_execution_status = StateExecutionState.INACTIVE

        self.edited_since_last_execution = False
        self.execution_history = None
        self.backward_execution = False

        logger.debug("State with id %s and name %s initialized" % (self._state_id, self.name))

    # ---------------------------------------------------------------------------------------------
    # ----------------------------------- execution functions -------------------------------------
    # ---------------------------------------------------------------------------------------------

    # give the state the appearance of a thread that can be started several times
    def start(self, execution_history, backward_execution=False):
        """ Starts the execution of the state in a new thread.

        :return:
        """
        self.execution_history = execution_history
        self.backward_execution = copy.copy(backward_execution)
        self.thread = threading.Thread(target=self.run)
        self.thread.start()

    def join(self):
        """ Waits until the state finished execution.

        """
        if self.thread:
            self.thread.join()
        else:
            logger.debug("State %s was not started yet, cannot join" % self.name)

    def setup_run(self):
        """ Executes a generic set of actions that has to be called in the run methods of each derived state class.

        :return:
        """
        self.state_execution_status = StateExecutionState.ACTIVE
        self.preempted = False
        if not isinstance(self.input_data, dict):
            raise TypeError("states must be of type dict")
        if not isinstance(self.output_data, dict):
            raise TypeError("states must be of type dict")
        self.check_input_data_type(self.input_data)

    def setup_backward_run(self):
        self.state_execution_status = StateExecutionState.ACTIVE
        self.preempted = False

    def run(self, *args, **kwargs):
        """Implementation of the abstract run() method of the :class:`threading.Thread`

        TODO: Should be filled with code, that should be executed for each state derivative
        """
        raise NotImplementedError("The State.run() function has to be implemented!")

    def recursively_preempt_states(self):
        """ Preempt the state
        """
        self.preempted = True

    def get_previously_executed_state(self):
        """
        Calculates the state that was executed before this state
        :return: The last state in the execution history
        """
        return self.execution_history.get_last_history_item().prev.state_reference

    # ---------------------------------------------------------------------------------------------
    # ------------------------------- input/output data handling ----------------------------------
    # ---------------------------------------------------------------------------------------------

    def get_default_input_values_for_state(self, state):
        """ Computes the default input values for a state

        :param state: the state to get the default input values for

        """
        result_dict = {}
        for input_port_key, value in state.input_data_ports.iteritems():
            default = value.default_value
            # if the user sets the default value to a string starting with $, try to retrieve the value
            # from the global variable manager
<<<<<<< HEAD
            if isinstance(default, str) and default[0] == '$':
                from awesome_tool.statemachine.singleton import global_variable_manager as gvm
                try:
                    global_value = gvm.get_variable(default[1:])
                    result_dict[value.name] = global_value
                    continue
                # Use the $value as value if it is not existing as key in the gvm
                except AttributeError:
                    pass
            # set input to its default value
            result_dict[value.name] = copy.copy(default)
=======
            if isinstance(default, str) and len(default) > 0 and default[0] == '$':
                from awesome_tool.statemachine.singleton import global_variable_manager as gvm
                var_name = default[1:]
                if not gvm.variable_exist(var_name):
                    logger.error("The global variable '{0}' does not exist".format(var_name))
                    global_value = None
                else:
                    global_value = gvm.get_variable(var_name)
                result_dict[value.name] = global_value
            else:
                # set input to its default value
                result_dict[value.name] = copy.copy(default)
>>>>>>> 94d79dd1
        return result_dict

    def create_output_dictionary_for_state(self, state):
        """Return empty output dictionary for a state

        :param state: the state of which the output data is determined
        :return: the output data of the target state
        """
        result_dict = {}
        for key, data_port in state.output_data_ports.iteritems():
            result_dict[data_port.name] = data_port.default_value
        return result_dict
    # ---------------------------------------------------------------------------------------------
    # ----------------------------------- data port functions -------------------------------------
    # ---------------------------------------------------------------------------------------------

    @Observable.observed
    def add_input_data_port(self, name, data_type=None, default_value=None, data_port_id=None):
        """Add a new input data port to the state

        :param name: the name of the new input data port
        :param data_type: the type of the new input data port
        :param default_value: the default value of the data port

        """
        if data_port_id is None or data_port_id in self._used_data_port_ids:
            if data_port_id in self._used_data_port_ids:
                logger.warning("handed data_port_id is already in list of _used_data_port_ids id: %s list: %s" %
                               (data_port_id, self._used_data_port_ids))
            data_port_id = generate_data_flow_id()
            while data_port_id in self._used_data_port_ids:
                data_port_id = generate_data_flow_id()
        self._used_data_port_ids.add(data_port_id)
        self._input_data_ports[data_port_id] = DataPort(name, data_type, default_value, data_port_id)
        return data_port_id

    @Observable.observed
    def remove_input_data_port(self, data_port_id):
        """Remove an input data port from the state

        :param data_port_id: the id or the output data port to remove

        """
        if data_port_id in self._input_data_ports:
            self.remove_data_flows_with_data_port_id(data_port_id)
            del self._input_data_ports[data_port_id]
            self._used_data_port_ids.remove(data_port_id)
        else:
            raise AttributeError("input data port with name %s does not exit", data_port_id)

    def remove_data_flows_with_data_port_id(self, data_port_id):
        """Remove all data flows whose from_key or to_key equals the passed data_port_id

        :param data_port_id: the id of a data_port of which all data_flows should be removed, the id can be a input or
                            output data port id

        """
        if not self.parent is None:
            # delete all data flows in parent related to data_port_id and self.state_id
            data_flow_ids_to_remove = []
            for data_flow_id, data_flow in self.parent.data_flows.iteritems():
                if data_flow.from_state == self.state_id and data_flow.from_key == data_port_id or \
                        data_flow.to_state == self.state_id and data_flow.to_key == data_port_id:
                    data_flow_ids_to_remove.append(data_flow_id)

            for data_flow_id in data_flow_ids_to_remove:
                self.parent.remove_data_flow(data_flow_id)
                # del self.parent.data_flows[data_flow_id]

    @Observable.observed
    def add_output_data_port(self, name, data_type, default_value=None, data_port_id=None):
        """Add a new output data port to the state

        :param name: the name of the new output data port
        :param data_type: the type of the new output data port
        :param default_value: the default value of the data port

        """

        if data_port_id is None or data_port_id in self._used_data_port_ids:
            if data_port_id in self._used_data_port_ids:
                logger.warning("handed data_port_id is already in list of _used_data_port_ids id: %s list: %s" %
                               (data_port_id, self._used_data_port_ids))
                logger.warning("%s %s %s" % (self._input_data_ports.keys(),
                                             self._output_data_ports.keys(),
                                             self._scoped_variables.keys()))
            data_port_id = generate_data_flow_id()
            while data_port_id in self._used_data_port_ids:
                data_port_id = generate_data_flow_id()
        self._used_data_port_ids.add(data_port_id)
        self._output_data_ports[data_port_id] = DataPort(name, data_type, default_value, data_port_id)
        return data_port_id

    @Observable.observed
    def remove_output_data_port(self, data_port_id):
        """Remove an output data port from the state

        :param data_port_id: the id of the output data port to remove

        """
        if data_port_id in self._output_data_ports:
            self.remove_data_flows_with_data_port_id(data_port_id)
            del self._output_data_ports[data_port_id]
            self._used_data_port_ids.remove(data_port_id)
        else:
            raise AttributeError("output data port with name %s does not exit", data_port_id)

    def get_io_data_port_id_from_name_and_type(self, name, data_port_type):
        """Returns the data_port_id of a data_port with a certain name and data port type

        :param name: the name of the target data_port
        :param data_port_type: the data port type of the target data port
        :return: the data port specified by the name and the type
        """
        if data_port_type is DataPortType.INPUT:
            for ip_id, output_port in self.input_data_ports.iteritems():
                if output_port.name == name:
                    return ip_id
            raise AttributeError("Name %s is not in input_data_ports", name)
        elif data_port_type is DataPortType.OUTPUT:
            for op_id, output_port in self.output_data_ports.iteritems():
                if output_port.name == name:
                    return op_id
            raise AttributeError("Name %s is not in output_data_ports", name)

    def get_data_port_by_id(self, id):
        """ Returns the io-data_port or scoped_variable with a certain id
        :param id: the id of the target data port
        :return: the data port specified by the id
        """
        if id in self.input_data_ports:
            return self.input_data_ports[id]
        elif id in self.output_data_ports:
            return self.output_data_ports[id]
        else:
            raise AttributeError("Data_Port_id %s is not in input_data_ports or output_data_ports", id)

    # ---------------------------------------------------------------------------------------------
    # ------------------------------------ outcome functions --------------------------------------
    # ---------------------------------------------------------------------------------------------

    def get_path(self, appendix=None):
        """ Recursively create the path of the state. In bottom up method i.e. from the nested child states to the root
        state.
        :param appendix: the part of the path that was already calculated by previous function calls
        :return: the full path to the root state
        """
        if self.parent:
            if appendix is None:
                return self.parent.get_path(self.state_id)
            else:
                return self.parent.get_path(self.state_id + PATH_SEPARATOR + appendix)
        else:
            if appendix is None:
                return self.state_id
            else:
                return self.state_id + PATH_SEPARATOR + appendix

    @Observable.observed
    def add_outcome(self, name, outcome_id=None):
        """Add a new outcome to the state

        :param name: the name of the outcome to add
        :param outcome_id: the optional outcome_id of the new outcome

        :return: outcome_id: the outcome if of the generated state

        """
        if outcome_id is None:
            outcome_id = generate_outcome_id(self._used_outcome_ids)
        if name in self._outcomes:
            logger.error("Two outcomes cannot have the same names")
            return
        if outcome_id in self._used_outcome_ids:
            logger.error("Two outcomes cannot have the same outcome_ids")
            return
        outcome = Outcome(outcome_id, name, self.modify_outcome_name)
        self._outcomes[outcome_id] = outcome
        self._used_outcome_ids.append(outcome_id)
        return outcome_id

    @Observable.observed
    def remove_outcome(self, outcome_id):
        """Remove an outcome from the state

        :param outcome_id: the id of the outcome to remove

        """
        if outcome_id not in self._used_outcome_ids:
            raise AttributeError("There is no outcome_id %s" % str(outcome_id))

        if outcome_id == -1 or outcome_id == -2:
            raise AttributeError("You cannot remove the outcomes with id -1 or -2 as a state must always be able to"
                                 "return aborted or preempted")

        self.remove_outcome_hook(outcome_id)

        # delete possible transition connected to this outcome
        if self.parent is not None:
            for transition_id, transition in self.parent.transitions.iteritems():
                if transition.from_outcome == outcome_id and transition.from_state == self.state_id:
                    self.parent.remove_transition(transition_id)
                    break  # found the one outgoing transition

        # delete outcome it self
        self._used_outcome_ids.remove(outcome_id)
        self._outcomes.pop(outcome_id, None)

    def remove_outcome_hook(self, outcome_id):
        """Hook for adding more logic when removing an outcome

        This hook is intended for the use of inherited classed, which can add more functionality if needed. A
        container state would remove its transitions going the removed outcome here.

        :param outcome_id: The id of the outcome that is removed
        """
        pass

    def is_valid_outcome_id(self, outcome_id):
        """Checks if outcome_id valid type and points to element of state.

        :param int outcome_id:
        :return:
        """
        #check if types are valid
        if not isinstance(outcome_id, int):
            raise TypeError("outcome_id must be of type int")
        # consistency check
        if outcome_id not in self.outcomes:
            raise AttributeError("outcome_id %s has to be in container_state %s outcomes-list" %
                                 (outcome_id, self.state_id))

    def modify_outcome_name(self, name, outcome):
        """Checks if the outcome name already exists. If this is the case a unique number is appended to the name

        :param name: the desired name of a possibly new outcome
        :return: name: a unique outcome name for the state
        """
        def define_unique_name(name, dict_of_names, count=0):
            count += 1
            if name + str(count) in dict_of_names.values():
                count = define_unique_name(name, dict_of_names, count)
            return count

        dict_of_names = {}
        for o_id, o in self._outcomes.items():
            dict_of_names[o_id] = o.name

        if name in dict_of_names.values() and not outcome.name == name:
            name += str(define_unique_name(name, dict_of_names))
        return name

    def connect_all_outcome_function_handles(self):
        """In case of the outcomes were created by loading from a yaml file, the function handlers are not set.
            This method allows to set the handlers for all outcomes.
        """
        for outcome_id, outcome in self.outcomes.iteritems():
            outcome.check_name = self.modify_outcome_name

    # ---------------------------------------------------------------------------------------------
    # -------------------------------------- misc functions ---------------------------------------
    # ---------------------------------------------------------------------------------------------

    def check_input_data_type(self, input_data):
        """Check the input data types of the state

        :param input_data: the input_data dictionary to check
        """
        for input_data_port_key, data_port in self.input_data_ports.iteritems():
            if input_data_port_key in input_data:
                if not input_data[data_port.name] is None:
                    #check for primitive data types
                    if not str(type(input_data[data_port.name]).__name__) == data_port.data_type:
                        #check for classes
                        if not isinstance(input_data[data_port.name], getattr(sys.modules[__name__], data_port.data_type)):
                            raise TypeError("Input of execute function must be of type %s" % str(data_port.data_type))

    def check_output_data_type(self):
        """Check the output data types of the state

        """
        for output_port_id, output_port in self.output_data_ports.iteritems():
            if hasattr(self.output_data, output_port.name) and self.output_data[output_port.name] is not None:
                #check for primitive data types
                if not str(type(self.output_data[output_port.name]).__name__) == output_port.data_type:
                    #check for classes
                    if not isinstance(self.output_data[output_port.name], getattr(sys.modules[__name__], output_port.data_type)):
                        raise TypeError("Input of execute function must be of type %s" % str(output_port.data_type))

    def set_script_text(self, new_text):
        """
        Sets the text of the script. This function can be overridden to prevent setting the script under certain
        circumstances.
        :param new_text: The new text to replace to old text with.
        :return: Returns True if the script was successfully set.
        """
        self.script.script = new_text
        return True

    def change_state_id(self, state_id=None):
        """
        Changes the id of the state to a new id. If now state_id is passed as parameter, a new state id is generated.
        :param state_id: The new state if of the state
        :return:
        """
        new_state_id = None
        if state_id is None:
            new_state_id = state_id_generator()
        else:
            new_state_id = state_id
        if self.parent is not None:
            while self.parent.state_id_exists(new_state_id):
                new_state_id = state_id_generator()

        self._state_id = new_state_id

    def __str__(self):
        return "State '{0}' with ID '{1}' and and type {2}".format(self.name, self.state_id, type(self))

#########################################################################
# Properties for all class fields that must be observed by gtkmvc
#########################################################################

    @property
    def state_id(self):
        """Property for the _state_id field

        """
        return self._state_id

    @property
    def name(self):
        """Property for the _name field

        """
        return self._name

    @name.setter
    @Observable.observed
    def name(self, name):
        if not name is None:
            if not isinstance(name, str):
                raise TypeError("Name must be of type str")
            if len(name) < 1:
                raise ValueError("Name must have at least one character")
        self._name = name

    @property
    def parent(self):
        """Property for the _parent field

        """
        return self._parent

    @parent.setter
    @Observable.observed
    def parent(self, parent):
        if not parent is None:
            if not isinstance(parent, State):
                raise TypeError("parent must be of type State")

        self._parent = parent

    @property
    def input_data_ports(self):
        """Property for the _input_data_ports field

        """
        return self._input_data_ports

    @input_data_ports.setter
    @Observable.observed
    def input_data_ports(self, input_data_ports):
        if input_data_ports is None:
            if self._input_data_ports is not None:
                for input_port_id in self._input_data_ports.keys():
                    self._used_data_port_ids.remove(input_port_id)
            self._input_data_ports = {}
        else:
            if not isinstance(input_data_ports, dict):
                raise TypeError("input_data_ports must be of type dict")
            for key, value in input_data_ports.iteritems():
                if not isinstance(value, DataPort):
                    raise TypeError("element of input_data_ports must be of type DataPort")
                if not key == value.data_port_id:
                    raise AttributeError("the key of the input dictionary and the name of the data port do not match")
                if value.data_port_id in self._used_data_port_ids:
                    raise AttributeError("data_port_id %s already exists" % (str(value.data_port_id)))
                self._used_data_port_ids.add(value.data_port_id)
            self._input_data_ports = input_data_ports

    @property
    def output_data_ports(self):
        """Property for the _output_data_ports field

        """
        return self._output_data_ports

    @output_data_ports.setter
    @Observable.observed
    def output_data_ports(self, output_data_ports):
        if output_data_ports is None:
            if self._output_data_ports is not None:
                for output_port_id in self._output_data_ports.keys():
                    self._used_data_port_ids.remove(output_port_id)
            self._output_data_ports = {}
        else:
            if not isinstance(output_data_ports, dict):
                raise TypeError("output_data_ports must be of type dict")
            for key, value in output_data_ports.iteritems():
                if not isinstance(value, DataPort):
                    raise TypeError("element of output_data_ports must be of type DataPort")
                if not key == value.data_port_id:
                    raise AttributeError("the key of the output dictionary and the name of the data port do not match")
                if value.data_port_id in self._used_data_port_ids:
                    raise AttributeError("data_port_id %s already exists" % (str(value.data_port_id)))
                self._used_data_port_ids.add(value.data_port_id)
            self._output_data_ports = output_data_ports

    @property
    def outcomes(self):
        """Property for the _outcomes field

        """
        return self._outcomes

    @outcomes.setter
    @Observable.observed
    def outcomes(self, outcomes):
        if outcomes is None:
            if self.outcomes is not None:
                for id in self.outcomes.keys():
                    self._used_outcome_ids.remove(id)
            self._outcomes = {}
            self.add_outcome("success", 0)
            self.add_outcome("aborted", -1)
            self.add_outcome("preempted", -2)

        else:
            if not isinstance(outcomes, dict):
                raise TypeError("outcomes must be of type dict")
            for key, value in outcomes.iteritems():
                if not isinstance(value, Outcome):
                    raise TypeError("element of outcomes must be of type Outcome")
            self._outcomes = outcomes
            # aborted and preempted must always exist
            if -1 not in outcomes:
                self.add_outcome("aborted", -1)
            if -2 not in outcomes:
                self.add_outcome("preempted", -2)
            for id, o in outcomes.iteritems():
                self._used_outcome_ids.append(id)

    @property
    def script(self):
        """Property for the _script field

        """
        return self._script

    @script.setter
    @Observable.observed
    def script(self, script):
        if not isinstance(script, Script):
            raise TypeError("script must be of type Script")
        self._script = script

    @property
    def input_data(self):
        """Property for the _input_data field

        """
        return self._input_data

    @input_data.setter
    #@Observable.observed
    def input_data(self, input_data):
        if not isinstance(input_data, dict):
            raise TypeError("input_data must be of type dict")
        self._input_data = input_data

    @property
    def output_data(self):
        """Property for the _output_data field

        """
        return self._output_data

    @output_data.setter
    #@Observable.observed
    def output_data(self, output_data):
        if not isinstance(output_data, dict):
            raise TypeError("output_data must be of type dict")
        self._output_data = output_data

    @property
    def preempted(self):
        """Property for the _preempted field

        """
        return self._preempted.is_set()

    @preempted.setter
    #@Observable.observed
    def preempted(self, preempted):
        if not isinstance(preempted, bool):
            raise TypeError("preempted must be of type bool")
        if preempted:
            self._preempted.set()
        else:
            self._preempted.clear()

    @property
    def concurrency_queue(self):
        """Property for the _concurrency_queue field

        """
        return self._concurrency_queue

    @concurrency_queue.setter
    #@Observable.observed
    def concurrency_queue(self, concurrency_queue):
        if not isinstance(concurrency_queue, Queue.Queue):
            if not concurrency_queue is None:
                raise TypeError("concurrency_queue must be of type Queue or None")
            else:
                #concurrency_queue is None
                pass
        self._concurrency_queue = concurrency_queue

    @property
    def final_outcome(self):
        """Property for the _final_outcome field

        """
        return self._final_outcome

    @final_outcome .setter
    #@Observable.observed
    def final_outcome(self, final_outcome):
        if not isinstance(final_outcome, Outcome):
            raise TypeError("final_outcome must be of type Outcome")
        self._final_outcome = final_outcome

    @property
    def description(self):
        """Property for the _description field

        """
        return self._description

    @description.setter
    @Observable.observed
    def description(self, description):
        if not isinstance(description, str):
            if not isinstance(description, unicode):
                raise TypeError("Description must be of type str or unicode")
        if len(description) < 1:
            raise ValueError("Description must have at least one character")

        self._description = description

    @property
    def active(self):
        """Property for the _active field

        """
        if self.state_execution_status is StateExecutionState.INACTIVE:
            return False
        else:
            return True

    # @active.setter
    # @Observable.observed
    # def active(self, active):
    #     if not isinstance(active, bool):
    #         raise TypeError("active must be of type bool")
    #
    #     self._active = active

    @property
    def state_execution_status(self):
        """Property for the _state_execution_status field

        """
        return self._state_execution_status

    @state_execution_status.setter
    @Observable.observed
    def state_execution_status(self, state_execution_status):
        if not isinstance(state_execution_status, StateExecutionState):
            raise TypeError("state_execution_status must be of type StateExecutionState")

        self._state_execution_status = state_execution_status

    def finalize(self, outcome=None):
        """Finalize state

        This method is called when the run method finishes

        :param awesome_tool.statemachine.outcome.Outcome outcome: final outcome of the state
        :return: Nothing for the moment
        """

        # Set the final outcome of the state
        # This is the outcome, the state is left on
        if outcome is not None:
            self.final_outcome = outcome

        # If we are within a concurrency state, we have to notify it about our finalization
        if self.concurrency_queue:
            self.concurrency_queue.put(self.state_id)

        return None

    def preemptive_wait(self, time=None):
        """Waiting method which can be preempted

        Use this method if you want a state to pause. In contrast to time.sleep(), the pause can be preempted. This
        method can also be used if you want to have a daemon thread within a preemptive concurrency state. In this
        case, time has to be set to None and the method waits indefinitely or until it is preempted from outside.
        :param time: The time in seconds to wait or None (default) for infinity
        :return: True, if the wait was preempted, False else
        """
        return self._preempted.wait(time)<|MERGE_RESOLUTION|>--- conflicted
+++ resolved
@@ -172,19 +172,6 @@
             default = value.default_value
             # if the user sets the default value to a string starting with $, try to retrieve the value
             # from the global variable manager
-<<<<<<< HEAD
-            if isinstance(default, str) and default[0] == '$':
-                from awesome_tool.statemachine.singleton import global_variable_manager as gvm
-                try:
-                    global_value = gvm.get_variable(default[1:])
-                    result_dict[value.name] = global_value
-                    continue
-                # Use the $value as value if it is not existing as key in the gvm
-                except AttributeError:
-                    pass
-            # set input to its default value
-            result_dict[value.name] = copy.copy(default)
-=======
             if isinstance(default, str) and len(default) > 0 and default[0] == '$':
                 from awesome_tool.statemachine.singleton import global_variable_manager as gvm
                 var_name = default[1:]
@@ -197,7 +184,6 @@
             else:
                 # set input to its default value
                 result_dict[value.name] = copy.copy(default)
->>>>>>> 94d79dd1
         return result_dict
 
     def create_output_dictionary_for_state(self, state):
