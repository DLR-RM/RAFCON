"""
.. module:: state
   :platform: Unix, Windows
   :synopsis: A module to represent a state in the statemachine

.. moduleauthor:: Sebastian Brunner


"""

import threading
import sys
from gtkmvc import Observable
import Queue
from enum import Enum
import yaml

from utils import log
logger = log.get_logger(__name__)
from statemachine.enums import StateType, DataPortType
from statemachine.outcome import Outcome
from statemachine.script import Script, ScriptType
from statemachine.execution.statemachine_status import StateMachineStatus
from statemachine.id_generator import *


class DataPort(Observable, yaml.YAMLObject):

    #TODO: should the value of the data port be stored here as well?
    """A class for representing a data ports in a state

    :ivar _name: the name of the data port
    :ivar _data_type: the value type of the port

    """
    def __init__(self, name=None, data_type=None, default_value=None, data_port_id=None):

        Observable.__init__(self)

        if data_port_id is None:
            self._data_port_id = generate_data_port_id()
        else:
            self._data_port_id = data_port_id

        self._name = None
        self.name = name
        self._data_type = None
        self.data_type = data_type
        self._default_value = None
        self.default_value = default_value

        logger.debug("DataPort with name %s initialized" % self.name)

    def __str__(self):
        return "DataPort: \n name: %s \n data_type: %s \n default_value: %s " % (self.name, self.data_type,
                                                                                 self.default_value)

    yaml_tag = u'!DataPort'

    @classmethod
    def to_yaml(cls, dumper, data):
        dict_representation = {
            'data_port_id' : data.data_port_id,
            'name': data.name,
            'data_type': data.data_type,
            'default_value': data.default_value
        }
        print dict_representation
        node = dumper.represent_mapping(u'!DataPort', dict_representation)
        return node

    @classmethod
    def from_yaml(cls, loader, node):
        dict_representation = loader.construct_mapping(node)
        data_port_id = dict_representation['data_port_id']
        name = dict_representation['name']
        data_type = dict_representation['data_type']
        default_value = dict_representation['default_value']
        return DataPort(name, data_type, default_value, data_port_id)

#########################################################################
# Properties for all class fields that must be observed by gtkmvc
#########################################################################

    @property
    def data_port_id(self):
        """Property for the _data_port_id field

        """
        return self._data_port_id

    @property
    def name(self):
        """Property for the _name field

        """
        return self._name

    @name.setter
    @Observable.observed
    def name(self, name):
        if not isinstance(name, str):
            raise TypeError("name must be of type str")
        self._name = name

    @property
    def data_type(self):
        """Property for the _data_type field

        """
        return self._data_type

    @data_type.setter
    @Observable.observed
    def data_type(self, data_type):
        if not data_type is None:
            if not isinstance(data_type, str):
                raise TypeError("data_type must be of type str")
            if not data_type in ("int", "float", "bool", "str", "dict", "tuple", "list"):
                if not getattr(sys.modules[__name__], data_type):
                    raise TypeError("" + data_type + " is not a valid python data type")
        self._data_type = data_type

    @property
    def default_value(self):
        """Property for the _default_value field

        """
        return self._default_value

    @default_value.setter
    @Observable.observed
    def default_value(self, default_value):
        if not default_value is None:
            #check for primitive data types
            if not str(type(default_value).__name__) == self.data_type:
                #check for classes
                print type(default_value).__name__
                if not isinstance(default_value, getattr(sys.modules[__name__], self.data_type)):
                    raise TypeError("Input of execute function must be of type %s" % str(self.data_type))
        self._default_value = default_value


<<<<<<< HEAD
=======
StateType = Enum('STATE_TYPE', 'EXECUTION HIERARCHY BARRIER_CONCURRENCY PREEMPTION_CONCURRENCY LIBRARY')
DataPortType = Enum('DATA_PORT_TYPE', 'INPUT OUTPUT SCOPED')
PATH_SEPARATOR = '/'


>>>>>>> 6a5b456e
class State(Observable, yaml.YAMLObject, object):

    """A class for representing a state in the state machine

    It inherits from Observable to make a change of its fields observable.

    :ivar _state_id: the id of the state
    :ivar _name: the name of the state
    :ivar _input_data_ports: holds the input data ports of the state
    :ivar _output_data_ports: holds the output data ports of the state
    :ivar _outcomes: holds the state outcomes, which are the connection points for transitions
    :ivar _is_start: indicates if this state is a start state of a hierarchy
    :ivar _script: a script file that holds the definitions of the custom state functions (entry, execute, exit)
    :ivar _input_data: the input data of the state during execution
    :ivar _output_data: the output data of the state during execution
    :ivar _preempted: a flag to show if the state was preempted from outside
    :ivar _concurrency_queue: a queue to signal a preemptive concurrency state, that the execution of the state
                                finished
    :ivar _final_outcome: the final outcome of a state, when it finished execution
    :ivar _state_type: the type of the container state (i.e. hierarchy, concurrency etc.)

    """

    #input_data_ports = []
    #__observables__ = ("input_data_ports", )

    def __init__(self, name=None, state_id=None, input_data_ports=None, output_data_ports=None, outcomes=None,
                 path=None, filename=None, state_type=None, parent=None, check_path=True):

        Observable.__init__(self)
        self.thread = None

        self._name = None
        self.name = name
        if state_id is None:
            self._state_id = state_id_generator()
        else:
            self._state_id = state_id

        self._parent = None
        self.parent = parent

        self._state_type = None
        self.state_type = state_type

        self._input_data_ports = None
        self.input_data_ports = input_data_ports

        self._output_data_ports = None
        self.output_data_ports = output_data_ports

        self._used_outcome_ids = []
        self._outcomes = None
        self.outcomes = outcomes

        self._is_start = None

        if state_type is StateType.EXECUTION:
            self.script = Script(path, filename, script_type=ScriptType.EXECUTION, check_path=check_path)
        else:
            self.script = Script(path, filename, script_type=ScriptType.CONTAINER, check_path=check_path)

        self._input_data = {}
        self._output_data = {}
        self._preempted = False
        self._concurrency_queue = None
        self._final_outcome = None
        self._description = None

        self._active = None

        logger.debug("State with id %s and name %s initialized" % (self._state_id, self.name))

    # give the state the appearance of a thread that can be started several times
    def start(self):
        self.thread = threading.Thread(target=self.run)
        self.thread.start()

    def join(self):
        self.thread.join()

    def setup_run(self):
        self.active = True
        self.preempted = False
        if not isinstance(self.input_data, dict):
            raise TypeError("states must be of type dict")
        if not isinstance(self.output_data, dict):
            raise TypeError("states must be of type dict")
        self.check_input_data_type(self.input_data)

    def recursively_preempt_states(self, state):
        state.preempted = True
        # only go deeper if the State has a states dictionary = the state is not a Execution State
        if not state.state_type is StateType.EXECUTION:
            for key, state in state.states.iteritems():
                state.recursively_preempt_states(state)

    @Observable.observed
    def add_input_data_port(self, name, data_type=None, default_value=None, data_port_id=None):
        """Add a new input data port to the state

        :param name: the name of the new input data port
        :param data_type: the type of the new input data port
        :param default_value: the default value of the data port

        """
        if data_port_id is None:
            data_port_id = generate_data_flow_id()
        self._input_data_ports[data_port_id] = DataPort(name, data_type, default_value, data_port_id)
        return data_port_id

    @Observable.observed
    def remove_input_data_port(self, data_port_id):
        """Remove an input data port from the state

        :param data_port_id: the id or the output data port to remove

        """
        if data_port_id in self._input_data_ports:
            self.remove_data_flows_with_data_port_id(data_port_id)
            del self._input_data_ports[data_port_id]
        else:
            raise AttributeError("input data port with name %s does not exit", data_port_id)

    def remove_data_flows_with_data_port_id(self, data_port_id):
        """Remove an data ports whose from_key or to_key equals the passed data_port_id

        :param data_port_id: the id of a data_port of which all data_flows should be removed, the id can be a input or
                            output data port id

        """
        if not self.parent is None:
            # delete all data flows in parent related to data_port_id and self.state_id
            data_flow_ids_to_remove = []
            for data_flow_id, data_flow in self.parent.data_flows.iteritems():
                if data_flow.from_state == self.state_id and data_flow.from_key == data_port_id or \
                        data_flow.to_state == self.state_id and data_flow.to_key == data_port_id:
                    data_flow_ids_to_remove.append(data_flow_id)

            for data_flow_id in data_flow_ids_to_remove:
                self.parent.remove_data_flow(data_flow_id)
                # del self.parent.data_flows[data_flow_id]

    @Observable.observed
    def add_output_data_port(self, name, data_type, default_value=None, data_port_id=None):
        """Add a new output data port to the state

        :param name: the name of the new output data port
        :param data_type: the type of the new output data port
        :param default_value: the default value of the data port

        """
        if data_port_id is None:
            data_port_id = generate_data_flow_id()
        self._output_data_ports[data_port_id] = DataPort(name, data_type, default_value, data_port_id)
        return data_port_id

    @Observable.observed
    def remove_output_data_port(self, data_port_id):
        """Remove an output data port from the state

        :param data_port_id: the id of the output data port to remove

        """
        if data_port_id in self._output_data_ports:
            self.remove_data_flows_with_data_port_id(data_port_id)
            del self._output_data_ports[data_port_id]
        else:
            raise AttributeError("output data port with name %s does not exit", data_port_id)

    def get_path(self, appendix=None):
        if self.parent:
            if appendix is None:
                return self.parent.get_path(self.state_id)
            else:
                return self.parent.get_path(self.state_id + PATH_SEPARATOR + appendix)
        else:
            if appendix is None:
                return self.state_id
            else:
                return self.state_id + PATH_SEPARATOR + appendix

    def get_io_data_port_id_from_name_and_type(self, name, data_port_type):
        """Returns the data_port_id of a data_port with a certain name and data port type

        :param name: the name of the target data_port
        :param data_port_type: the data port type of the target data port

        """
        if data_port_type is DataPortType.INPUT:
            for ip_id, output_port in self.input_data_ports.iteritems():
                if output_port.name == name:
                    #print ip_id
                    return ip_id
            raise AttributeError("Name %s is not in input_data_ports", name)
        elif data_port_type is DataPortType.OUTPUT:
            for op_id, output_port in self.output_data_ports.iteritems():
                if output_port.name == name:
                    return op_id
            raise AttributeError("Name %s is not in output_data_ports", name)

    def get_data_port_by_id(self, id):
        """ Returns the io-data_port or scoped_variable with a certain id
        :param port_id:
        :return:
        """
        if id in self.input_data_ports:
            return self.input_data_ports[id]
        elif id in self.output_data_ports:
            return self.output_data_ports[id]
        else:
            raise AttributeError("Data_Port_id %s is not in input_data_ports or output_data_ports", id)

    @Observable.observed
    def add_outcome(self, name, outcome_id=None):
        """Add a new outcome to the state

        :param name: the name of the outcome to add
        :param outcome_id: the optional outcome_id of the new outcome

        """
        if outcome_id is None:
            outcome_id = generate_outcome_id()
        if name in self._outcomes:
            logger.error("Two outcomes cannot have the same names")
            return
        if outcome_id in self._used_outcome_ids:
            logger.error("Two outcomes cannot have the same outcome_ids")
            return
        outcome = Outcome(outcome_id, name, self.modify_outcome_name)
        self._outcomes[outcome_id] = outcome
        self._used_outcome_ids.append(outcome_id)
        return outcome_id

    @Observable.observed
    def remove_outcome(self, outcome_id):
        """Remove an outcome from the state

        :param outcome_id: the id of the outcome to remove

        """
        if not outcome_id in self._used_outcome_ids:
            raise AttributeError("There is no outcome_id %s" % str(outcome_id))

        if outcome_id == -1 or outcome_id == -2:
            raise AttributeError("You cannot remove the outcomes with id -1 or -2 as a state must always be able to"
                                 "return aborted or preempted")

        # delete all transitions connected to this outcome
        if not self.parent is None:
            transition_ids_to_remove = []
            for transition_id, transition in self.parent.transitions.iteritems():
                if transition.from_outcome == outcome_id:
                    transition_ids_to_remove.append(transition_id)

            for transition_id in transition_ids_to_remove:
                self.parent.remove_transition(transition_id)
                # del self.parent.transitions[transition_id]

        # delete outcome it self
        self._used_outcome_ids.remove(outcome_id)
        self._outcomes.pop(outcome_id, None)

    @Observable.observed
    def modify_outcome_name(self, name, outcome_id):
        """Checks if name already exists for the outcomes. If this is the case a unique number is appended to the name

        """
        def define_unique_name(name, dict_of_names, count=0):
            count += 1
            if name + str(count) in dict_of_names.values():
                count = define_unique_name(name, dict_of_names, count)
            return count

        dict_of_names = {}
        for o_id, outcome in self._outcomes.items():
            dict_of_names[o_id] = outcome.name

        if name in dict_of_names.values():
            name += str(define_unique_name(name, dict_of_names))
        return name

    def run(self, *args, **kwargs):
        """Implementation of the abstract run() method of the :class:`threading.Thread`

        TODO: Should be filled with code, that should be executed for each state derivative
        """
        raise NotImplementedError("The State.run() function has to be implemented!")

    def check_input_data_type(self, input_data):
        """Check the input data types of the state

        """
        # print input_data
        # for key, idp in self.input_data_ports.iteritems():
        #     print key
        #     print idp

        for input_data_port_key, data_port in self.input_data_ports.iteritems():
            if input_data_port_key in input_data:
                if not input_data[data_port.name] is None:
                    #check for primitive data types
                    if not str(type(input_data[data_port.name]).__name__) == data_port.data_type:
                        #check for classes
                        if not isinstance(input_data[data_port.name], getattr(sys.modules[__name__], data_port.data_type)):
                            raise TypeError("Input of execute function must be of type %s" % str(data_port.data_type))

    def check_output_data_type(self):
        """Check the output data types of the state

        """
        for output_port_id, output_port in self.output_data_ports.iteritems():
            if not self.output_data[output_port.name] is None:
                #check for primitive data types
                if not str(type(self.output_data[output_port.name]).__name__) == output_port.data_type:
                    #check for classes
                    if not isinstance(self.output_data[output_port.name], getattr(sys.modules[__name__], output_port.data_type)):
                        raise TypeError("Input of execute function must be of type %s" % str(output_port.data_type))

    def connect_all_outcome_function_handles(self):
        """In case of the outcomes were created by loading from a yaml file, the function handlers are not set.
            This method allows to set the handlers for all outcomes.
        """
        for outcome_id, outcome in self.outcomes.iteritems():
            outcome.check_name = self.modify_outcome_name

    def __str__(self):
        return "State properties of state: %s \nstate_id: %s" % (self.name, self.state_id)

#########################################################################
# Properties for all class fields that must be observed by gtkmvc
#########################################################################

    @property
    def state_id(self):
        """Property for the _state_id field

        """
        return self._state_id

    @state_id.setter
    @Observable.observed
    def state_id(self, state_id):
        """Setter function for the _id property

        :param state_id: The new id of the state. The type of the id has to be a string
        :type state_id: str
        """
        if not isinstance(state_id, str):
            raise TypeError("ID must be of type str")
        if len(state_id) < 1:
            raise ValueError("ID must have at least one character")

        self._state_id = state_id

    @property
    def name(self):
        """Property for the _name field

        """
        return self._name

    @name.setter
    @Observable.observed
    def name(self, name):
        if not name is None:
            if not isinstance(name, str):
                raise TypeError("Name must be of type str")
            if len(name) < 1:
                raise ValueError("Name must have at least one character")
        self._name = name

    @property
    def parent(self):
        """Property for the _parent field

        """
        return self._parent

    @parent.setter
    @Observable.observed
    def parent(self, parent):
        if not parent is None:
            if not isinstance(parent, State):
                raise TypeError("parent must be of type State")

        self._parent = parent

    @property
    def input_data_ports(self):
        """Property for the _input_data_ports field

        """
        return self._input_data_ports

    @input_data_ports.setter
    @Observable.observed
    def input_data_ports(self, input_data_ports):
        if input_data_ports is None:
            self._input_data_ports = {}
        else:
            if not isinstance(input_data_ports, dict):
                raise TypeError("input_data_ports must be of type dict")
            for key, value in input_data_ports.iteritems():
                if not isinstance(value, DataPort):
                    raise TypeError("element of input_data_ports must be of type DataPort")
                if not key == value.data_port_id:
                    raise AttributeError("the key of the input dictionary and the name of the data port do not match")
            self._input_data_ports = input_data_ports

    @property
    def output_data_ports(self):
        """Property for the _output_data_ports field

        """
        return self._output_data_ports

    @output_data_ports.setter
    @Observable.observed
    def output_data_ports(self, output_data_ports):
        if output_data_ports is None:
            self._output_data_ports = {}
        else:
            if not isinstance(output_data_ports, dict):
                raise TypeError("output_data_ports must be of type dict")
            for key, value in output_data_ports.iteritems():
                if not isinstance(value, DataPort):
                    raise TypeError("element of output_data_ports must be of type DataPort")
            self._output_data_ports = output_data_ports

    @property
    def outcomes(self):
        """Property for the _outcomes field

        """
        return self._outcomes

    @outcomes.setter
    @Observable.observed
    def outcomes(self, outcomes):
        if outcomes is None:
            self._outcomes = {}
            self.add_outcome("aborted", -1)
            self.add_outcome("preempted", -2)
            if self.state_type is StateType.BARRIER_CONCURRENCY:
                #for a barrier concurrency case, there is only one successfull outcome
                self.add_outcome("success", 0)

        else:
            if not isinstance(outcomes, dict):
                raise TypeError("outcomes must be of type dict")
            for key, value in outcomes.iteritems():
                if not isinstance(value, Outcome):
                    raise TypeError("element of outcomes must be of type Outcome")
            self._outcomes = outcomes
            if self.state_type is StateType.BARRIER_CONCURRENCY:
                if not "success" in outcomes:
                    self.add_outcome("success", 0)
            #aborted and preempted must always exist
            if not -1 in outcomes:
                self.add_outcome("aborted", -1)
            if not -2 in outcomes:
                self.add_outcome("preempted", -2)


    @property
    def is_start(self):
        """Property for the _is_start field

        """
        return self._is_start

    @is_start.setter
    @Observable.observed
    def is_start(self, is_start):
        if not isinstance(is_start, bool):
            raise TypeError("is_start must be of type bool")
        self._is_start = is_start

    @property
    def is_final(self):
        """Property for the _is_final field

        """
        return self._is_final

    @is_final.setter
    @Observable.observed
    def is_final(self, is_final):
        if not isinstance(is_final, bool):
            raise TypeError("is_final must be of type bool")
        self._is_final = is_final


    @property
    def script(self):
        """Property for the _script field

        """
        return self._script

    @script.setter
    @Observable.observed
    def script(self, script):
        if not isinstance(script, Script):
            raise TypeError("script must be of type Script")
        #if hasattr(self, '_script'):
        #    print "change script of state.name: %s from script: \n %s" % (self.name, self._script.script)
        self._script = script
        #print "change script of state: %s state.name: %s to script: \n %s" % (self.state_id, self.name, self._script.script)

    @property
    def input_data(self):
        """Property for the _input_data field

        """
        return self._input_data

    @input_data.setter
    @Observable.observed
    def input_data(self, input_data):
        if not isinstance(input_data, dict):
            raise TypeError("input_data must be of type dict")
        self._input_data = input_data

    @property
    def output_data(self):
        """Property for the _output_data field

        """
        return self._output_data

    @output_data.setter
    @Observable.observed
    def output_data(self, output_data):
        if not isinstance(output_data, dict):
            raise TypeError("output_data must be of type script")
        self._output_data = output_data

    @property
    def preempted(self):
        """Property for the _preempted field

        """
        return self._preempted

    @preempted.setter
    @Observable.observed
    def preempted(self, preempted):
        if not isinstance(preempted, bool):
            raise TypeError("preempted must be of type bool")
        self._preempted = preempted

    @property
    def concurrency_queue(self):
        """Property for the _concurrency_queue field

        """
        return self._concurrency_queue

    @concurrency_queue.setter
    @Observable.observed
    def concurrency_queue(self, concurrency_queue):
        if not isinstance(concurrency_queue, Queue.Queue):
            if not concurrency_queue is None:
                raise TypeError("concurrency_queue must be of type Queue or None")
            else:
                #concurrency_queue is None
                pass
        self._concurrency_queue = concurrency_queue

    @property
    def final_outcome(self):
        """Property for the _final_outcome field

        """
        return self._final_outcome

    @final_outcome .setter
    @Observable.observed
    def final_outcome(self, final_outcome):
        if not isinstance(final_outcome, Outcome):
            raise TypeError("final_outcome must be of type Outcome")
        self._final_outcome = final_outcome

    @property
    def state_type(self):
        """Property for the _state_type field

        """
        return self._state_type

    @state_type.setter
    @Observable.observed
    def state_type(self, state_type):
        if not state_type is None:
            if not isinstance(state_type, StateType):
                raise TypeError("state_type must be of type StateType")
        self._state_type = state_type

    @property
    def description(self):
        """Property for the _description field

        """
        return self._description

    @description.setter
    @Observable.observed
    def description(self, description):
        if not isinstance(description, str):
            if not isinstance(description, unicode):
                raise TypeError("ID must be of type str or unicode")
        if len(description) < 1:
            raise ValueError("ID must have at least one character")

        self._description = description

    @property
    def active(self):
        """Property for the _active field

        """
        return self._active

    @active.setter
    @Observable.observed
    def active(self, active):
        if not isinstance(active, bool):
            raise TypeError("active must be of type bool")

        self._active = active<|MERGE_RESOLUTION|>--- conflicted
+++ resolved
@@ -141,14 +141,7 @@
         self._default_value = default_value
 
 
-<<<<<<< HEAD
-=======
-StateType = Enum('STATE_TYPE', 'EXECUTION HIERARCHY BARRIER_CONCURRENCY PREEMPTION_CONCURRENCY LIBRARY')
-DataPortType = Enum('DATA_PORT_TYPE', 'INPUT OUTPUT SCOPED')
 PATH_SEPARATOR = '/'
-
-
->>>>>>> 6a5b456e
 class State(Observable, yaml.YAMLObject, object):
 
     """A class for representing a state in the state machine
