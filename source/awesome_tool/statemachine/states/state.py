--- conflicted
+++ resolved
@@ -732,39 +732,6 @@
             for id, o in outcomes.iteritems():
                 self._used_outcome_ids.append(id)
 
-<<<<<<< HEAD
-=======
-
-    @property
-    def is_start(self):
-        """Property for the _is_start field
-
-        """
-        return self._is_start
-
-    @is_start.setter
-    #@Observable.observed
-    def is_start(self, is_start):
-        if not isinstance(is_start, bool):
-            raise TypeError("is_start must be of type bool")
-        self._is_start = is_start
-
-    @property
-    def is_final(self):
-        """Property for the _is_final field
-
-        """
-        return self._is_final
-
-    @is_final.setter
-    #@Observable.observed
-    def is_final(self, is_final):
-        if not isinstance(is_final, bool):
-            raise TypeError("is_final must be of type bool")
-        self._is_final = is_final
-
-
->>>>>>> 9d0b22f6
     @property
     def script(self):
         """Property for the _script field
