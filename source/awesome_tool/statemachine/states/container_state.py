"""
.. module:: container_state
   :platform: Unix, Windows
   :synopsis: A module to represent a generic container state in the state machine

.. moduleauthor:: Sebastian Brunner


"""
from threading import Condition
import copy
from gtkmvc import Observable

from awesome_tool.utils import log
logger = log.get_logger(__name__)
from awesome_tool.statemachine.enums import StateType, DataPortType
from awesome_tool.statemachine.states.state import State
from awesome_tool.statemachine.transition import Transition
from awesome_tool.statemachine.outcome import Outcome
from awesome_tool.statemachine.data_flow import DataFlow
from awesome_tool.statemachine.scope import ScopedData, ScopedVariable
from awesome_tool.statemachine.id_generator import *
from awesome_tool.statemachine.config import *
from awesome_tool.statemachine.validity_check.validity_checker import ValidityChecker
import awesome_tool.statemachine.singleton


class ContainerState(State):

    """A class for representing a state in the statemachine

    Only the variables are listed that are not already contained in the state base class

    :ivar states: the child states of the container state of the state
    :ivar transitions: transitions between all child states
    :ivar data_flows: data flows between all child states
    :ivar start_state_id: the state to start with when the hierarchy state is executed
    :ivar scoped_variables: the scoped variables of the container

    """

    def __init__(self, name=None, state_id=None, input_data_ports=None, output_data_ports=None, outcomes=None,
                 states=None, transitions=None, data_flows=None, start_state_id=None,
                 scoped_variables=None, v_checker=None, path=None, filename=None, state_type=None, check_path=True):

        State.__init__(self, name, state_id, input_data_ports, output_data_ports, outcomes, path, filename,
                       state_type=state_type, check_path=check_path)

        self._states = None
        self.states = states
        self._transitions = None
        self.transitions = transitions
        self._data_flows = None
        self.data_flows = data_flows
        if start_state_id is not None:
            self.start_state_id = start_state_id
        self._scoped_variables = None
        self.scoped_variables = scoped_variables
        self.__scoped_variables_names = []
        self._scoped_data = {}
        # reference to an object that checks the validity of this container state
        self._v_checker = v_checker
        self._current_state = None
        # condition variable to wait for not connected states
        self._transitions_cv = Condition()
        self._child_execution = False
        logger.debug("Container state with id %s and name %s initialized" % (self._state_id, self.name))

    # ---------------------------------------------------------------------------------------------
    # ----------------------------------- execution functions -------------------------------------
    # ---------------------------------------------------------------------------------------------

    def run(self, *args, **kwargs):
        """Implementation of the abstract run() method of the :class:`threading.Thread`

        Should be filled with code, that should be executed for each container_state derivative.
        """
        raise NotImplementedError("The ContainerState.run() function has to be implemented!")

    def setup_run(self):
        """ Executes a generic set of actions that has to be called in the run methods of each derived state class.

        :return:
        """
        State.setup_run(self)
<<<<<<< HEAD
        self.scoped_data = {}
=======
>>>>>>> 6a1d28fb
        self.add_input_data_to_scoped_data(self.input_data, self)
        self.add_default_values_of_scoped_variables_to_scoped_data()

    def enter(self, scoped_variables_dict, backward_execution=False):
        """Called on entering the container state

        Here initializations of scoped variables and modules that are supposed to be used by the children take place.
        This method calls the custom entry function provided by a python script.

        :param scoped_variables_dict: a dictionary of all scoped variables that are passed to the custom function
        """
        logger.debug("Calling enter() script of container state with name %s (backward: %s)",
                     self.name, backward_execution)
        self.script.load_and_build_module()
        self.script.enter(self, scoped_variables_dict, backward_execution)

    def exit(self, scoped_variables_dict, backward_execution=False):
        """Called on exiting the container state

        Clean up code for the state and its variables is executed here. This method calls the custom exit function
        provided by a python script.
        :param scoped_variables_dict: a dictionary of all scoped variables that are passed to the custom function
        """
        logger.debug("Calling exit() script of container state with name %s (backward: %s)",
                     self.name, backward_execution)
        self.script.load_and_build_module()
        self.script.exit(self, scoped_variables_dict, backward_execution)

    def handle_no_transition(self, state):
        """
        This function handles the case that there is no transition for a specific outcome of a substate. It waits on a
        condition variable to a new transition that will be connected by the programmer or GUI-user.
        :param state: The substate to find a transition for
        :return: The transition for the target state.
        """
        transition = None
        while not transition:

            # aborted case for child state
            if state.final_outcome.outcome_id == -1:
                self.final_outcome = Outcome(-1, "aborted")
                logger.debug("Exit hierarchy state %s with outcome aborted, as the child state returned "
                             "aborted and no transition was added to the aborted outcome!" % self.name)
                return None

            # preempted case for child state
            elif state.final_outcome.outcome_id == -2:
                self.final_outcome = Outcome(-2, "preempted")
                logger.debug("Exit hierarchy state %s with outcome preempted, as the child state returned "
                             "preempted and no transition was added to the preempted outcome!" % self.name)
                return None

            # preempted case
            if self.preempted:
                self.final_outcome = Outcome(-2, "preempted")
                logger.debug("Exit hierarchy state %s with outcome preempted, as the state itself "
                             "was preempted!" % self.name)
                return None

            # depending on the execution mode pause execution
            execution_signal = awesome_tool.statemachine.singleton.state_machine_execution_engine.handle_execution_mode(self)
            if execution_signal == "stop":
                # this will be caught at the end of the run method
                raise RuntimeError("state stopped")

            # wait until the user connects the outcome of the state with a transition
            self._transitions_cv.acquire()
            self._transitions_cv.wait(3.0)
            self._transitions_cv.release()
            transition = self.get_transition_for_outcome(state, state.final_outcome)

        return transition

    # ---------------------------------------------------------------------------------------------
    # -------------------------------------- state functions --------------------------------------
    # ---------------------------------------------------------------------------------------------

    @Observable.observed
    # Primary key is state_id, as one should be able to change the name of the state without updating all connections
    def create_state(self, name, state_id=None):
        """Creates a state for the container state.

        :param name: the name of the new state
        :param state_id: the optional state_id for the new state
        :return state_id: the state_id of the created state
        """
        if state_id is None:
            state_id = state_id_generator()
        state = State(state_id, name)
        self._states[state_id] = state
        return state_id

    @Observable.observed
    def add_state(self, state):
        """Adds a state to the container state.

        :param state: the state that is going to be added

        """

        # unmark path for removal: this is needed when a state with the same id is removed and added again in this state
        own_sm_id = awesome_tool.statemachine.singleton.state_machine_manager.get_sm_id_for_state(self)
        if own_sm_id is not None:
            awesome_tool.statemachine.singleton.global_storage.unmark_path_for_removal_for_sm_id(
                own_sm_id, state.script.path)

        if state.state_id in self._states.iterkeys():
            raise AttributeError("State id %s already exists in the container state", state.state_id)
        else:
            state.parent = self
            self._states[state.state_id] = state

    @Observable.observed
    def remove_state(self, state_id, recursive_deletion=True):
        """Remove a state from the container state.

        :param state_id: the id of the state to remove

        """
        if state_id not in self.states:
            raise AttributeError("State_id %s does not exist" % state_id)

        if state_id == self.start_state_id:
            self.set_start_state(None)

        # remove script folder
        own_sm_id = awesome_tool.statemachine.singleton.state_machine_manager.get_sm_id_for_state(self)
        if own_sm_id is None:
            logger.warn("Something is going wrong during state removal. State does not belong to "
                               "a state machine!")
        else:
            awesome_tool.statemachine.singleton.global_storage.mark_path_for_removal_for_sm_id(own_sm_id,
                                                                                  self.states[state_id].script.path)

        #first delete all transitions and data_flows, which are connected to the state to be deleted
        keys_to_delete = []
        for key, transition in self.transitions.iteritems():
            if transition.from_state == state_id or transition.to_state == state_id:
                keys_to_delete.append(key)
        for key in keys_to_delete:
            self.remove_transition(key)

        keys_to_delete = []
        for key, data_flow in self.data_flows.iteritems():
            if data_flow.from_state == state_id or data_flow.to_state == state_id:
                keys_to_delete.append(key)
        for key in keys_to_delete:
            self.remove_data_flow(key)

        if recursive_deletion:
            # Recursively delete all transitions, data flows and states within the state to be deleted
            if isinstance(self.states[state_id], ContainerState):
                for child_state_id in self.states[state_id].states.keys():
                    self.states[state_id].remove_state(child_state_id)
                for transition_id in self.states[state_id].transitions.keys():
                    self.states[state_id].remove_transition(transition_id)
                for data_flow_id in self.states[state_id].data_flows.keys():
                    self.states[state_id].remove_data_flow(data_flow_id)

        # final delete the state it self
        del self.states[state_id]

    @Observable.observed
    def set_start_state(self, state):
        """Sets the start state of a container state

        :param state: The state_id of a state or a direct reference ot he state (that was already added
                    to the container) that will be the start state of this container state.

        """
        if isinstance(state, State):
            self.start_state_id = state.state_id
        else:
            self.start_state_id = state

    def get_start_state(self, set_final_outcome=False):
        """Get the start state of the container state

        """
        if self.start_state_id is None:
            return None
        # It is possible to connect the income directly with an outcome
        if self.start_state_id == self.state_id:
            if set_final_outcome:
                for transition_id in self.transitions:
                    if self.transitions[transition_id].from_state is None:
                        to_outcome_id = self.transitions[transition_id].to_outcome
                        self.final_outcome = self.outcomes[to_outcome_id]
                        break
            return self
        return self.states[self.start_state_id]

        # If there is a value in the dependency tree for this state start with the this one
        #TODO: start execution with the state provided by the dependency tree

    # ---------------------------------------------------------------------------------------------
    # ---------------------------------- transition functions -------------------------------------
    # ---------------------------------------------------------------------------------------------

    @Observable.observed
    #Primary key is transition_id
    def add_transition(self, from_state_id, from_outcome, to_state_id=None, to_outcome=None, transition_id=None):
        """Adds a transition to the container state

        Note: Either the toState or the toOutcome needs to be "None"

        :param from_state_id: The source state of the transition
        :param from_outcome: The outcome of the source state to connect the transition to
        :param to_state_id: The target state of the transition
        :param to_outcome: The target outcome of a container state
        :param transition_id: An optional transition id for the new transition
        """
        if transition_id is not None:
            if transition_id in self._transitions.iterkeys():
                raise AttributeError("The transition id %s already exists. Cannot add transition!", transition_id)
        else:
            transition_id = generate_transition_id()
            while transition_id in self._transitions.iterkeys():
                transition_id = generate_transition_id()

        # Check if transition is starting transition and the start state is already defined
        if from_state_id is None and self.start_state_id is not None:
            raise AttributeError("The start state is already defined: {0}".format(self.get_start_state().name))

        # check if states are existing
        if from_state_id is not None and not (from_state_id in self.states or from_state_id == self.state_id):
            raise AttributeError("From_state_id {0} does not exist in the container state".format(from_state_id))

        if to_state_id is not None:
            if not (to_state_id in self.states or to_state_id == self.state_id):
                raise AttributeError("To_state {0} does not exist in the container state".format(to_state_id))

        if to_state_id is None and to_outcome is None:
            raise AttributeError("Either the to_state_id or the to_outcome must be None")

        # get correct states
        if from_state_id is not None:
            if from_state_id == self.state_id:
                from_state = self
            else:
                from_state = self.states[from_state_id]

        if to_state_id is None and to_outcome is None:
            raise AttributeError("Either to_state_id or to_outcome must not be None")

        # check if outcome of from state is not already connected
        for trans_key, transition in self.transitions.iteritems():
            if transition.from_state == from_state_id:
                if transition.from_outcome == from_outcome:
                    raise AttributeError("outcome %s of state %s is already connected" %
                                         (str(from_outcome), str(from_state_id)))

        # check if state is a concurrency state, in concurrency states only transitions to the parents are allowd
        if self.state_type is StateType.BARRIER_CONCURRENCY or self.state_type is StateType.PREEMPTION_CONCURRENCY:
            if to_state_id is not None:  # None means that the target state is the containing state
                raise AttributeError("In concurrency states the to_state must be the container state itself")

        # finally add transition
        if from_outcome is not None:
            if from_outcome in from_state.outcomes:
                if to_outcome is not None:
                    if to_outcome in self.outcomes:  # if to_state is None then the to_outcome must be an outcome of self
                        self.transitions[transition_id] =\
                            Transition(from_state_id, from_outcome, to_state_id, to_outcome, transition_id)
                    else:
                        raise AttributeError("to_state does not have outcome %s", to_outcome)
                else:  # to outcome is None but to_state is not None, so the transition is valid
                    self.transitions[transition_id] =\
                        Transition(from_state_id, from_outcome, to_state_id, to_outcome, transition_id)
            else:
                raise AttributeError("from_state does not have outcome %s", from_state)
        else:
            self.transitions[transition_id] =\
                        Transition(None, None, to_state_id, to_outcome, transition_id)

        # notify all states waiting for transition to be connected
        self._transitions_cv.acquire()
        self._transitions_cv.notify_all()
        self._transitions_cv.release()

        return transition_id

    def get_transition_for_outcome(self, state, outcome):
        """Determines the next transition of a state.

        :param state: The state for which the transition is determined
        :param outcome: The outcome of the state, that is given in the first parameter
        :return: the transition specified by the the state and the outcome
        """
        if not isinstance(state, State):
            raise TypeError("state must be of type State")
        if not isinstance(outcome, Outcome):
            raise TypeError("outcome must be of type Outcome")
        logger.debug("Return transition for state %s and outcome %s" % (state.name, outcome))
        result_transition = None
        for key, transition in self.transitions.iteritems():
            if transition.from_state == state.state_id and transition.from_outcome == outcome.outcome_id:
                result_transition = transition
        if result_transition is None:
            logger.warn("No transition found for state with name %s!" % self.name)
        return result_transition

    @Observable.observed
    def remove_transition(self, transition_id):
        """Removes a transition from the container state

        :param transition_id: the id of the transition to remove

        """
        if transition_id == -1 or transition_id == -2:
            raise AttributeError("The transition_id must not be -1 (Aborted) or -2 (Preempted)")
        if transition_id not in self._transitions:
            raise AttributeError("The transition_id %s does not exist" % str(transition_id))
        self._transitions.pop(transition_id, None)

    def is_valid_transition_id(self, transition_id):
        """Checks if transition_id valid type and points to element of state.

        :param int transition_id:
        :return:
        """
        #check if types are valid
        if not isinstance(transition_id, int):
            raise TypeError("transition_id must be of type int")
        # consistency check
        if transition_id not in self.transitions:
            raise AttributeError("transition_id %s has to be in container_state %s transitions-list" %
                                 (transition_id, self.state_id))

    def is_valid_data_flow_id(self, data_flow_id):
        """Checks if data_flow_id valid type and points to element of state.

        :param int data_flow_id:
        :return:
        """
        #check if types are valid
        if not isinstance(data_flow_id, int):
            raise TypeError("data_flow_id must be of type int")
        # consistency check
        if data_flow_id not in self.data_flows:
            raise AttributeError("data_flow_id %s has to be in container_state %s data_flows-list" %
                                 (data_flow_id, self.state_id))

    def is_valid_state_id(self, state_id):
        """Checks if state_id valid type and points to element of state.

        :param str state_id:
        :return:
        """
        #check if types are valid
        if not isinstance(state_id, str):
            raise TypeError("state_id must be of type str")
        # consistency check
        if state_id not in self.states:
            raise AttributeError("state_id %s has to be child of container_state %s" %
                                 (state_id, self.state_id))

    def modify_transition_from_state(self, transition_id, from_state, from_outcome):
        """The function accepts consistent transition changes of from_state with respective from_outcome.

        :param int transition_id: a valid transition_id of ContainerState.transitions
        :param str from_state: string of one of self.states-state_id's
        :param int from_outcome: the for respective from_state unique outcome_id
        """
        # validity checks
        self.is_valid_transition_id(transition_id)
        if from_state is not None:
            self.is_valid_state_id(from_state)
            self.states[from_state].is_valid_outcome_id(from_outcome)
        elif from_outcome is not None:
            raise AttributeError("from_outcome must be None id from_state is None")
        # set properties
        self.transitions[transition_id].modify_origin(from_state, from_outcome)

    def modify_transition_from_outcome(self, transition_id, from_outcome):
        """The function accepts consistent transition changes of from_outcome.

        :param int transition_id: a valid transition_id of ContainerState.transitions
        :param int from_outcome: the for respective from_state unique outcome_id
        """
        # validity checks
        self.is_valid_transition_id(transition_id)
        self.states[self.transitions[transition_id].from_state].is_valid_outcome_id(from_outcome)
        # set properties
        self.transitions[transition_id].from_outcome = from_outcome

    def modify_transition_to_state(self, transition_id, to_state):
        """The function accepts consistent transition changes of to_state.

        :param int transition_id: a valid transition_id of ContainerState.transitions
        :param str to_state: string of one of self.states-state_id's
        """
        # validity checks
        self.is_valid_transition_id(transition_id)
        self.is_valid_state_id(to_state)
        # set properties
        self.transitions[transition_id].to_state = to_state

    def modify_transition_to_outcome(self, transition_id, to_outcome):
        """The function accepts consistent transition changes of to_outcome.

        :param int transition_id: a valid transition_id of ContainerState.transitions
        :param int to_outcome: a in self existing outcome
        """
        # validity checks
        self.is_valid_transition_id(transition_id)
        self.is_valid_outcome_id(to_outcome)
        # set properties
        self.transitions[transition_id].to_outcome = to_outcome

    def remove_outcome_hook(self, outcome_id):
        """Removes internal transition going to the outcome
        """
        transition_ids_to_remove = []
        for transition_id, transition in self.transitions.iteritems():
            if transition.to_outcome == outcome_id and transition.to_state is None:
                transition_ids_to_remove.append(transition_id)

        for transition_id in transition_ids_to_remove:
            self.remove_transition(transition_id)

    # ---------------------------------------------------------------------------------------------
    # ----------------------------------- data-flow functions -------------------------------------
    # ---------------------------------------------------------------------------------------------
    # TODO input, output oder scope nicht auf sich selbst
    # TODO scope nicht auf andere scope
    # TODO output-in, input-in nur ein data flow
    # TODO data flows mit gleichen Attributen nur einmal

    @Observable.observed
    #Primary key is data_flow_id.
    def add_data_flow(self, from_state_id, from_data_port_id, to_state_id, to_data_port_id, data_flow_id=None):
        """Adds a data_flow to the container state

        :param from_state_id: The id source state of the data_flow
        :param from_data_port_id: The output_key of the source state
        :param to_state_id: The id target state of the data_flow
        :param to_data_port_id: The input_key of the target state
        :param data_flow_id: an optional id for the data flow

        """
        if data_flow_id is not None:
            if data_flow_id in self._data_flows.iterkeys():
                raise AttributeError("The data flow id %s already exists. Cannot add data flow!", data_flow_id)
        else:
            data_flow_id = generate_data_flow_id()
            while data_flow_id in self._data_flows.iterkeys():
                data_flow_id = generate_data_flow_id()

        if not (from_state_id in self.states or from_state_id == self.state_id):
            raise AttributeError("From_state_id %s does not exist in the container state" % from_state_id.state_id)
        if not (to_state_id in self.states or to_state_id == self.state_id):
            raise AttributeError("To_state %s does not exit in the container state" % to_state_id.state_id)

        if from_state_id == self.state_id:  # data_flow originates in container state
            from_state = self
            if from_data_port_id in from_state.scoped_variables:
                from_data_port = from_state.scoped_variables[from_data_port_id]
            elif from_data_port_id in from_state.input_data_ports:
                from_data_port = from_state.input_data_ports[from_data_port_id]
            else:
                raise AttributeError("from_data_port_id not in scoped_variables or input_data_ports")
        else:  # data flow originates in child state
            from_state = self.states[from_state_id]
            if from_data_port_id in from_state.output_data_ports:
                from_data_port = from_state.output_data_ports[from_data_port_id]
            else:
                raise AttributeError("from_data_port_id not in output_data_ports")

        if to_state_id == self.state_id:  # data_flow ends in container state
            to_state = self
            if to_data_port_id in to_state.scoped_variables:
                to_data_port = to_state.scoped_variables[to_data_port_id]
            elif to_data_port_id in to_state.output_data_ports:
                to_data_port = to_state.output_data_ports[to_data_port_id]
            else:
                raise AttributeError("to_data_port_id not in scoped_variables or output_data_ports")
        else:  # data_flow ends in child state
            to_state = self.states[to_state_id]
            if to_data_port_id in to_state.input_data_ports:
                to_data_port = to_state.input_data_ports[to_data_port_id]
            else:
                raise AttributeError("to_data_port_id not in input_data_ports")

        # check if to_dataport_id of to_state has already a data_flow
        for flow_id, data_flow in self.data_flows.iteritems():
            # scoped variables are allowed to have several data_flows connecte to them
            if data_flow.to_state == to_state_id and not data_flow.to_state == self.state_id:
                if data_flow.to_key == to_data_port_id:
                    raise AttributeError("port %s of state %s already has a connection" %
                                         (str(to_data_port_id), str(to_state_id)))

        # check if the data types of the tow ports are the same
        if not from_data_port.data_type == to_data_port.data_type:
            raise AttributeError("The from data port and the to data port do not have the same data type (%s and %s)" %
                                 (str(from_data_port.data_type), str(to_data_port.data_type)))

        self.data_flows[data_flow_id] = DataFlow(from_state_id, from_data_port_id, to_state_id, to_data_port_id, data_flow_id)
        return data_flow_id

    @Observable.observed
    def remove_data_flow(self, data_flow_id):
        """ Removes a data flow from the container state

        :param int data_flow_id: the id of the data_flow to remove

        """
        self.is_valid_data_flow_id(data_flow_id)
        self.data_flows.pop(data_flow_id, None)

    def remove_data_flows_with_data_port_id(self, data_port_id):
        """Remove an data ports whose from_key or to_key equals the passed data_port_id

        :param int data_port_id: the id of a data_port of which all data_flows should be removed, the id can be a input or
                            output data port id

        """
        # delete all data flows in parent related to data_port_id and self.state_id
        if not self.parent is None:
            data_flow_ids_to_remove = []
            for data_flow_id, data_flow in self.parent.data_flows.iteritems():
                if data_flow.from_state == self.state_id and data_flow.from_key == data_port_id or \
                        data_flow.to_state == self.state_id and data_flow.to_key == data_port_id:
                    data_flow_ids_to_remove.append(data_flow_id)

            for data_flow_id in data_flow_ids_to_remove:
                self.parent.remove_data_flow(data_flow_id)
                # del self.parent.data_flows[data_flow_id]

        # delete all data flows in self related to data_port_id and self.state_id
        data_flow_ids_to_remove = []
        for data_flow_id, data_flow in self.data_flows.iteritems():
            if data_flow.from_state == self.state_id and data_flow.from_key == data_port_id or \
                    data_flow.to_state == self.state_id and data_flow.to_key == data_port_id:
                data_flow_ids_to_remove.append(data_flow_id)

        for data_flow_id in data_flow_ids_to_remove:
            self.remove_data_flow(data_flow_id)
            # del self.data_flows[data_flow_id]

    def modify_data_flow_from_state(self, data_flow_id, from_state, from_key):
        """The function accepts consistent data_flow changes of from_state with respective from_key.

        :param int data_flow_id: a valid data_flow_id of ContainerState.data_flows
        :param str from_state: string of this state- or one of its child-state-state_id
        :param int from_key: the for respective from_state unique data_port_id
        """
        #check if types are valid
        self.is_valid_data_flow_id(data_flow_id)
        if from_state is not None and not type(from_state) == str:
            raise TypeError("from_state must be of type str")
        if from_key is not None and not type(from_key) == int:
            raise TypeError("from_key must be of type int")

        # consistency check
        if from_state == self.state_id:
            if not (from_key in self.input_data_ports or from_key in self.scoped_variables):
                raise AttributeError("from_key must be in list of output_data_ports or scoped_variables")
        else:  # child
            if not from_state in self.states:
                raise AttributeError("from_state must be in list of child-states")
            if not from_key in self.states[from_state].output_data_ports:
                raise AttributeError("from_key must be in list of child-state output_data_ports")
        # set properties
        self.data_flows[data_flow_id].modify_origin(from_state, from_key)

    def modify_data_flow_from_key(self, data_flow_id, from_key):
        """The function accepts consistent data_flow change of from_key.

        :param int data_flow_id: a valid data_flow_id of ContainerState.data_flows
        :param int from_key: the for respective from_state unique data_port_id
        """
        #check if type is valid
        self.is_valid_data_flow_id(data_flow_id)
        if from_key is not None and not type(from_key) == int:
            raise TypeError("from_key must be of type int")

        # consistency check
        from_state = self.data_flows[data_flow_id].from_state
        if from_state == self.state_id:
            if not (from_key in self.input_data_ports or from_key in self.scoped_variables):
                raise AttributeError("from_key must be in list of input_data_ports or scoped_variables")
        else:  # child
            if not from_key in self.states[from_state].output_data_ports:
                raise AttributeError("from_key must be in list of child-state input_data_ports")

        # set property
        self.data_flows[data_flow_id].from_key = from_key

    def modify_data_flow_to_state(self, data_flow_id, to_state, to_key):
        """The function accepts consistent data_flow changes of to_state with respective to_key.

        :param int data_flow_id: a valid data_flow_id of ContainerState.data_flows
        :param str to_state: string of this state- or one of its child-state-state_id
        :param int to_key: the for respective to_state unique data_port_id
        """
        # check if types are valid
        self.is_valid_data_flow_id(data_flow_id)
        if not type(to_state) == str:
            raise TypeError("to_state must be of type str")
        if not type(to_key) == int:
            raise TypeError("to_key must be of type int")

        # consistency check
        if to_state == self.state_id:
            if not (to_key in self.scoped_variables or to_key in self.output_data_ports):
                print to_key, self.scoped_variables.keys(), self.input_data_ports.keys()
                raise AttributeError("to_key must be in list of child-state input_data_ports or own scoped_variables")
        else:  # child
            if not to_state in self.states:
                raise AttributeError("to_state must be in list of child-states")
            if not to_key in self.states[to_state].input_data_ports:
                raise AttributeError("to_key must be in list of child-state input_data_ports")

        # set properties
        self.data_flows[data_flow_id].modify_target(to_state, to_key)

    def modify_data_flow_to_key(self, data_flow_id, to_key):
        """The function accepts consistent data_flow change of to_key.

        :param int data_flow_id: a valid data_flow_id of ContainerState.data_flows
        :param int to_key: the for respective to_state unique data_port_id
        """
        # check if type is valid
        self.is_valid_data_flow_id(data_flow_id)
        if not type(to_key) == int:
            raise TypeError("from_key must be of type int")

        # consistency check
        to_state = self.data_flows[data_flow_id].to_state
        if to_state == self.state_id:
            if not (to_key in self.output_data_ports or to_key in self.scoped_variables):
                raise AttributeError("to_key must be in list of child-state output_data_ports or scoped_variables")
        else:  # child
            if not to_key in self.states[to_state].input_data_ports:
                raise AttributeError("to_key must be in list of child-state input_data_ports")

        # set property
        self.data_flows[data_flow_id].to_key = to_key

    # ---------------------------------------------------------------------------------------------
    # ---------------------------- scoped variables functions --------.----------------------------
    # ---------------------------------------------------------------------------------------------

    def get_scoped_variable_from_name(self, name):
        """ Get the scoped variable for a unique name

        :param name: the unique name of the scoped variable
        :return: the scoped variable specified by the name
        """
        for scoped_variable_id, scoped_variable in self.scoped_variables.iteritems():
            if scoped_variable.name == name:
                return scoped_variable_id
        raise AttributeError("Name %s is not in scoped_variables", name)

    # Primary key is the name of scoped variable.str
    @Observable.observed
    def add_scoped_variable(self, name, data_type=None, default_value=None, scoped_variable_id=None):
        """ Adds a scoped variable to the container state

        :param name: The name of the scoped variable
        :param data_type: An optional data type of the scoped variable
        :param default_value: An optional default value of the scoped variable
        :param scoped_variable_id: An optional scoped variable id of the
        :return: the unique id of the added scoped variable
        """
        if scoped_variable_id is None:
            scoped_variable_id = generate_data_flow_id()
        while scoped_variable_id in self._used_data_port_ids:
            scoped_variable_id = generate_data_flow_id()
        self._used_data_port_ids.add(scoped_variable_id)
        if name in self.__scoped_variables_names:
            raise AttributeError("A scoped variable with name %s already exists", name)
        self.__scoped_variables_names.append(name)
        self._scoped_variables[scoped_variable_id] = ScopedVariable(name, data_type, default_value, scoped_variable_id)
        return scoped_variable_id

    @Observable.observed
    def remove_scoped_variable(self, scoped_variable_id):
        """Remove a scoped variable from the container state

        :param scoped_variable_id: the id of the scoped variable to remove
        """
        if scoped_variable_id not in self._scoped_variables:
            raise AttributeError("A scoped variable with id %s does not exist" % str(scoped_variable_id))

        # delete all data flows connected to scoped_variable
        self.remove_data_flows_with_data_port_id(self._scoped_variables[scoped_variable_id].data_port_id)

        # remove scoped variable name
        if self._scoped_variables[scoped_variable_id].name in self.__scoped_variables_names:
            self.__scoped_variables_names.remove(self._scoped_variables[scoped_variable_id].name)
        # delete scoped variable
        del self._scoped_variables[scoped_variable_id]
        self._used_data_port_ids.remove(scoped_variable_id)

    # ---------------------------------------------------------------------------------------------
    # ---------------------------- scoped variables functions end ---------------------------------
    # ---------------------------------------------------------------------------------------------

    def get_data_port_by_id(self, data_port_id):
        """ Returns the io-data_port or scoped_variable with a certain data_id

        :param data_port_id: the unique id of the target data port
        :return: the data port specified by the data port
        """
        if data_port_id in self.input_data_ports:
            return self.input_data_ports[data_port_id]
        elif data_port_id in self.output_data_ports:
            return self.output_data_ports[data_port_id]
        elif data_port_id in self.scoped_variables:
            return self.scoped_variables[data_port_id]
        else:
            raise AttributeError("Data_Port_id %s is not in input_data_ports, output_data_ports or scoped_variables", data_port_id)

    # ---------------------------------------------------------------------------------------------
    # ------------------------------- input / output data handling --------------------------------
    # ---------------------------------------------------------------------------------------------

    def get_inputs_for_state(self, state):
        """Get all input data of an state

        :param state: the state of which the input data is determined
        :return: the input data of the target state
        """
        result_dict = {}

        for input_port_key, value in state.input_data_ports.iteritems():
            # at first load all default values
            result_dict[value.name] = copy.copy(value.default_value)
            # for all input keys fetch the correct data_flow connection and read data into the result_dict
            for data_flow_key, data_flow in self.data_flows.iteritems():
                if data_flow.to_key == input_port_key:
                    if data_flow.to_state == state.state_id:
                        # fetch data from the scoped_data list: the key is the data_port_key + the state_id
                        key = str(data_flow.from_key)+data_flow.from_state
                        if key in self.scoped_data:
                            result_dict[value.name] = copy.deepcopy(self.scoped_data[key].value)
                        else:  # if there is not value for the data port specified, take the default value
                            result_dict[value.name] = value.default_value
        return result_dict

    def get_outputs_for_state(self, state):
        """Return empty output dictionary for a state

        :param state: the state of which the output data is determined
        :return: the output data of the target state
        """
        result_dict = {}
        for key, data_port in state.output_data_ports.iteritems():
            result_dict[data_port.name] = None
        return result_dict

    # ---------------------------------------------------------------------------------------------
    # ---------------------------- functions to modify the scoped data ----------------------------
    # ---------------------------------------------------------------------------------------------

    def add_input_data_to_scoped_data(self, dictionary, state):
        """Add a dictionary to the scoped data

        As the input_data dictionary maps names to values, the functions looks for the proper data_ports keys in the
        input_data_ports dictionary

        :param dictionary: The dictionary that is added to the scoped data
        :param state: The state to which the input_data was passed (should be self in most cases)

        """
        for dict_key, value in dictionary.iteritems():
            for input_data_port_key, data_port in state.input_data_ports.iteritems():
                if dict_key == data_port.name:
                    state.scoped_data[str(input_data_port_key)+self.state_id] =\
                        ScopedData(data_port.name, value, type(value).__name__, state.state_id, DataPortType.INPUT)

    def add_state_execution_output_to_scoped_data(self, dictionary, state):
        """Add a state execution output to the scoped data

        :param dictionary: The dictionary that is added to the scoped data
        :param state: The state that finished execution and provide the dictionary
        """
        for output_name, value in dictionary.iteritems():
            for output_data_port_key, data_port in state.output_data_ports.iteritems():
                if output_name == data_port.name:
                    self.scoped_data[str(output_data_port_key)+state.state_id] =\
                        ScopedData(data_port.name, value, type(value).__name__, state.state_id, DataPortType.OUTPUT)

    def add_default_values_of_scoped_variables_to_scoped_data(self):
        """Add the scoped variables default values to the scoped_data dictionary

        """
        for key, scoped_var in self.scoped_variables.iteritems():
            self.scoped_data[str(scoped_var.data_port_id)+self.state_id] =\
                ScopedData(scoped_var.name, scoped_var.default_value, scoped_var.data_type, self.state_id, DataPortType.SCOPED)

    def update_scoped_variables_with_output_dictionary(self, dictionary, state):
        """Update the values of the scoped variables with the passed dictionary

        :param: the dictionary to update the scoped variables with
        :param: the state the output dictionary belongs to

        """
        for key, value in dictionary.iteritems():
            output_data_port_key = None
            # search for the correct output data port key of the source state
            for o_key, o_port in state.output_data_ports.iteritems():
                if o_port.name == key:
                    output_data_port_key = o_key
                    break
            if output_data_port_key is None:
                logger.warning("Output variable %s was written during state execution, "
                               "that has no data port connected to it.", str(key))
            for data_flow_key, data_flow in self.data_flows.iteritems():
                if data_flow.from_key == output_data_port_key and data_flow.from_state == state.state_id:
                    if data_flow.to_state == self.state_id:  # is target of data flow own state id?
                        if data_flow.to_key in self.scoped_variables.iterkeys():  # is target data port scoped?
                            current_scoped_variable = self.scoped_variables[data_flow.to_key]
                            self.scoped_data[str(data_flow.to_key) + self.state_id] = \
                                ScopedData(current_scoped_variable.name, value, type(value).__name__, state.state_id,
                                           DataPortType.SCOPED)

    # ---------------------------------------------------------------------------------------------
    # ------------------------ functions to modify the scoped data end ----------------------------
    # ---------------------------------------------------------------------------------------------

    def change_state_id(self, state_id=None):
        """
        Changes the id of the state to a new id. This functions replaces the old state_id with the new state_id in all
        data flows and transitions.
        :param state_id: The new state if of the state
        :return:
        """
        old_state_id = self.state_id
        State.change_state_id(self, state_id)
        while self.state_id == old_state_id:
            old_state_id = self.state_id
            State.change_state_id()

        # change id in all transitions
        for trans_id, transition in self.transitions.iteritems():
            if transition.from_state == old_state_id:
                transition.from_state = self.state_id
            if transition.to_state == old_state_id:
                transition.to_state = self.state_id

        # change id in all data_flows
        for df_id, data_flow in self.data_flows.iteritems():
            if data_flow.from_state == old_state_id:
                data_flow.from_state = self.state_id
            if data_flow.to_state == old_state_id:
                data_flow.to_state = self.state_id

    def state_id_exists(self, new_state_id):
        """
        Checks if a specific key already exists among the child states.
        :param new_state_id: the state id to check
        :return: True if the key already exists, False else.
        """
        for state_id in self.states.keys():
            if state_id == new_state_id:
                return True
        return False


    def get_state_for_transition(self, transition):
        """Calculate the target state of a transition

        :param transition: The transition of which the target state is determined

        """
        if not isinstance(transition, Transition):
            raise TypeError("transition must be of type Transition")
        #the to_state is None when the transition connects an outcome of a child state to the outcome of a parent state
        if transition.to_state is None:
            return self
        else:
            return self.states[transition.to_state]

    def get_scoped_variables_as_dict(self, dict):
        """ Get the scoped variables of the state as dictionary

        :param dict: the dict that is filled with the scoped variables
        :return:
        """
        for key_svar, svar in self.scoped_variables.iteritems():
            for key_sdata, sdata in self.scoped_data.iteritems():
                if svar.name == sdata.name and sdata.from_state == self.state_id:
                    if sdata.data_port_type is DataPortType.SCOPED:
                        dict[svar.name] = sdata.value

    def write_output_data(self):
        """ Write the scoped data to output of the state. Called before exiting the container state.

        :return:
        """
        for output_name, value in self.output_data.iteritems():
            output_port_id = self.get_io_data_port_id_from_name_and_type(output_name, DataPortType.OUTPUT)
            for data_flow_id, data_flow in self.data_flows.iteritems():
                if data_flow.to_state == self.state_id:
                    if data_flow.to_key == output_port_id:
                        scoped_data_key = str(data_flow.from_key)+data_flow.from_state
                        if scoped_data_key in self.scoped_data:
                            self.output_data[output_name] = copy.deepcopy(self.scoped_data[scoped_data_key].value)
                        else:
                            self.output_data[output_name] = None
                        break

    def add_enter_exit_script_output_dict_to_scoped_data(self, output_dict):
        """ Copy the data of the enter/exit scripts to the scoped data

        :param output_dict: the output dictionary of the scripts
        :return:
        """
        for output_name, output_data in output_dict.iteritems():
            for key_sdata, sdata in self.scoped_data.iteritems():
                if sdata.data_port_type is DataPortType.SCOPED and output_name == sdata.name:
                    scoped_variable_key = self.get_scoped_variable_from_name(output_name)
                    tmp = ScopedData(output_name, output_data, type(output_data).__name__, self.state_id, DataPortType.SCOPED)
                    self.scoped_data[str(scoped_variable_key)+self.state_id] = tmp

    # yaml part
    def get_container_state_yaml_dict(data):
        dict_representation = {
            'name': data.name,
            'state_id': data.state_id,
            'state_type': str(data.state_type),
            'input_data_ports': data.input_data_ports,
            'output_data_ports': data.output_data_ports,
            'outcomes': data.outcomes,
            'path': data.script.path,
            'filename': data.script.filename,
            'transitions': data.transitions,
            'data_flows': data.data_flows,
            'scoped_variables': data.scoped_variables
        }
        return dict_representation

    def __str__(self):
        return "%s\nnumber of substates: %s" % (State.__str__(self), len(self.states))

#########################################################################
# Properties for all class fields that must be observed by gtkmvc
#########################################################################

    @property
    def states(self):
        """Property for the _states field

        """
        return self._states

    @states.setter
    @Observable.observed
    def states(self, states):
        if states is None:
            self._states = {}
        else:
            if not isinstance(states, dict):
                raise TypeError("states must be of type dict")
            for key, state in states.iteritems():
                if not isinstance(state, State):
                    raise TypeError("element of container_state.states must be of type State")
            self._states = states

    @property
    def transitions(self):
        """Property for the _transitions field

        """
        return self._transitions

    @transitions.setter
    @Observable.observed
    def transitions(self, transitions):
        if transitions is None:
            self._transitions = {}
        else:
            if not isinstance(transitions, dict):
                raise TypeError("transitions must be of type dict")
            for key, value in transitions.iteritems():
                if not isinstance(value, Transition):
                    raise TypeError("element of transitions must be of type Transition")
            self._transitions = transitions

    @property
    def data_flows(self):
        """Property for the _data_flows field

        """
        return self._data_flows

    @data_flows.setter
    @Observable.observed
    def data_flows(self, data_flows):
        if data_flows is None:
            self._data_flows = {}
        else:
            if not isinstance(data_flows, dict):
                raise TypeError("data_flows must be of type dict")
            for key, value in data_flows.iteritems():
                if not isinstance(value, DataFlow):
                    raise TypeError("element of data_flows must be of type DataFlow")
            self._data_flows = data_flows

    @property
    def start_state_id(self):
        """Returns the id of the state first executed within the container

        :return: The if of the start state
        """
        for transition_id in self.transitions:
            if self.transitions[transition_id].from_state is None:
                to_state = self.transitions[transition_id].to_state
                if to_state is not None:
                    return to_state
                else:
                    return self.state_id
        return None

    @start_state_id.setter
    @Observable.observed
    def start_state_id(self, start_state_id, to_outcome=None):
        """Set the start state of the container state

        The start state is the state to which the first transition goes to. Therefore the method creates a unique
        first transition to the state with the given id. Existing first transitions are removed. If the given state
        id is None, the first transition is removed.

        :param start_state_id: The state id of the state which should be executed first in the Container state
        """
        if start_state_id is not None and start_state_id not in self.states:
            raise AttributeError("start_state_id does not exist")

        if start_state_id is None and to_outcome is not None:
            if to_outcome not in self.outcomes:
                raise AttributeError("to_outcome does not exist")

        # First we remove the transition to the start state
        for transition_id in self.transitions:
            if self.transitions[transition_id].from_state is None:
                # If the current start state is the same as the old one, we don't have to do anything
                if self.transitions[transition_id].to_state == start_state_id:
                    return
                self.remove_transition(transition_id)
                break
        if start_state_id is not None:
            self.add_transition(None, None, start_state_id, to_outcome)

    @property
    def scoped_variables(self):
        """Property for the _scoped_variables field

        """
        return self._scoped_variables

    @scoped_variables.setter
    @Observable.observed
    def scoped_variables(self, scoped_variables):
        if scoped_variables is None:
            self._scoped_variables = {}
        else:
            if not isinstance(scoped_variables, dict):
                raise TypeError("scoped_variables must be of type dict")
            for key, svar in scoped_variables.iteritems():
                if not isinstance(svar, ScopedVariable):
                    raise TypeError("element of scope must be of type ScopedVariable")
                if not key == svar.data_port_id:
                    raise AttributeError("the key of the scoped variable dictionary and the name of the "
                                         "data port do not match")
                if svar.data_port_id in self._used_data_port_ids:
                    raise AttributeError("data_port_id %s already exists" % (str(svar.data_port_id)))
                self._used_data_port_ids.add(svar.data_port_id)
            self._scoped_variables = scoped_variables

    @property
    def scoped_data(self):
        """Property for the _scoped_data field

        """
        return self._scoped_data

    @scoped_data.setter
    #@Observable.observed
    def scoped_data(self, scoped_data):
        if not isinstance(scoped_data, dict):
            raise TypeError("scoped_results must be of type dict")
        for key, s in scoped_data.iteritems():
            if not isinstance(s, ScopedData):
                raise TypeError("element of scoped_data must be of type ScopedData")
        self._scoped_data = scoped_data

    @property
    def current_state(self):
        """Property for the _current_state field

        """
        return self._current_state

    @current_state.setter
    #@Observable.observed
    def current_state(self, current_state):
        if not isinstance(current_state, State):
            raise TypeError("current_state must be of type State")
        self._current_state = current_state

    @property
    def v_checker(self):
        """Property for the _v_checker field

        """
        return self._v_checker

    @v_checker.setter
    #@Observable.observed
    def v_checker(self, v_checker):
        if not isinstance(v_checker, ValidityChecker):
            raise TypeError("validity_check must be of type ValidityChecker")
        self._v_checker = v_checker

    @property
    def child_execution(self):
        """Property for the _child_execution field

        """
        return self._child_execution

    @child_execution.setter
    @Observable.observed
    def child_execution(self, child_execution):
        if child_execution is not None:
            if not isinstance(child_execution, bool):
                raise TypeError("child_execution must be of type str")
        self._child_execution = child_execution<|MERGE_RESOLUTION|>--- conflicted
+++ resolved
@@ -83,10 +83,7 @@
         :return:
         """
         State.setup_run(self)
-<<<<<<< HEAD
         self.scoped_data = {}
-=======
->>>>>>> 6a1d28fb
         self.add_input_data_to_scoped_data(self.input_data, self)
         self.add_default_values_of_scoped_variables_to_scoped_data()
 
