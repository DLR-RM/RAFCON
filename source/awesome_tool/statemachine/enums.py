--- conflicted
+++ resolved
@@ -12,8 +12,4 @@
 
 DataPortType = Enum('DATA_PORT_TYPE', 'INPUT OUTPUT SCOPED')
 StateType = Enum('STATE_TYPE', 'EXECUTION HIERARCHY BARRIER_CONCURRENCY PREEMPTION_CONCURRENCY LIBRARY')
-<<<<<<< HEAD
-MethodName = Enum('METHOD_NAME', 'ENTRY EXECUTE EXIT DUMMY')
-=======
-MethodName = Enum('METHOD_NAME', 'ENTRY EXECUTE EXIT')
->>>>>>> 6a1d28fb
+MethodName = Enum('METHOD_NAME', 'ENTRY EXECUTE EXIT')