--- conflicted
+++ resolved
@@ -89,16 +89,11 @@
         global_variable_manager.delete_variable(gv_name)
 
 
-<<<<<<< HEAD
-def assert_logger_warnings_and_errors(caplog, expected_warnings=0, expected_errors=0, disable_warnings=False):
-    # disabling warnings is useful to disable DeprecationWarnings created outside the code you have control over
-=======
 def is_gui_thread(thread):
     return thread in used_gui_threads
 
 
 def assert_logger_warnings_and_errors(caplog, expected_warnings=0, expected_errors=0):
->>>>>>> 728fb040
     if caplog is None:
         return
     import logging
@@ -116,7 +111,7 @@
             record.exc_info = None
 
     formatter = Formatter("%(name)s: %(message)s")
-    if counted_warnings != expected_warnings and not disable_warnings:
+    if counted_warnings != expected_warnings:
         warnings = [formatter.format(record) for record in records if record.levelno == logging.WARNING]
         pytest.fail("{} == counted_warnings != expected_warnings == {}\n\n"
                     "Occured warnings:\n{}".format(counted_warnings, expected_warnings, "\n".join(warnings)))
@@ -249,13 +244,8 @@
     GUI_INITIALIZED = True
 
 
-<<<<<<< HEAD
-def shutdown_environment(config=True, gui_config=True, caplog=None, expected_warnings=0, expected_errors=0,
-                         unpatch_threading=True, core_only=False, disable_warnings=False):
-=======
 def shutdown_environment(caplog=None, expected_warnings=0, expected_errors=0,
                          unpatch_threading=True, core_only=False):
->>>>>>> 728fb040
     """ Reset Config object classes of singletons and release multi threading lock and optional do the log-msg test
 
      The function reloads the default config files optional and release the multi threading lock. This function is
@@ -275,12 +265,7 @@
     global GUI_INITIALIZED, GUI_SIGNAL_INITIALIZED
     global gui_thread, gui_ready, used_gui_threads
     try:
-<<<<<<< HEAD
-        # if caplog is not None and sys.exc_info()[0] is None:
-        assert_logger_warnings_and_errors(caplog, expected_warnings, expected_errors, disable_warnings)
-=======
         assert_logger_warnings_and_errors(caplog, expected_warnings, expected_errors)
->>>>>>> 728fb040
     finally:
         try:
             if gui_ready is None:  # gui was not initialized fully only the environment
