from __future__ import print_function
import os
from os.path import join
import sys
import time
import threading
import subprocess
import select

import rafcon

# general tool elements
from rafcon.utils import log

# test environment elements
from tests import utils as testing_utils
import pytest

logger = log.get_logger(__name__)
# TODO move this test in a separate shared element test folder


def shutdown_gui(duration_wait_for_gui):
    # wait for menu bar and main window controller
    menubar_ctrl = None
    time.sleep(2)
    while menubar_ctrl is None:
        time.sleep(duration_wait_for_gui)
        menubar_ctrl = rafcon.gui.singleton.main_window_controller.get_controller('menu_bar_controller') if \
            rafcon.gui.singleton.main_window_controller else None

    # quit rafcon by menu bar
    testing_utils.call_gui_callback(menubar_ctrl.on_save_as_activate, None, None,
                                    testing_utils.get_unique_temp_path())
    testing_utils.call_gui_callback(menubar_ctrl.on_stop_activate, None)
    testing_utils.call_gui_callback(menubar_ctrl.on_quit_activate, None)


def test_api_example(caplog):

    path_of_api_examples = os.path.join(testing_utils.EXAMPLES_PATH, 'api', 'generate_state_machine')
    sys.path.insert(0, path_of_api_examples)

    testing_utils.test_multithreading_lock.acquire()
    try:
        import basic_turtle_state_machine
        # TODO maybe extend example to run ros processes to check functionality of state machine too
        duration_wait_for_gui = 0.1
        timed_thread = threading.Timer(5*duration_wait_for_gui, shutdown_gui, args=[duration_wait_for_gui,])
        timed_thread.daemon = True
        timed_thread.start()

        basic_turtle_state_machine.run_turtle_demo()
        logger.debug("after gtk main")
        timed_thread.join()
    finally:
        sys.path.remove(path_of_api_examples)
        testing_utils.shutdown_environment(caplog=caplog, unpatch_threading=False)


def test_ros_library_examples(caplog):
    """This test checks whether all ros example libraries are functional"""
    # TODO implement the tests


def test_turtle_library_examples(caplog):
    """This test checks whether all turtle example libraries are functional"""
    # TODO implement the tests


@pytest.mark.timeout(60)
def test_functionality_example(caplog):
    """Test for now only tests:
    - if the state machine can be open
    - if test can be run and stopped
    - and everything can be closed again
    """
    import rafcon.core.singleton
    from rafcon.core.storage import storage

    # The test maybe should also test if functionality are correct depicted.
    # TODO check if this is done in the common tests already

    for name in ['backward_step_barrier', 'backward_step_hierarchy', 'backward_step_preemption', 'decider_statemachine',
                 'hierarchy_abortion_handling']:
        sm_path = join(testing_utils.EXAMPLES_PATH, 'functionality_examples', name)
        print(sm_path)
        state_machine = storage.load_state_machine_from_path(sm_path)
        rafcon.core.singleton.state_machine_manager.add_state_machine(state_machine)

    testing_utils.test_multithreading_lock.acquire()
    try:
        # main_window_controller = rafcon.gui.singleton.main_window_controller
        for state_machine_id in list(rafcon.core.singleton.state_machine_manager.state_machines.keys()):
            rafcon.core.singleton.state_machine_execution_engine.start(state_machine_id)
            max_time = 3
            current_time = 0.0
            sleep_time = 0.2
            while not rafcon.core.singleton.state_machine_execution_engine.finished_or_stopped():
                time.sleep(sleep_time)
                current_time += sleep_time
                if current_time >= max_time:
                    break
            rafcon.core.singleton.state_machine_execution_engine.stop()
            rafcon.core.singleton.state_machine_execution_engine.join()
    finally:
        testing_utils.wait_for_gui()  # to avoid execution and model notification clinches
<<<<<<< HEAD
        testing_utils.shutdown_environment(gui_config=False, caplog=caplog, expected_warnings=1, expected_errors=4,
=======
        testing_utils.shutdown_environment(caplog=caplog, expected_warnings=3, expected_errors=4,
>>>>>>> 728fb040
                                           unpatch_threading=False)


def test_plugins_example(caplog):

    os.environ['RAFCON_PLUGIN_PATH'] = os.path.join(testing_utils.EXAMPLES_PATH, 'plugins', 'templates')
    print(os.environ.get('RAFCON_PLUGIN_PATH'))
    path_of_sm_to_run = testing_utils.get_test_sm_path(join("unit_test_state_machines", "99_bottles_of_beer_monitoring"))
    # testing_utils.initialize_environment()
    testing_utils.test_multithreading_lock.acquire()
    try:
        cmd = "{python} {start_script} -o {state_machine} -ss -c {config} -g {config}".format(
            python=str(sys.executable),
            start_script=join(testing_utils.RAFCON_PATH, 'gui', 'start.py'),
            state_machine=path_of_sm_to_run,
            config=testing_utils.RAFCON_TEMP_PATH_CONFIGS
        )
        print("cmd", cmd)
        start_time = time.time()
        # use exec! otherwise the terminate() call ends up killing the shell process and cmd is still running
        # https://stackoverflow.com/questions/4789837/how-to-terminate-a-python-subprocess-launched-with-shell-true
        # stderr=subprocess.STDOUT redirects stderr to stdout
        rafcon_gui_process = subprocess.Popen("exec " + cmd, shell=True, stdout=subprocess.PIPE, stderr=subprocess.STDOUT)
        # See https://stackoverflow.com/a/36477512 for details
        # Note: This (select and poll) only works on POSIX systems, not on Windows!
        poller = select.poll()
        poller.register(rafcon_gui_process.stdout, select.POLLIN)

        started = False
        plugin_loaded = False
        while True:
            if poller.poll(100):
                line = str(rafcon_gui_process.stdout.readline().decode("utf-8")).rstrip()
                if line:
                    print("process:", line)
                if "Successfully loaded plugin 'templates'" in line:
                    print("=> plugin loaded")
                    plugin_loaded = True
                if "Start execution engine" in line:
                    print("=> started")
                    started = True
                if started and "Stop the state machine execution" in line:
                    print("=> ready")
                    assert plugin_loaded
                    time.sleep(0.5)  # safety margin...
                    print("=> RAFCON is now terminated")
                    rafcon_gui_process.terminate()
                    stdout, _ = rafcon_gui_process.communicate()
                    # print("stdout: ", stdout)
                    print("something: ", _)
                    print("rafcon_gui_process.returncode", rafcon_gui_process.returncode)
                    exception_count = 0
                    for line in str(stdout.rstrip()).split("\n"):
                        print("process:", line)
                        if "Exception" in line:
                            exception_count += 1
                    assert exception_count == 0
                    assert rafcon_gui_process.returncode == 0
                    break
            else:
                # kill process after 10 seconds and return with a failure
                if time.time() - start_time > 10:
                    rafcon_gui_process.kill()
                    rafcon_gui_process.communicate()
                    assert False, "RAFCON did not start in time"
    finally:
        testing_utils.shutdown_environment(caplog=caplog, expected_warnings=0, expected_errors=0,
                                           unpatch_threading=False)


def test_tutorial_state_machine_examples(caplog):
    """This test checks whether all tutorial state machine example are functional"""
    # TODO implement the tests


if __name__ == '__main__':
    test_api_example(None)
    test_ros_library_examples(None)
    test_turtle_library_examples(None)
    test_functionality_example(None)
    test_plugins_example(None)
    test_tutorial_state_machine_examples(None)
    # pytest.main(['-s', __file__])<|MERGE_RESOLUTION|>--- conflicted
+++ resolved
@@ -105,11 +105,7 @@
             rafcon.core.singleton.state_machine_execution_engine.join()
     finally:
         testing_utils.wait_for_gui()  # to avoid execution and model notification clinches
-<<<<<<< HEAD
-        testing_utils.shutdown_environment(gui_config=False, caplog=caplog, expected_warnings=1, expected_errors=4,
-=======
         testing_utils.shutdown_environment(caplog=caplog, expected_warnings=3, expected_errors=4,
->>>>>>> 728fb040
                                            unpatch_threading=False)
 
 
