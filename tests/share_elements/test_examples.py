from __future__ import print_function
import os
from os.path import join
import sys
import time
import threading
import subprocess
import select

import rafcon

# general tool elements
from rafcon.utils import log

# test environment elements
from tests import utils as testing_utils
import pytest

logger = log.get_logger(__name__)
# TODO move this test in a separate shared element test folder


def shutdown_gui(duration_wait_for_gui):
    # wait for menu bar and main window controller
    menubar_ctrl = None
    time.sleep(2)
    while menubar_ctrl is None:
        time.sleep(duration_wait_for_gui)
        menubar_ctrl = rafcon.gui.singleton.main_window_controller.get_controller('menu_bar_controller') if \
            rafcon.gui.singleton.main_window_controller else None

    # quit rafcon by menu bar
    testing_utils.call_gui_callback(menubar_ctrl.on_save_as_activate, None, None,
                                    testing_utils.get_unique_temp_path())
    testing_utils.call_gui_callback(menubar_ctrl.on_stop_activate, None)
    testing_utils.call_gui_callback(menubar_ctrl.on_quit_activate, None)


def test_api_example(caplog):

    path_of_api_examples = os.path.join(testing_utils.EXAMPLES_PATH, 'api', 'generate_state_machine')
    sys.path.insert(0, path_of_api_examples)

    testing_utils.test_multithreading_lock.acquire()
    try:
        import basic_turtle_state_machine
        # TODO maybe extend example to run ros processes to check functionality of state machine too
        duration_wait_for_gui = 0.1
        timed_thread = threading.Timer(5*duration_wait_for_gui, shutdown_gui, args=[duration_wait_for_gui,])
        timed_thread.daemon = True
        timed_thread.start()

        basic_turtle_state_machine.run_turtle_demo()
        logger.debug("after gtk main")
        timed_thread.join()
    finally:
        sys.path.remove(path_of_api_examples)
        testing_utils.shutdown_environment(caplog=caplog, unpatch_threading=False)


def test_ros_library_examples(caplog):
    """This test checks whether all ros example libraries are functional"""
    # TODO implement the tests


def test_turtle_library_examples(caplog):
    """This test checks whether all turtle example libraries are functional"""
    # TODO implement the tests


@pytest.mark.timeout(60)
def test_functionality_example(caplog):
    """Test for now only tests:
    - if the state machine can be open
    - if test can be run and stopped
    - and everything can be closed again
    """
    import rafcon.core.singleton
    from rafcon.core.storage import storage

    # The test maybe should also test if functionality are correct depicted.
    # TODO check if this is done in the common tests already

    for name in ['backward_step_barrier', 'backward_step_hierarchy', 'backward_step_preemption', 'decider_statemachine',
                 'hierarchy_abortion_handling']:
        sm_path = join(testing_utils.EXAMPLES_PATH, 'functionality_examples', name)
        print(sm_path)
        state_machine = storage.load_state_machine_from_path(sm_path)
        rafcon.core.singleton.state_machine_manager.add_state_machine(state_machine)

    testing_utils.test_multithreading_lock.acquire()
    try:
        # main_window_controller = rafcon.gui.singleton.main_window_controller
        for state_machine_id in list(rafcon.core.singleton.state_machine_manager.state_machines.keys()):
            rafcon.core.singleton.state_machine_execution_engine.start(state_machine_id)
            max_time = 3
            current_time = 0.0
            sleep_time = 0.2
            while not rafcon.core.singleton.state_machine_execution_engine.finished_or_stopped():
                time.sleep(sleep_time)
                current_time += sleep_time
                if current_time >= max_time:
                    break
            rafcon.core.singleton.state_machine_execution_engine.stop()
            rafcon.core.singleton.state_machine_execution_engine.join()
    finally:
        testing_utils.wait_for_gui()  # to avoid execution and model notification clinches
        testing_utils.shutdown_environment(gui_config=False, caplog=caplog, expected_warnings=2, expected_errors=4,
                                           unpatch_threading=False)


def test_plugins_example(caplog):

    os.environ['RAFCON_PLUGIN_PATH'] = os.path.join(testing_utils.EXAMPLES_PATH, 'plugins', 'templates')
    print(os.environ.get('RAFCON_PLUGIN_PATH'))
    path_of_sm_to_run = testing_utils.get_test_sm_path(join("unit_test_state_machines", "99_bottles_of_beer_monitoring"))
    # testing_utils.initialize_environment()
    testing_utils.test_multithreading_lock.acquire()
    try:
        cmd = "{python} {start_script} -o {state_machine} -ss".format(
            python=str(sys.executable),
            start_script=join(testing_utils.RAFCON_PATH, 'gui', 'start.py'),
            state_machine=path_of_sm_to_run
        )
        start_time = time.time()
        # use exec! otherwise the terminate() call ends up killing the shell process and cmd is still running
        # https://stackoverflow.com/questions/4789837/how-to-terminate-a-python-subprocess-launched-with-shell-true
        rafcon_gui_process = subprocess.Popen("exec " + cmd, shell=True, stdout=subprocess.PIPE, stderr=subprocess.PIPE)
        # See https://stackoverflow.com/a/36477512 for details
        # Note: This (select and poll) only works on POSIX systems, not on Windows!
        poller = select.poll()
        poller.register(rafcon_gui_process.stdout, select.POLLIN)

        plugin_loaded = False
        while True:
<<<<<<< HEAD
            if poller.poll(100):
=======
            if poller.poll(0.1):
>>>>>>> b42051f3
                line = str(rafcon_gui_process.stdout.readline()).rstrip()
                print("process:", line)
                if "Successfully loaded plugin 'templates'" in line:
                    print("=> plugin loaded")
                    plugin_loaded = True
                if "rafcon.gui.controllers.main_window" in line and "Ready" in line:
                    print("=> ready")
                    assert plugin_loaded
                    time.sleep(0.5)  # safety margin...
                    print("=> RAFCON is now terminated")
                    rafcon_gui_process.terminate()
                    stdout, _ = rafcon_gui_process.communicate()
                    # print("stdout: ", stdout)
                    print("something: ", _)
                    print("rafcon_gui_process.returncode", rafcon_gui_process.returncode)
                    exception_count = 0
                    for line in str(stdout.rstrip()).split("\n"):
                        print("process:", line)
                        if "Exception" in line:
                            exception_count += 1
                    assert exception_count == 0
                    assert rafcon_gui_process.returncode == 0
                    break
            else:
                # kill process after 10 seconds and return with a failure
                if time.time() - start_time > 10:
                    rafcon_gui_process.kill()
                    rafcon_gui_process.communicate()
                    assert False, "RAFCON did not start in time"
    finally:
        testing_utils.shutdown_environment(caplog=caplog, expected_warnings=0, expected_errors=0,
                                           unpatch_threading=False)


def test_tutorial_state_machine_examples(caplog):
    """This test checks whether all tutorial state machine example are functional"""
    # TODO implement the tests


if __name__ == '__main__':
    test_api_example(None)
    test_ros_library_examples(None)
    test_turtle_library_examples(None)
    test_functionality_example(None)
    test_plugins_example(None)
    test_tutorial_state_machine_examples(None)
    # pytest.main(['-s', __file__])<|MERGE_RESOLUTION|>--- conflicted
+++ resolved
@@ -133,11 +133,7 @@
 
         plugin_loaded = False
         while True:
-<<<<<<< HEAD
             if poller.poll(100):
-=======
-            if poller.poll(0.1):
->>>>>>> b42051f3
                 line = str(rafcon_gui_process.stdout.readline()).rstrip()
                 print("process:", line)
                 if "Successfully loaded plugin 'templates'" in line:
