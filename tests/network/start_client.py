--- conflicted
+++ resolved
@@ -56,17 +56,10 @@
     import testing_utils
 
     # check if twisted is imported
-<<<<<<< HEAD
-    if "twisted" in sys.modules.keys():
+    if "twisted" in sys.modules:
         from twisted.internet import gtk3reactor
         # needed for GLib.idle_add, and signals
         gtk3reactor.install()
-=======
-    if "twisted" in sys.modules:
-        from twisted.internet import gtk2reactor
-        # needed for glib.idle_add, and signals
-        gtk2reactor.install()
->>>>>>> a5818f30
         from twisted.internet import reactor
     else:
         print("Twisted not imported! Thus the gkt2reatcor is not installed!")
