from __future__ import print_function
from builtins import range
from builtins import zip
import os
import time
import pytest

from tests import utils as testing_utils
from tests.utils import call_gui_callback, wait_for_gui


sm_path_recursive_resize = os.path.join(testing_utils.TEST_ASSETS_PATH, "unit_test_state_machines", "recursive_resize")

state_path_root = "YCBQQV"
state_path_P = "YCBQQV/IZCVSG"
state_path_PC = "YCBQQV/IZCVSG/PAMWNB"
state_path_e = "YCBQQV/IZCVSG/PAMWNB/YRGGWX"
state_path_A = "YCBQQV/IZCVSG/QUVLJG"
state_path_Hi = "YCBQQV/EUPXUC"
state_path_Ex = "YCBQQV/PBUVVY"

config_options = {
"gui_config":  {
    'HISTORY_ENABLED': True,
    'GAPHAS_EDITOR_AUTO_FOCUS_OF_ROOT_STATE': False
},
# If the GUI widget becomes too small, the resize tests will fail; thus, all sidebars are hidden in order
# that the gui will have enough space
"runtime_config": {
    'MAIN_WINDOW_MAXIMIZED': False,
    'MAIN_WINDOW_SIZE': (1500, 800),
    'MAIN_WINDOW_POS': (0, 0),
    'LEFT_BAR_DOCKED_POS': 400,
    'RIGHT_BAR_DOCKED_POS': 800,
    'CONSOLE_DOCKED_POS': 600,
    'LEFT_BAR_WINDOW_UNDOCKED': False,
    'RIGHT_BAR_WINDOW_UNDOCKED': False,
    'CONSOLE_WINDOW_UNDOCKED': False,
    'LEFT_BAR_HIDDEN': False,
    'RIGHT_BAR_HIDDEN': False,
    'CONSOLE_HIDDEN': False
}}


def open_test_state_machine(gui):
    import rafcon.gui.singleton

    smm_m = rafcon.gui.singleton.state_machine_manager_model
    main_window_controller = rafcon.gui.singleton.main_window_controller
    menubar_ctrl = main_window_controller.menu_bar_controller
    state_machines_ctrl = main_window_controller.state_machines_editor_ctrl

    gui(menubar_ctrl.on_open_activate, None, None, sm_path_recursive_resize)
    time.sleep(0.5)
    gui(wait_for_gui)  # Wait for gaphas view

    sm_m = smm_m.state_machines[smm_m.selected_state_machine_id]
    sm_id = sm_m.state_machine.state_machine_id
    sm_gaphas_ctrl = state_machines_ctrl.get_controller(sm_id)
    canvas = sm_gaphas_ctrl.canvas
    gaphas_view = sm_gaphas_ctrl.view.editor

    return sm_m, canvas, gaphas_view


def get_state_handle_pos(view, state_v, handle):
    i2v = view.get_matrix_i2v(state_v)
    item_pos_handle = (handle.pos.x.value, handle.pos.y.value)
    view_pos_handle = i2v.transform_point(*item_pos_handle)
    return view_pos_handle


def resize_state(gui, view, state_v, rel_size, num_motion_events, recursive, monkeypatch):
    from gi.repository import Gdk
    from rafcon.gui.mygaphas.tools import MoveHandleTool
    from rafcon.gui.utils.constants import RECURSIVE_RESIZE_MODIFIER
    from gaphas.item import SE, NW

    def get_resize_handle(x, y, distance=None):
        return state_v, state_v.handles()[SE]

    monkeypatch.setattr("rafcon.gui.mygaphas.aspect.StateHandleFinder.get_handle_at_point", get_resize_handle)
    monkeypatch.setattr("rafcon.gui.mygaphas.aspect.ItemHandleFinder.get_handle_at_point", get_resize_handle)
    # Deactivate guides (snapping)
    monkeypatch.setattr("rafcon.gui.mygaphas.guide.GuidedStateMixin.MARGIN", 0)

    resize_tool = gui(MoveHandleTool, view)
    start_pos_handle = gui(get_state_handle_pos, view, state_v, state_v.handles()[SE])

    # Start resize: Press button
    # Gtk TODO: Check if button can be set like this
    button_press_event = Gdk.Event.new(type=Gdk.EventType.BUTTON_PRESS)
    button_press_event.button = 1
    gui(resize_tool.on_button_press, button_press_event)
    # Do resize: Move mouse
    motion_event = Gdk.Event.new(Gdk.EventType.MOTION_NOTIFY)
    motion_event.state = motion_event.get_state()[1] | Gdk.EventMask.BUTTON_PRESS_MASK
    if recursive:
        motion_event.state = motion_event.get_state()[1] | RECURSIVE_RESIZE_MODIFIER
    print("\nsent motion_event.state", motion_event.get_state())
    for i in range(num_motion_events):
        motion_event.x = start_pos_handle[0] + rel_size[0] * (float(i + 1) / num_motion_events)
        motion_event.y = start_pos_handle[1] + rel_size[1] * (float(i + 1) / num_motion_events)
        gui(resize_tool.on_motion_notify, motion_event)

    # Stop resize: Release button
    # Gtk TODO: Check if button can be set like this
    button_release_event = Gdk.Event.new(type=Gdk.EventType.BUTTON_RELEASE)
    button_release_event.button = 1
    gui(resize_tool.on_button_release, button_release_event)

    monkeypatch.undo()
    monkeypatch.undo()
    monkeypatch.undo()


def assert_state_size_and_meta_data_consistency(state_m, state_v, size, canvas):
    from rafcon.utils.geometry import equal
    from rafcon.gui.helpers.meta_data import check_gaphas_state_meta_data_consistency
    assert equal(size, (state_v.width, state_v.height), 5), "State {}: view size wrong".format(state_m.state.name)
    assert equal(size, state_m.get_meta_data_editor()["size"], 5), "State {}: meta size wrong".format(state_m.state.name)
    check_gaphas_state_meta_data_consistency(state_m, canvas, recursive=True)


def add_vectors(vec1, vec2):
    return [v1 + v2 for v1, v2 in zip(vec1, vec2)]


def transform_size_v2i(view, state_v, size):
    v2i = view.get_matrix_v2i(state_v)
    item_size = v2i.transform_distance(*size)
    return item_size


def print_state_sizes(state_m, canvas, state_names=None):
    from rafcon.core.states.container_state import ContainerState
    state_v = canvas.get_view_for_model(state_m)
    meta_size = state_m.get_meta_data_editor()["size"]
    view_size = state_v.width, state_v.height
    meta_pos = state_m.get_meta_data_editor()["rel_pos"]
    view_pos = state_v.position
    if state_names is None or state_m.state.name in state_names:
        print("{} size: {} ?= {}".format(state_m.state.name, meta_size, view_size))
        print("{} pos: {} ?= {}".format(state_m.state.name, meta_pos, view_pos))
    if isinstance(state_m.state, ContainerState):
        for child_state_m in state_m.states.values():
            print_state_sizes(child_state_m, canvas)


<<<<<<< HEAD
@pytest.mark.unstable
@pytest.mark.filterwarnings("ignore::DeprecationWarning")
=======
>>>>>>> 728fb040
@pytest.mark.parametrize("gui,state_path,recursive,rel_size", [
    (config_options, state_path_root, False, (40, 40)),
    (config_options, state_path_root, True, (40, 40)),
    (config_options, state_path_P, False, (20, 20)),
    (config_options, state_path_P, True, (20, 20)),
    (config_options, state_path_Hi, False, (20, 20)),
    (config_options, state_path_Hi, True, (20, 20)),
    (config_options, state_path_Ex, False, (20, 20)),
    (config_options, state_path_Ex, True, (20, 20)),
    (config_options, state_path_PC, False, (10, 10)),
    (config_options, state_path_PC, True, (10, 10))
], indirect=["gui"])
def test_simple_state_size_resize(gui, state_path, recursive, rel_size, monkeypatch):
    from rafcon.gui.helpers.meta_data import check_gaphas_state_meta_data_consistency
    sm_m, canvas, view = open_test_state_machine(gui)

    state_m = sm_m.get_state_model_by_path(state_path)
    state_v = canvas.get_view_for_model(state_m)

    orig_state_size = state_m.get_meta_data_editor()["size"]
    check_gaphas_state_meta_data_consistency(state_m, canvas, recursive=True)
    print("\ninitial:")
    print_state_sizes(state_m, canvas, ["C"])

    view_rel_size = transform_size_v2i(view, state_v, rel_size)
    resize_state(gui, view, state_v, rel_size, 3, recursive, monkeypatch)
    new_state_size = add_vectors(orig_state_size, view_rel_size)
    # sometimes (1 out of 10 cases), the initialization of gaphas elements is not correct
    # in these cases the vector entries are something around 4000 => the next loop catches these errors
    # TODO: probably fixed by setting GAPHAS_EDITOR_AUTO_FOCUS_OF_ROOT_STATE=False, remove if no longer occurring
    for elem in new_state_size:
        if elem > 1000:
            raise RuntimeError("graphical editor was probably not yet ready")

    print_state_sizes(state_m, canvas, ["C"])
    assert_state_size_and_meta_data_consistency(state_m, state_v, new_state_size, canvas)

    rel_size = (-rel_size[0], -rel_size[1])
    view_rel_size = transform_size_v2i(view, state_v, rel_size)
    resize_state(gui, view, state_v, rel_size, 3, recursive, monkeypatch)
    print("\nsecond resize:")
    print_state_sizes(state_m, canvas, ["C"])
    assert_state_size_and_meta_data_consistency(state_m, state_v, orig_state_size, canvas)

<<<<<<< HEAD
    # TODO: the undo does not lead to proper redrawing of the gaphas view
    # gui(sm_m.history.undo)
    # gui(wait_for_gui)
    # print("\nfirst undo:")
    # print_state_sizes(state_m, canvas, ["C"])
    # assert_state_size_and_meta_data_consistency(state_m, state_v, new_state_size, canvas)
    #
    # gui(sm_m.history.undo)
    # gui(wait_for_gui)
    # print("\nsecond undo:")
    # print_state_sizes(state_m, canvas, ["C"])
    # assert_state_size_and_meta_data_consistency(state_m, state_v, orig_state_size, canvas)
    #
    # gui(sm_m.history.redo)
    # gui(wait_for_gui)
    # assert_state_size_and_meta_data_consistency(state_m, state_v, new_state_size, canvas)
    #
    # gui(sm_m.history.redo)
    # gui(wait_for_gui)
    # assert_state_size_and_meta_data_consistency(state_m, state_v, orig_state_size, canvas)
=======
    gui(sm_m.history.undo)
    print("\nfirst undo:")
    print_state_sizes(state_m, canvas, ["C"])
    assert_state_size_and_meta_data_consistency(state_m, state_v, new_state_size, canvas)

    gui(sm_m.history.undo)
    print("\nsecond undo:")
    print_state_sizes(state_m, canvas, ["C"])
    assert_state_size_and_meta_data_consistency(state_m, state_v, orig_state_size, canvas)

    gui(sm_m.history.redo)
    assert_state_size_and_meta_data_consistency(state_m, state_v, new_state_size, canvas)

    gui(sm_m.history.redo)
    assert_state_size_and_meta_data_consistency(state_m, state_v, orig_state_size, canvas)
>>>>>>> 728fb040


if __name__ == '__main__':
    # if you wanna run this, replace monkeypatching via monkeypatch module above via manual assignments
    # params = [
    #     (state_path_root, False, (40, 40)),
    #     (state_path_root, True, (40, 40)),
    #     (state_path_P, False, (20, 20)),
    #     (state_path_P, True, (20, 20)),
    #     (state_path_Hi, False, (20, 20)),
    #     (state_path_Hi, True, (20, 20)),
    #     (state_path_Ex, False, (20, 20)),
    #     (state_path_Ex, True, (20, 20)),
    #     (state_path_PC, False, (10, 10)),
    #     (state_path_PC, True, (10, 10))
    # ]
    # for elem in params:
    #     state_path, recursive, rel_size = elem
    #     test_simple_state_size_resize(state_path, recursive, rel_size, None, None)
    import pytest
    pytest.main([__file__, '-xs'])<|MERGE_RESOLUTION|>--- conflicted
+++ resolved
@@ -147,11 +147,6 @@
             print_state_sizes(child_state_m, canvas)
 
 
-<<<<<<< HEAD
-@pytest.mark.unstable
-@pytest.mark.filterwarnings("ignore::DeprecationWarning")
-=======
->>>>>>> 728fb040
 @pytest.mark.parametrize("gui,state_path,recursive,rel_size", [
     (config_options, state_path_root, False, (40, 40)),
     (config_options, state_path_root, True, (40, 40)),
@@ -196,28 +191,6 @@
     print_state_sizes(state_m, canvas, ["C"])
     assert_state_size_and_meta_data_consistency(state_m, state_v, orig_state_size, canvas)
 
-<<<<<<< HEAD
-    # TODO: the undo does not lead to proper redrawing of the gaphas view
-    # gui(sm_m.history.undo)
-    # gui(wait_for_gui)
-    # print("\nfirst undo:")
-    # print_state_sizes(state_m, canvas, ["C"])
-    # assert_state_size_and_meta_data_consistency(state_m, state_v, new_state_size, canvas)
-    #
-    # gui(sm_m.history.undo)
-    # gui(wait_for_gui)
-    # print("\nsecond undo:")
-    # print_state_sizes(state_m, canvas, ["C"])
-    # assert_state_size_and_meta_data_consistency(state_m, state_v, orig_state_size, canvas)
-    #
-    # gui(sm_m.history.redo)
-    # gui(wait_for_gui)
-    # assert_state_size_and_meta_data_consistency(state_m, state_v, new_state_size, canvas)
-    #
-    # gui(sm_m.history.redo)
-    # gui(wait_for_gui)
-    # assert_state_size_and_meta_data_consistency(state_m, state_v, orig_state_size, canvas)
-=======
     gui(sm_m.history.undo)
     print("\nfirst undo:")
     print_state_sizes(state_m, canvas, ["C"])
@@ -233,7 +206,6 @@
 
     gui(sm_m.history.redo)
     assert_state_size_and_meta_data_consistency(state_m, state_v, orig_state_size, canvas)
->>>>>>> 728fb040
 
 
 if __name__ == '__main__':
