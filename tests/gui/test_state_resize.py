--- conflicted
+++ resolved
@@ -74,14 +74,9 @@
     motion_event = Gdk.Event.new(Gdk.EventType.MOTION_NOTIFY)
     motion_event.state = motion_event.get_state()[1] | Gdk.EventMask.BUTTON_PRESS_MASK
     if recursive:
-<<<<<<< HEAD
         motion_event.state = motion_event.get_state()[1] | RECURSIVE_RESIZE_MODIFIER
-    print "sent motion_event.state", motion_event.get_state()
-    for i in xrange(num_motion_events):
-=======
-        motion_event.state |= RECURSIVE_RESIZE_MODIFIER
+    print("sent motion_event.state", motion_event.get_state())
     for i in range(num_motion_events):
->>>>>>> a5818f30
         motion_event.x = start_pos_handle[0] + rel_size[0] * (float(i + 1) / num_motion_events)
         motion_event.y = start_pos_handle[1] + rel_size[1] * (float(i + 1) / num_motion_events)
         call_gui_callback(resize_tool.on_motion_notify, motion_event)
@@ -169,19 +164,14 @@
         view_rel_size = transform_size_v2i(view, state_v, rel_size)
         resize_state(view, state_v, rel_size, 3, recursive, monkeypatch)
         new_state_size = add_vectors(orig_state_size, view_rel_size)
-<<<<<<< HEAD
         # sometimes (1 out of 10 cases), the initialization of gaphas elements is not correct
         # in these cases the vector entries are something around 4000 => the next loop catches these errors
         # TODO: find the reason and fix it
         for elem in new_state_size:
             if elem > 1000:
-                print "TODO Fix: wrong initialization of gaphas!"
+                print("TODO Fix: wrong initialization of gaphas!")
                 return
 
-        print "\nfirst resize:"
-=======
-        print("\nfirst resize:")
->>>>>>> a5818f30
         print_state_sizes(state_m, canvas, ["C"])
         assert_state_size_and_meta_data_consistency(state_m, state_v, new_state_size, canvas)
 
