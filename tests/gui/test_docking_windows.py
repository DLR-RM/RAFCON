--- conflicted
+++ resolved
@@ -184,51 +184,36 @@
         call_gui_callback(window.disconnect, configure_handler_id)
         call_gui_callback(window.disconnect, hide_handler_id)
 
-<<<<<<< HEAD
     # Info: un- and redocking the left bar will change the right bar position;
     # thus, the equality check has to be done directly after un- and redocking the right bar
-    print "=> test right_bar_window"
+    print("=> test right_bar_window")
     test_bar(main_window_controller.view.right_bar_window.get_top_widget(), "RIGHT_BAR")
     testing_utils.wait_for_gui()
     config_id = 'RIGHT_BAR_DOCKED_POS'
     pane_id = constants.PANE_ID['RIGHT_BAR_DOCKED_POS']
-    print "check pos of ", config_id, pane_id
+    print("check pos of ", config_id, pane_id)
     assert_pos_equality(main_window_controller.view[pane_id].get_position(), stored_pane_positions[config_id], 10)
 
-    print "=> test console_window"
-=======
-    print("=> test left_bar_window")
-    test_bar(main_window_controller.view.left_bar_window.get_top_widget(), "LEFT_BAR")
-    print("=> test right_bar_window")
-    test_bar(main_window_controller.view.right_bar_window.get_top_widget(), "RIGHT_BAR")
     print("=> test console_window")
->>>>>>> a5818f30
     test_bar(main_window_controller.view.console_window.get_top_widget(), "CONSOLE")
     testing_utils.wait_for_gui()
     config_id = 'CONSOLE_DOCKED_POS'
     pane_id = constants.PANE_ID['CONSOLE_DOCKED_POS']
-    print "check pos of ", config_id, pane_id
+    print("check pos of ", config_id, pane_id)
     assert_pos_equality(main_window_controller.view[pane_id].get_position(), stored_pane_positions[config_id], 10)
 
-<<<<<<< HEAD
-    print "=> test left_bar_window"
+    print("=> test left_bar_window")
     test_bar(main_window_controller.view.left_bar_window.get_top_widget(), "LEFT_BAR")
     testing_utils.wait_for_gui()
     config_id = 'LEFT_BAR_DOCKED_POS'
     pane_id = constants.PANE_ID['LEFT_BAR_DOCKED_POS']
-    print "check pos of ", config_id, pane_id
+    print("check pos of ", config_id, pane_id)
     assert_pos_equality(main_window_controller.view[pane_id].get_position(), stored_pane_positions[config_id], 10)
 
     # print "check if pane positions are still like in runtime_config.yaml"
     # for config_id, pane_id in constants.PANE_ID.iteritems():
     #     print "check pos of ", config_id, pane_id
     #     assert_pos_equality(main_window_controller.view[pane_id].get_position(), stored_pane_positions[config_id], 95)
-=======
-    print("check if pane positions are still like in runtime_config.yaml")
-    for config_id, pane_id in constants.PANE_ID.items():
-        print("check pos of ", config_id, pane_id)
-        assert main_window_controller.view[pane_id].get_position() == stored_pane_positions[config_id]
->>>>>>> a5818f30
 
 
 def test_window_positions(caplog):
