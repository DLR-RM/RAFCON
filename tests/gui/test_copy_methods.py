from __future__ import print_function
from builtins import str
import os
from os.path import join
import copy
import time

from tests import utils as testing_utils
import pytest

with_print = False


def create_models():
    import rafcon.core.singleton
    from rafcon.core.states.execution_state import ExecutionState
    from rafcon.core.states.hierarchy_state import HierarchyState
    from rafcon.core.state_machine import StateMachine

    state1 = ExecutionState('State1')
    output_state1 = state1.add_output_data_port("output", "int")
    input_state1 = state1.add_input_data_port("input", "str", "zero")
    state2 = ExecutionState('State2')
    input_par_state2 = state2.add_input_data_port("par", "int", 0)
    output_res_state2 = state2.add_output_data_port("res", "int")
    state4 = HierarchyState(name='Nested')
    state4.add_outcome('GoGo')
    output_state4 = state4.add_output_data_port("out", "int")
    state5 = ExecutionState('Nested2')
    state5.add_outcome('HereWeGo')
    input_state5 = state5.add_input_data_port("in", "int", 0)
    state3 = HierarchyState(name='State3')
    input_state3 = state3.add_input_data_port("input", "int", 0)
    output_state3 = state3.add_output_data_port("output", "int")
    state3.add_state(state4)
    state3.add_state(state5)
    state3.set_start_state(state4)
    state3.add_scoped_variable("share", "int", 3)
    state3.add_transition(state4.state_id, 0, state5.state_id, None)
    state3.add_transition(state5.state_id, 0, state3.state_id, 0)
    state3.add_data_flow(state4.state_id, output_state4, state5.state_id, input_state5)
    state3.add_outcome('Branch1')
    state3.add_outcome('Branch2')

    ctr_state = HierarchyState(name="Container")
    ctr_state.add_state(state1)
    ctr_state.add_state(state2)
    ctr_state.add_state(state3)
    input_ctr_state = ctr_state.add_input_data_port("ctr_in", "str", "zero")
    output_ctr_state = ctr_state.add_output_data_port("ctr_out", "int")
    ctr_state.set_start_state(state1)
    ctr_state.add_transition(state1.state_id, 0, state2.state_id, None)
    ctr_state.add_transition(state2.state_id, 0, state3.state_id, None)
    ctr_state.add_transition(state3.state_id, 0, ctr_state.state_id, 0)
    ctr_state.add_data_flow(state1.state_id, output_state1, state2.state_id, input_par_state2)
    ctr_state.add_data_flow(state2.state_id, output_res_state2, state3.state_id, input_state3)
    ctr_state.add_data_flow(ctr_state.state_id, input_ctr_state, state1.state_id, input_state1)
    ctr_state.add_data_flow(state3.state_id, output_state3, ctr_state.state_id, output_ctr_state)

    ctr_state.add_input_data_port("input", "str", "default_value1")
    ctr_state.add_input_data_port("pos_x", "str", "default_value2")
    ctr_state.add_input_data_port("pos_y", "str", "default_value3")

    ctr_state.add_output_data_port("output", "str", "default_value1")
    ctr_state.add_output_data_port("result", "str", "default_value2")

    scoped_variable1_ctr_state = ctr_state.add_scoped_variable("scoped", "str", "default_value1")
    scoped_variable2_ctr_state = ctr_state.add_scoped_variable("my_var", "str", "default_value1")
    scoped_variable3_ctr_state = ctr_state.add_scoped_variable("ctr", "int", 42)

    ctr_state.add_data_flow(ctr_state.state_id, input_ctr_state, ctr_state.state_id, scoped_variable1_ctr_state)
    ctr_state.add_data_flow(state1.state_id, output_state1, ctr_state.state_id, scoped_variable3_ctr_state)

    state_dict = {'Container': ctr_state, 'State1': state1, 'State2': state2, 'State3': state3, 'Nested': state4, 'Nested2': state5}
    sm = StateMachine(ctr_state)
    rafcon.core.singleton.state_machine_manager.add_state_machine(sm)

    testing_utils.wait_for_gui()

    state_machine_model = rafcon.gui.singleton.state_machine_manager_model.state_machines[sm.state_machine_id]

    return ctr_state, state_machine_model, state_dict


def create_models_lib(output_list):
    from rafcon.core.states.library_state import LibraryState
    import rafcon.gui.helpers.state as gui_helper_state
    import rafcon.gui.helpers.meta_data as gui_helper_meta_data
    [state, sm_model, state_dict] = create_models()
    root_state_m = sm_model.get_state_model_by_path(state_dict['Container'].get_path())

    wait3 = LibraryState(name="Wait3", library_path="generic", library_name="wait")
    state_dict['Nested'].add_state(wait3)
    dialog2 = LibraryState(name="2 Option", library_path=join("generic", "dialog"), library_name="Dialog [2 options]")
    dialog3 = LibraryState(name="3 Option", library_path=join("generic", "dialog"), library_name="Dialog [3 options]")
    state_dict['Nested'].add_state(dialog2)
    state_dict['Container'].add_state(dialog3)
    # insert useful meta data
    d3_m = sm_model.get_state_model_by_path(dialog3.get_path())
    gui_helper_meta_data.put_default_meta_on_state_m(d3_m, root_state_m, len(root_state_m.states) - 1)
    msg = gui_helper_meta_data.MetaSignalMsg(d3_m, 'set_default_meta_data', affects_children=True)
    root_state_m.meta_signal.emit(msg)

    # insert library state with correct meta data -> this sm has at the moment only meta data for the root state
    last_wins = LibraryState(name="last wins", library_path="unit_test_state_machines", library_name="last_data_wins_test")
    last_wins_root_state = last_wins.state_copy
    gui_helper_state.insert_state_as(root_state_m, last_wins, True)
    new_state_id = last_wins_root_state.state_id

    for state_id in sm_model.root_state.states[new_state_id].states:
        state_m = sm_model.root_state.states[new_state_id].states[state_id]
        print(state_m.state.state_id, state_m.state.get_path(), state_m.meta)

    # sm_loaded = storage.load_state_machine_from_path(
    #     os.path.join(testing_utils.TEST_PATH, "assets", "unit_test_state_machines", "last_data_wins_test"))
    # # root_state = sm_loaded.root_state
    # # state_machine = StateMachine(root_state)
    # rafcon.core.singleton.state_machine_manager.add_state_machine(sm_loaded)
    # sm_model = rafcon.gui.singleton.state_machine_manager_model.state_machines[sm_loaded.state_machine_id]
    # return sm_loaded.root_state, sm_model, {}
    output_list.append(sm_model)


def create_models_concurrency():
    from rafcon.core.states.execution_state import ExecutionState
    from rafcon.core.states.barrier_concurrency_state import BarrierConcurrencyState
    from rafcon.core.states.preemptive_concurrency_state import PreemptiveConcurrencyState
    from rafcon.core.states.hierarchy_state import HierarchyState

    [state, sm_model, state_dict] = create_models()

    pstate = PreemptiveConcurrencyState(name='Preemptive', state_id='PREEMPT')
    state_dict['Nested'].add_state(pstate)
    state_dict['Preemptive'] = pstate
    hstate = HierarchyState()
    estate = ExecutionState()
    estate.script_text = estate.script_text + "\nprint('nochwas')"
    state_dict['Preemptive'].add_state(hstate)
    state_dict['Preemptive'].add_state(estate)
    bstate = BarrierConcurrencyState(name='Barrier', state_id='BARRIER')
    state_dict['Nested'].add_state(bstate)
    state_dict['Barrier'] = bstate
    hstate = HierarchyState()
    estate = ExecutionState()
    estate.script_text = estate.script_text + "\nprint('irgendwas')"
    state_dict['Barrier'].add_state(hstate)
    state_dict['Barrier'].add_state(estate)

    return state, sm_model, state_dict


def collect_state_memory_addresses(state, address_book=None):
    from rafcon.core.states.execution_state import ExecutionState
    from rafcon.core.states.container_state import ContainerState
    from rafcon.core.states.library_state import LibraryState

    # print type(state)
    if address_book is None:
        address_book = []

    def append_addresses_of_dict_elements(dict_of_elements, address_book):
        for elem in dict_of_elements.values():
            # print "{0}: {1}".format(elem.__class__.__name__, id(elem))
            address_book.append(id(elem))

    if isinstance(state, LibraryState):
        # print "state_copy: {}".format(id(state.state_copy))
        collect_state_memory_addresses(state.state_copy, address_book)
        address_book.append(id(state.state_copy))
    else:
        # collect all memory addresses for, io-ports, outcomes and description
        append_addresses_of_dict_elements(state.input_data_ports, address_book)
        append_addresses_of_dict_elements(state.output_data_ports, address_book)
        append_addresses_of_dict_elements(state.outcomes, address_book)
        # print "description: {}".format(id(state.description))
        # address_book.append(id(state.description))

    if isinstance(state, ContainerState):
        append_addresses_of_dict_elements(state.data_flows, address_book)
        append_addresses_of_dict_elements(state.transitions, address_book)
        append_addresses_of_dict_elements(state.scoped_variables, address_book)
        for elem in state.states.values():
            # print "{0}: {1}".format(elem.__class__.__name__, id(elem))
            collect_state_memory_addresses(elem, address_book)
            address_book.append(id(elem))

    if isinstance(state, ExecutionState):
        # print "script: {}".format(id(state.script))
        address_book.append(id(state.script))
        # print "script_text: {}".format(id(state.script_text))
        # address_book.append(id(state.script_text))

    return address_book


def collect_state_model_memory_addresses(state_m, address_book=None):
    from rafcon.core.states.container_state import ContainerState

    # print type(state_m)
    if address_book is None:
        address_book = []

    def append_addresses_of_list_elements(list_of_elements, address_book):
        for elem in list_of_elements:
            # print "{3} {0}: {1} {2}".format(elem.__class__.__name__, id(elem), id(elem.meta), state_m.state.get_path())
            address_book.append(id(elem))
            address_book.append(id(elem.meta))

    # collect all memory addresses for, io-ports, outcomes and description
    append_addresses_of_list_elements(state_m.input_data_ports, address_book)
    append_addresses_of_list_elements(state_m.output_data_ports, address_book)
    append_addresses_of_list_elements(state_m.outcomes, address_book)

    if isinstance(state_m.state, ContainerState):
        append_addresses_of_list_elements(state_m.data_flows, address_book)
        append_addresses_of_list_elements(state_m.transitions, address_book)
        append_addresses_of_list_elements(state_m.scoped_variables, address_book)
        for elem in state_m.states.values():
            # print "{3} {0}: {1} {2}".format(elem.__class__.__name__, id(elem), id(elem.meta), state_m.state.get_path())
            address_book.append(id(elem))
            address_book.append(id(elem.meta))
            collect_state_model_memory_addresses(elem, address_book)

    return address_book


def compare_references_to_sm_model_and_core(sm_m, new_sm_m):
    sm = sm_m.state_machine
    new_sm = new_sm_m.state_machine
    old_address_book = collect_state_memory_addresses(sm.root_state)
    new_address_book = collect_state_memory_addresses(new_sm.root_state)
    merge_address_books = copy.copy(old_address_book)
    merge_address_books.extend(new_address_book)
    for address in old_address_book:
        if address in new_address_book:
            print(address)
    print('C {0} + {1} = {2} == {3}'.format(len(old_address_book), len(new_address_book), len(set(merge_address_books)),
                                            len(old_address_book) + len(new_address_book)))
    assert len(old_address_book) + len(new_address_book) == len(set(merge_address_books))
    old_address_book = collect_state_model_memory_addresses(sm_m.root_state)
    new_address_book = collect_state_model_memory_addresses(new_sm_m.root_state)
    merge_address_books = copy.copy(old_address_book)
    merge_address_books.extend(new_address_book)
    for address in old_address_book:
        if address in new_address_book:
            print(address)
    print('M {0} + {1} = {2} == {3}'.format(len(old_address_book), len(new_address_book), len(set(merge_address_books)),
                                            len(old_address_book) + len(new_address_book)))
    assert len(old_address_book) + len(new_address_book) == len(set(merge_address_books))


def equal_check_state(origin_state, target_state):
    print('EQUAL STATE TEST ')
    assert origin_state == target_state


def equal_check_state_model(origin_state_m, target_state_m):
    print('EQUAL STATE MODEL TEST')
    assert origin_state_m == target_state_m
    # # print type(state_m)
    # def diff_of_list_elements(origin_list_of_elements, target_list_of_elements, name):
    #     origin_dict = {}
    #     id_name = name + '_id' if 'scope' not in name else 'data_port_id'
    #     for elem in origin_list_of_elements:
    #         origin_dict[getattr(getattr(elem, name), id_name)] = elem
    #     for elem in target_list_of_elements:
    #         # print "{0}: {1} {2}".format(elem.__class__.__name__, elem.meta, origin_meta[getattr(getattr(elem, name), id_name)])
    #         assert str(elem.meta) == str(origin_dict[getattr(getattr(elem, name), id_name)].meta)
    #         # assert elem == origin_dict[getattr(getattr(elem, name), id_name)]
    #         del origin_dict[getattr(getattr(elem, name), id_name)]
    #
    # # check all meta of state
    # # print "{3} {0}: {1} {2}".format(origin_state_m.__class__.__name__, origin_state_m.meta, target_state_m.meta, origin_state_m.state.get_path())
    # assert str(origin_state_m.meta) == str(target_state_m.meta)
    #
    # # check all meta for, io-ports, outcomes
    # diff_of_list_elements(origin_state_m.input_data_ports, target_state_m.input_data_ports, 'data_port')
    # diff_of_list_elements(origin_state_m.output_data_ports, target_state_m.output_data_ports, 'data_port')
    # diff_of_list_elements(origin_state_m.outcomes, target_state_m.outcomes, 'outcome')
    #
    # if isinstance(origin_state_m.state, ContainerState):
    #     diff_of_list_elements(origin_state_m.data_flows, target_state_m.data_flows, 'data_flow')
    #     diff_of_list_elements(origin_state_m.transitions, target_state_m.transitions, 'transition')
    #     diff_of_list_elements(origin_state_m.scoped_variables, target_state_m.scoped_variables, 'scoped_variable')
    #     for elem_id, elem in origin_state_m.states.items():
    #         # if elem_id not in target_state_m.states:
    #         #     print "XXX ", target_state_m.state.get_path(), target_state_m.state.name, elem_id
    #         #     print "\n".join([str((elem, elem_id)) for elem, elem_id in origin_state_m.states.items()])
    #         #     print "XXX ", elem.state.get_path(), elem.state.name
    #         equal_check_state_model(elem, target_state_m.states[elem_id])


def run_copy_test(sm_m, with_gui=False):
    """Run general test that """
    import rafcon.gui.singleton
    sm = sm_m.state_machine
    new_sm_m = copy.copy(sm_m)
    equal_check_state(sm_m.root_state.state, new_sm_m.root_state.state)
    equal_check_state_model(sm_m.root_state, new_sm_m.root_state)
    compare_references_to_sm_model_and_core(sm_m, new_sm_m)

    # storage copy tests
    if sm.file_system_path is None:
        tmp_sm_system_path = join(testing_utils.RAFCON_TEMP_PATH_TEST_BASE, 'copy_test_' + str(sm.state_machine_id))
    else:
        tmp_sm_system_path = join(testing_utils.RAFCON_TEMP_PATH_TEST_BASE, 'copy_test' + sm.file_system_path)

    new_sm_m.state_machine.root_state.name = "Copied Cont state"
    testing_utils.wait_for_gui()
    new_sm_m.destroy()
    if with_gui:
        main_window_controller = rafcon.gui.singleton.main_window_controller
        menubar_ctrl = main_window_controller.get_controller('menu_bar_controller')
<<<<<<< HEAD
        sm_m.state_machine.file_system_path= tmp_sm_system_path
=======
        sm_m.state_machine.file_system_path = tmp_sm_system_path
>>>>>>> a15323c7
        menubar_ctrl.on_save_activate(None)


def run_copy_performance_test_and_check_storage_copy(*args):
    """Run general test that """
    from rafcon.gui.models.state_machine import StateMachineModel
    from rafcon.core.storage import storage

    sm_m = args[0]
    sm = sm_m.state_machine

    # storage copy tests
    if sm.file_system_path is None:
        tmp_sm_system_path = join(testing_utils.RAFCON_TEMP_PATH_TEST_BASE, 'copy_test_' + str(sm.state_machine_id))
    else:
        tmp_sm_system_path = join(testing_utils.RAFCON_TEMP_PATH_TEST_BASE, 'copy_test' + sm.file_system_path)

    # performance tests
    time_only_storage_before = time.time()
    storage.save_state_machine_to_path(sm_m.state_machine, tmp_sm_system_path, delete_old_state_machine=False,
                                       as_copy=True)
    sm_m.store_meta_data(copy_path=tmp_sm_system_path)
    time_only_storage_after = time.time()
    only_storage_duration = round(time_only_storage_after*1000000) - round(time_only_storage_before*1000000)

    time_storage_before = time.time()
    storage.save_state_machine_to_path(sm_m.state_machine, tmp_sm_system_path, delete_old_state_machine=False,
                                       as_copy=True)
    sm_m.store_meta_data(copy_path=tmp_sm_system_path)

    sm1 = storage.load_state_machine_from_path(tmp_sm_system_path)
    time_model_before = time.time()
    sm1_m = StateMachineModel(sm1)
    time_model_after = time.time()
    time_storage_after = time_model_after
    only_model_duration = round(time_model_after*1000000) - round(time_model_before*1000000)
    storage_copy_duration = round(time_storage_after*1000000) - round(time_storage_before*1000000)
    equal_check_state(sm_m.root_state.state, sm1_m.root_state.state)
    equal_check_state_model(sm_m.root_state, sm1_m.root_state)

    time_copy_before = time.time()
    copy.copy(sm_m.state_machine)
    time_copy_after = time.time()
    core_copy_duration = round(time_copy_after*1000000) - round(time_copy_before*1000000)

    time_copy_m_before = time.time()
    copy.copy(sm_m)
    time_copy_m_after = time.time()
    model_copy_duration = round(time_copy_m_after*1000000) - round(time_copy_m_before*1000000)

    sm1_m.destroy()

    print("only_model_duration: {}".format(only_model_duration))
    print("only_storage_duration: {}".format(only_storage_duration))
    print("storage_copy_duration: {}".format(storage_copy_duration))
    print("core_copy_duration: {}".format(core_copy_duration))
    print("model_copy_duration: {}".format(model_copy_duration))


def test_simple(caplog):
    """Do all copy strategies possible in RAFCON and check if all Objects have different memory location to secure
    reference free assignments from origin to new state.
    :param caplog:
    :return:
    """
    testing_utils.dummy_gui(None)
    print("start test simple")
    # create testbed
    testing_utils.initialize_environment(gui_already_started=False,
                                         gui_config={'HISTORY_ENABLED': False,
                                                     'AUTO_BACKUP_ENABLED': False},
                                         )

    [state, sm_model, state_dict] = create_models()
    run_copy_test(sm_model)
    run_copy_performance_test_and_check_storage_copy(sm_model)
    # currently destroy doesn't do anything if auto_backup is disabled
    sm_model.destroy()
    import rafcon
    rafcon.core.singleton.state_machine_manager.delete_all_state_machines()

    [state, sm_model, state_dict] = create_models_concurrency()
    run_copy_test(sm_model)
    run_copy_performance_test_and_check_storage_copy(sm_model)
    # currently destroy doesn't do anything if auto_backup is disabled
    sm_model.destroy()
    rafcon.core.singleton.state_machine_manager.delete_all_state_machines()
    # wait until state machine model is destroyed
    testing_utils.wait_for_gui()
    testing_utils.shutdown_environment(caplog=caplog, unpatch_threading=False)
    print("test simple finished")


def test_complex(gui):
    """Do all copy strategies possible in RAFCON and check if all Objects have different memory location to secure
    reference free assignments from origin to new state.
    :param caplog:
    :return:
    """
    output_list = list()
    gui(create_models_lib, output_list)
    sm_model = output_list[0]
    gui(run_copy_test, sm_model, with_gui=True)
    gui(run_copy_performance_test_and_check_storage_copy, sm_model)

    # This test must not be called by py.test directly!
    # As it is a test without gui it must not create the core and gui singletons,
    # otherwise the multi-threading test will fail
    # test_simple(caplog)


if __name__ == '__main__':
    testing_utils.dummy_gui(None)
    # import cProfile
    # import re
    # import copy
    # cProfile.run('test_state_add_remove_notification(None)')
    # test_complex(None)
    # test_simple(None)
    pytest.main(['-s', __file__])<|MERGE_RESOLUTION|>--- conflicted
+++ resolved
@@ -311,11 +311,7 @@
     if with_gui:
         main_window_controller = rafcon.gui.singleton.main_window_controller
         menubar_ctrl = main_window_controller.get_controller('menu_bar_controller')
-<<<<<<< HEAD
-        sm_m.state_machine.file_system_path= tmp_sm_system_path
-=======
         sm_m.state_machine.file_system_path = tmp_sm_system_path
->>>>>>> a15323c7
         menubar_ctrl.on_save_activate(None)
 
 
