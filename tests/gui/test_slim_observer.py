<<<<<<< HEAD
from gtkmvc3.observable import Observable
=======
from __future__ import print_function
from builtins import object
from gtkmvc.observable import Observable
>>>>>>> a5818f30
import testing_utils
import pytest


class ObservableTest(Observable):

    def __init__(self):
        Observable.__init__(self)
        self.__first_var = None
        self.observable_test_var = 0

    @property
    def first_var(self):
        return self.__first_var

    @first_var.setter
    @Observable.observed
    def first_var(self, first_var):
        self.__first_var = first_var

    @Observable.observed
    def complex_method(self, param1, param2, param3):
        print(param3)
        self.observable_test_var = param1 + param2
        return 20


class ObserverTest(object):

    def __init__(self):
        self.test_observable = ObservableTest()
        self.test_observable.add_observer(self, "first_var", self.on_first_var_changed_before,
                                          self.on_first_var_changed_after)
        self.test_observable.add_observer(self, "complex_method",
                                          self.on_complex_method_changed_before,
                                          self.on_complex_method_changed_after)
        self.test_value = 0
        self.test_value2 = 0
        self.test_value3 = 0

    def on_first_var_changed_before(self, observable, args):
        self.test_value = args[1]

    def on_first_var_changed_after(self, observable, return_value, args):
        pass

    def on_complex_method_changed_before(self, observable, args):
        self.test_value2 = args[1] + args[2]

    def on_complex_method_changed_after(self, observable, return_value, args):
        self.test_value3 = return_value + 10


def test_slim_observer(caplog):
    testing_utils.dummy_gui(None)
    test_observer = ObserverTest()
    test_observer.test_observable.first_var = 20.0
    assert test_observer.test_value == 20

    test_observer.test_observable.complex_method(1, 3, "Hello world")
    assert test_observer.test_observable.observable_test_var == 4
    assert test_observer.test_value2 == 4
    assert test_observer.test_value3 == 30

    testing_utils.assert_logger_warnings_and_errors(caplog)


if __name__ == '__main__':
    # test_slim_observer(None)
    pytest.main(['-s', __file__])<|MERGE_RESOLUTION|>--- conflicted
+++ resolved
@@ -1,10 +1,6 @@
-<<<<<<< HEAD
 from gtkmvc3.observable import Observable
-=======
+from builtins import object
 from __future__ import print_function
-from builtins import object
-from gtkmvc.observable import Observable
->>>>>>> a5818f30
 import testing_utils
 import pytest
 
