from __future__ import print_function
import pytest
from os.path import realpath, dirname, join
import rafcon.utils.filesystem
import subprocess
import os
import sys
import shutil
from tests import utils as testing_utils
FILE_MODIFIED_BY_STATE_MACHINE = os.path.join(testing_utils.RAFCON_TEMP_PATH_TEST_BASE_ONLY_USER_SAVE,
                                              "test_start_script.txt")
if os.path.exists(FILE_MODIFIED_BY_STATE_MACHINE):
    os.remove(FILE_MODIFIED_BY_STATE_MACHINE)


def test_start_script_open():
    """ Test core.start.py script run on console which open a state machine, run it and final checks the output file on
    consistency.
    """
    testing_utils.dummy_gui(None)

    python_executable = str(sys.executable)
    script = join(testing_utils.RAFCON_PATH, "core", "start.py")
    start_path = testing_utils.get_test_sm_path(join("unit_test_state_machines", "start_script_test"))
<<<<<<< HEAD
    cmd = "python %s -o %s" % (script, start_path)
=======
    cmd = "%s %s -o %s" % (python_executable, script, start_path)
>>>>>>> b42051f3
    print("\ntest_start_script_open: \n", cmd)
    cmd_res = subprocess.call(cmd, shell=True)
    assert cmd_res == 0
    tmp_file = open(FILE_MODIFIED_BY_STATE_MACHINE, "r")
    res = tmp_file.read()
    tmp_file.close()
    assert (res == "start, state, "), "start script failed"
    os.remove(FILE_MODIFIED_BY_STATE_MACHINE)


def test_start_script_state():
    """ Test core.start.py script run by python call which open a state machine, run from a specific state and  final
    checks the output file on consistency.
    """
    testing_utils.dummy_gui(None)
    script = join(testing_utils.RAFCON_PATH, "core", "start.py")
    start_path = testing_utils.get_test_sm_path(join("unit_test_state_machines", "start_script_test"))
    state_path = "UTUOSC/AHWBOG"
    print(start_path)
    cmd = sys.executable + " %s -o %s -s %s" % (script, start_path, state_path)
    print("\ntest_start_script_state: \n", cmd)
    cmd_res = subprocess.call(cmd, shell=True)
    assert cmd_res == 0
    tmp_file = open(FILE_MODIFIED_BY_STATE_MACHINE, "r")
    res = tmp_file.read()
    tmp_file.close()
    assert (res == "state, "), "start from state failed"
    os.remove(FILE_MODIFIED_BY_STATE_MACHINE)


def test_initial_default_config_folder_generation():
    """ Test core.start.py and gui.start.py script run on console which should initiate the config folder.
    """
    testing_utils.dummy_gui(None)

    user_config_folder = rafcon.utils.filesystem.get_default_config_path()
    backup_user_config_folder = os.path.join(os.path.expanduser('~'), '.config', 'rafcon_backup')
    try:
        if os.path.exists(user_config_folder):
            shutil.move(user_config_folder, backup_user_config_folder)

        test_start_script_open()
        assert os.path.exists(user_config_folder)
        shutil.rmtree(user_config_folder)

        test_start_script_print_help_with_gui()
        assert os.path.exists(user_config_folder)
    finally:
        if os.path.exists(user_config_folder):
            shutil.rmtree(user_config_folder)
        if os.path.exists(backup_user_config_folder):
            shutil.move(backup_user_config_folder, user_config_folder)


def test_start_script_valid_config():
    """ Test rafcon_core console call which run a rafcon instance with handed config.yaml file, open a state machine,
    run it and final checks the output file on consistency.
    """
    testing_utils.dummy_gui(None)
    # valid config
    bin_path = join(dirname(testing_utils.RAFCON_PATH), "..", "bin")
    start_path = testing_utils.get_test_sm_path(join("unit_test_state_machines", "start_script_test"))
    config = join(testing_utils.TESTS_PATH, "assets", "configs", "valid_config", "config.yaml")
    cmd = "export PATH={0}:$PATH && rafcon_core -o {1} -c {2}".format(bin_path, start_path, config)
    print("\ntest_start_script_valid_config: \n", cmd)
    cmd_res = subprocess.call(cmd, shell=True)
    assert cmd_res == 0
    tmp = open(FILE_MODIFIED_BY_STATE_MACHINE, "r")
    res = tmp.read()
    tmp.close()
    assert (res == "start, state, "), "start with valid config failed"
    os.remove(FILE_MODIFIED_BY_STATE_MACHINE)


def test_start_script_valid_rmpm_env():
    """Tests the execution of ``rafcon_core`` in an environment created by RMPM
    """
    testing_utils.dummy_gui(None)
    import distutils.spawn
    rmpm_env = os.environ.copy()
    rmpm_env["PATH"] = "/volume/software/common/packages/rmpm/latest/bin/{}:".format(os.getenv(
        "DLRRM_HOST_PLATFORM", "osl42-x86_64")) + rmpm_env["PATH"]
    if not distutils.spawn.find_executable("rmpm_do"):
        print("Could not find rmpm_do, skipping test")
        return
    start_path = testing_utils.get_test_sm_path(join("unit_test_state_machines", "start_script_test"))
    config = join(testing_utils.TESTS_PATH, "assets", "configs", "valid_config", "config.yaml")
    cmd = "eval `rmpm_do env --env-format=embed_sh sw.common.rafcon` && rafcon_core -o {0} -c {1}" \
          "".format(start_path, config)
    print("\ntest_start_script_valid_config: \n", cmd)
    rafcon_process = subprocess.Popen(cmd, shell=True, stdout=subprocess.PIPE, env=rmpm_env)
    rafcon_process.wait()
    output = rafcon_process.communicate()[0]
    print("LOG: \n", output)
    assert rafcon_process.returncode == 0


def test_start_script_print_help_with_gui():
    """ Test ``rafcon`` console call which run a RAFCON instance and let it print the helper message and checks
    if the process terminates correctly.
    """
    testing_utils.dummy_gui(None)
    script = join(testing_utils.RAFCON_PATH, "gui", "start.py")
    # start_path = testing_utils.get_test_sm_path(join("unit_test_state_machines", "start_script_test"))
    # cmd = "%s -o %s" % (script, start_path)
<<<<<<< HEAD
    cmd = "python " + script + " -h"
=======
    cmd = sys.executable + " " + script + " -h"
>>>>>>> b42051f3
    print("\ntest_start_script_open_with_gui: ", cmd)
    rafcon_gui_process = subprocess.Popen(cmd, shell=True)
    print("process PID: ", rafcon_gui_process.pid)
    # rafcon_gui_process.terminate()
    rafcon_gui_process.wait()
    assert rafcon_gui_process.returncode == 0


if __name__ == '__main__':
    # test_start_script_open()
    # test_start_script_state()
    # test_start_script_valid_config()
    pytest.main(['-s', __file__])<|MERGE_RESOLUTION|>--- conflicted
+++ resolved
@@ -22,11 +22,7 @@
     python_executable = str(sys.executable)
     script = join(testing_utils.RAFCON_PATH, "core", "start.py")
     start_path = testing_utils.get_test_sm_path(join("unit_test_state_machines", "start_script_test"))
-<<<<<<< HEAD
-    cmd = "python %s -o %s" % (script, start_path)
-=======
     cmd = "%s %s -o %s" % (python_executable, script, start_path)
->>>>>>> b42051f3
     print("\ntest_start_script_open: \n", cmd)
     cmd_res = subprocess.call(cmd, shell=True)
     assert cmd_res == 0
@@ -132,11 +128,7 @@
     script = join(testing_utils.RAFCON_PATH, "gui", "start.py")
     # start_path = testing_utils.get_test_sm_path(join("unit_test_state_machines", "start_script_test"))
     # cmd = "%s -o %s" % (script, start_path)
-<<<<<<< HEAD
-    cmd = "python " + script + " -h"
-=======
     cmd = sys.executable + " " + script + " -h"
->>>>>>> b42051f3
     print("\ntest_start_script_open_with_gui: ", cmd)
     rafcon_gui_process = subprocess.Popen(cmd, shell=True)
     print("process PID: ", rafcon_gui_process.pid)
