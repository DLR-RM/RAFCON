# local
import testing_utils
from core_performance import measure_time

# general tool elements
from rafcon.utils import profiler
from rafcon.utils import log
logger = log.get_logger(__name__)


@measure_time
def add_state_machine_to_manager_model(state_machine, profiling=False):
    def _add_state_machine_to_manager_model():
        from rafcon.gui.singleton import state_machine_manager
        if profiling:
            profiler.start("add_state_machine")
        state_machine_manager.add_state_machine(state_machine)
        testing_utils.wait_for_gui()
        if profiling:
            profiler.stop("add_state_machine")
    testing_utils.call_gui_callback(_add_state_machine_to_manager_model)


@measure_time
def create_gui():
    testing_utils.run_gui(gui_config={'ENABLE_CACHING': False}, patch_threading=False, timeout=60)


@measure_time
def destroy_gui(caplog):
    testing_utils.close_gui()
    testing_utils.shutdown_environment(caplog=caplog, unpatch_threading=False)


def test_gui(number_child_states=10, number_childs_per_child=10, barrier=False, sleep=False, profile_add_state=True,
    caplog=None):
    create_gui()
    from rafcon.core.state_machine import StateMachine
    from core_performance import create_hierarchy_state, create_barrier_concurrency_state
    try:
        if barrier:
            state_machine = StateMachine(create_barrier_concurrency_state(number_child_states, number_childs_per_child))
        else:
            state_machine = StateMachine(create_hierarchy_state(number_child_states, sleep=sleep))

        add_state_machine_to_manager_model(state_machine, profile_add_state)
    except Exception:
        raise
    finally:
        destroy_gui(caplog)


if __name__ == '__main__':

    # global_profiling = True
    global_profiling = False

    if global_profiling:
        profiler.start("global")

    # test_gui(10)  # around 1 second
    # test_gui(10, execute=True)  # around 1.5 seconds
    test_gui(10, profile_add_state=not global_profiling)  # around 10 seconds
    # TODO: executing states to fast without sleep or too less sleep leads to a recursion error
    # test_gui(100, execute=True, sleep=False)  # smallest state machine leading to recursion error
    # test_gui(50, execute=True, sleep=False)  # leads to recursion error
    # test_gui(100, execute=True, sleep=False)  # leads to recursion error
    # test_gui(80, execute=True, sleep=True)  # around 23.5 seconds
    # test_gui(100, execute=True, sleep=True)  # leads to recursion error with a sleep of 0.2 seconds per state
    # test_gui(200)  # around 48 seconds
    # test_gui(10, 10, True)  # around 5.8 seconds
    # test_gui(20, 10, True)  # around 24.5 seconds
    # test_gui(30, 10, True)  # around 57.5 seconds
    # test_gui(10, 20, True)  # around 19.6 seconds
    # test_gui(10, 30, True)  # around 40.6 seconds

<<<<<<< HEAD
    if global_profiling:
        profiler.stop("global")
=======
    if enable_profiling:
        result_path = "/tmp"
        profiler.stop("global", result_path, True)
>>>>>>> c9613c74
<|MERGE_RESOLUTION|>--- conflicted
+++ resolved
@@ -73,12 +73,6 @@
     # test_gui(30, 10, True)  # around 57.5 seconds
     # test_gui(10, 20, True)  # around 19.6 seconds
     # test_gui(10, 30, True)  # around 40.6 seconds
-
-<<<<<<< HEAD
+    
     if global_profiling:
-        profiler.stop("global")
-=======
-    if enable_profiling:
-        result_path = "/tmp"
-        profiler.stop("global", result_path, True)
->>>>>>> c9613c74
+        profiler.stop("global")