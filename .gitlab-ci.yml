--- conflicted
+++ resolved
@@ -49,19 +49,6 @@
     variables:
       - $AR_CI_DOCS_DISABLE == "true"
 
-<<<<<<< HEAD
-test py2-tests:
-  <<: *only-default
-  stage: Test
-  tags:
-    - Agile_GUI_Docker
-  script:
-    - pip2 install --user --force "pytest>=3.5,<5" lazy-object-proxy==1.5.0 PyYAML==5.1 yaml-configuration==0.2.5
-    - pip2 install pytest-runner==5.2  # this is py2 compatible, ver 5.3 is not
-    - xvfb-run -as "-screen 0 1920x1200x24" python2 setup.py pytest --addopts '-vx -m "(core or gui) and not unstable and not user_input"'
-
-=======
->>>>>>> 8c86b3a1
 test py3-tests:
   <<: *only-default
   stage: Test
